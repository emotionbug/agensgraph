/*
 * psql - the PostgreSQL interactive terminal
 *
 * Support for the various \d ("describe") commands.  Note that the current
 * expectation is that all functions in this file will succeed when working
 * with servers of versions 7.4 and up.  It's okay to omit irrelevant
 * information for an old server, but not to fail outright.
 *
 * Copyright (c) 2000-2020, PostgreSQL Global Development Group
 *
 * src/bin/psql/describe.c
 */
#include "postgres_fe.h"

#include <ctype.h>

#include "catalog/pg_am.h"
#include "catalog/pg_attribute_d.h"
#include "catalog/pg_cast_d.h"
#include "catalog/pg_class_d.h"
#include "catalog/pg_default_acl_d.h"
#include "common.h"
#include "common/logging.h"
#include "describe.h"
#include "fe_utils/mbprint.h"
#include "fe_utils/print.h"
#include "fe_utils/string_utils.h"
#include "settings.h"
#include "variables.h"

static bool describeOneTableDetails(const char *schemaname,
									const char *relationname,
									const char *oid,
									bool verbose);
static void add_tablespace_footer(printTableContent *const cont, char relkind,
								  Oid tablespace, const bool newline);
static void add_role_attribute(PQExpBuffer buf, const char *const str);
static bool listTSParsersVerbose(const char *pattern);
static bool describeOneTSParser(const char *oid, const char *nspname,
								const char *prsname);
static bool listTSConfigsVerbose(const char *pattern);
static bool describeOneTSConfig(const char *oid, const char *nspname,
								const char *cfgname,
								const char *pnspname, const char *prsname);
static void printACLColumn(PQExpBuffer buf, const char *colname);
static bool listOneExtensionContents(const char *extname, const char *oid);
static bool describeOneLabelDetails(const char *graphname,
									const char *labelname);


/*----------------
 * Handlers for various slash commands displaying some sort of list
 * of things in the database.
 *
 * Note: try to format the queries to look nice in -E output.
 *----------------
 */


/*
 * \da
 * Takes an optional regexp to select particular aggregates
 */
bool
describeAggregates(const char *pattern, bool verbose, bool showSystem)
{
	PQExpBufferData buf;
	PGresult   *res;
	printQueryOpt myopt = pset.popt;

	initPQExpBuffer(&buf);

	printfPQExpBuffer(&buf,
					  "SELECT n.nspname as \"%s\",\n"
					  "  p.proname AS \"%s\",\n"
					  "  pg_catalog.format_type(p.prorettype, NULL) AS \"%s\",\n",
					  gettext_noop("Schema"),
					  gettext_noop("Name"),
					  gettext_noop("Result data type"));

	if (pset.sversion >= 80400)
		appendPQExpBuffer(&buf,
						  "  CASE WHEN p.pronargs = 0\n"
						  "    THEN CAST('*' AS pg_catalog.text)\n"
						  "    ELSE pg_catalog.pg_get_function_arguments(p.oid)\n"
						  "  END AS \"%s\",\n",
						  gettext_noop("Argument data types"));
	else if (pset.sversion >= 80200)
		appendPQExpBuffer(&buf,
						  "  CASE WHEN p.pronargs = 0\n"
						  "    THEN CAST('*' AS pg_catalog.text)\n"
						  "    ELSE\n"
						  "    pg_catalog.array_to_string(ARRAY(\n"
						  "      SELECT\n"
						  "        pg_catalog.format_type(p.proargtypes[s.i], NULL)\n"
						  "      FROM\n"
						  "        pg_catalog.generate_series(0, pg_catalog.array_upper(p.proargtypes, 1)) AS s(i)\n"
						  "    ), ', ')\n"
						  "  END AS \"%s\",\n",
						  gettext_noop("Argument data types"));
	else
		appendPQExpBuffer(&buf,
						  "  pg_catalog.format_type(p.proargtypes[0], NULL) AS \"%s\",\n",
						  gettext_noop("Argument data types"));

	if (pset.sversion >= 110000)
		appendPQExpBuffer(&buf,
						  "  pg_catalog.obj_description(p.oid, 'pg_proc') as \"%s\"\n"
						  "FROM pg_catalog.pg_proc p\n"
						  "     LEFT JOIN pg_catalog.pg_namespace n ON n.oid = p.pronamespace\n"
						  "WHERE p.prokind = 'a'\n",
						  gettext_noop("Description"));
	else
		appendPQExpBuffer(&buf,
						  "  pg_catalog.obj_description(p.oid, 'pg_proc') as \"%s\"\n"
						  "FROM pg_catalog.pg_proc p\n"
						  "     LEFT JOIN pg_catalog.pg_namespace n ON n.oid = p.pronamespace\n"
						  "WHERE p.proisagg\n",
						  gettext_noop("Description"));

	if (!showSystem && !pattern)
		appendPQExpBufferStr(&buf, "      AND n.nspname <> 'pg_catalog'\n"
							 "      AND n.nspname <> 'information_schema'\n");

	processSQLNamePattern(pset.db, &buf, pattern, true, false,
						  "n.nspname", "p.proname", NULL,
						  "pg_catalog.pg_function_is_visible(p.oid)");

	appendPQExpBufferStr(&buf, "ORDER BY 1, 2, 4;");

	res = PSQLexec(buf.data);
	termPQExpBuffer(&buf);
	if (!res)
		return false;

	myopt.nullPrint = NULL;
	myopt.title = _("List of aggregate functions");
	myopt.translate_header = true;

	printQuery(res, &myopt, pset.queryFout, false, pset.logfile);

	PQclear(res);
	return true;
}

/*
 * \dA
 * Takes an optional regexp to select particular access methods
 */
bool
describeAccessMethods(const char *pattern, bool verbose)
{
	PQExpBufferData buf;
	PGresult   *res;
	printQueryOpt myopt = pset.popt;
	static const bool translate_columns[] = {false, true, false, false};

	if (pset.sversion < 90600)
	{
		char		sverbuf[32];

		pg_log_error("The server (version %s) does not support access methods.",
					 formatPGVersionNumber(pset.sversion, false,
										   sverbuf, sizeof(sverbuf)));
		return true;
	}

	initPQExpBuffer(&buf);

	printfPQExpBuffer(&buf,
					  "SELECT amname AS \"%s\",\n"
					  "  CASE amtype"
					  " WHEN 'i' THEN '%s'"
					  " WHEN 't' THEN '%s'"
					  " END AS \"%s\"",
					  gettext_noop("Name"),
					  gettext_noop("Index"),
					  gettext_noop("Table"),
					  gettext_noop("Type"));

	if (verbose)
	{
		appendPQExpBuffer(&buf,
						  ",\n  amhandler AS \"%s\",\n"
						  "  pg_catalog.obj_description(oid, 'pg_am') AS \"%s\"",
						  gettext_noop("Handler"),
						  gettext_noop("Description"));
	}

	appendPQExpBufferStr(&buf,
						 "\nFROM pg_catalog.pg_am\n");

	processSQLNamePattern(pset.db, &buf, pattern, false, false,
						  NULL, "amname", NULL,
						  NULL);

	appendPQExpBufferStr(&buf, "ORDER BY 1;");

	res = PSQLexec(buf.data);
	termPQExpBuffer(&buf);
	if (!res)
		return false;

	myopt.nullPrint = NULL;
	myopt.title = _("List of access methods");
	myopt.translate_header = true;
	myopt.translate_columns = translate_columns;
	myopt.n_translate_columns = lengthof(translate_columns);

	printQuery(res, &myopt, pset.queryFout, false, pset.logfile);

	PQclear(res);
	return true;
}

/*
 * \db
 * Takes an optional regexp to select particular tablespaces
 */
bool
describeTablespaces(const char *pattern, bool verbose)
{
	PQExpBufferData buf;
	PGresult   *res;
	printQueryOpt myopt = pset.popt;

	if (pset.sversion < 80000)
	{
		char		sverbuf[32];

		pg_log_info("The server (version %s) does not support tablespaces.",
					formatPGVersionNumber(pset.sversion, false,
										  sverbuf, sizeof(sverbuf)));
		return true;
	}

	initPQExpBuffer(&buf);

	if (pset.sversion >= 90200)
		printfPQExpBuffer(&buf,
						  "SELECT spcname AS \"%s\",\n"
						  "  pg_catalog.pg_get_userbyid(spcowner) AS \"%s\",\n"
						  "  pg_catalog.pg_tablespace_location(oid) AS \"%s\"",
						  gettext_noop("Name"),
						  gettext_noop("Owner"),
						  gettext_noop("Location"));
	else
		printfPQExpBuffer(&buf,
						  "SELECT spcname AS \"%s\",\n"
						  "  pg_catalog.pg_get_userbyid(spcowner) AS \"%s\",\n"
						  "  spclocation AS \"%s\"",
						  gettext_noop("Name"),
						  gettext_noop("Owner"),
						  gettext_noop("Location"));

	if (verbose)
	{
		appendPQExpBufferStr(&buf, ",\n  ");
		printACLColumn(&buf, "spcacl");
	}

	if (verbose && pset.sversion >= 90000)
		appendPQExpBuffer(&buf,
						  ",\n  spcoptions AS \"%s\"",
						  gettext_noop("Options"));

	if (verbose && pset.sversion >= 90200)
		appendPQExpBuffer(&buf,
						  ",\n  pg_catalog.pg_size_pretty(pg_catalog.pg_tablespace_size(oid)) AS \"%s\"",
						  gettext_noop("Size"));

	if (verbose && pset.sversion >= 80200)
		appendPQExpBuffer(&buf,
						  ",\n  pg_catalog.shobj_description(oid, 'pg_tablespace') AS \"%s\"",
						  gettext_noop("Description"));

	appendPQExpBufferStr(&buf,
						 "\nFROM pg_catalog.pg_tablespace\n");

	processSQLNamePattern(pset.db, &buf, pattern, false, false,
						  NULL, "spcname", NULL,
						  NULL);

	appendPQExpBufferStr(&buf, "ORDER BY 1;");

	res = PSQLexec(buf.data);
	termPQExpBuffer(&buf);
	if (!res)
		return false;

	myopt.nullPrint = NULL;
	myopt.title = _("List of tablespaces");
	myopt.translate_header = true;

	printQuery(res, &myopt, pset.queryFout, false, pset.logfile);

	PQclear(res);
	return true;
}


/*
 * \df
 * Takes an optional regexp to select particular functions.
 *
 * As with \d, you can specify the kinds of functions you want:
 *
 * a for aggregates
 * n for normal
 * p for procedure
 * t for trigger
 * w for window
 *
 * and you can mix and match these in any order.
 */
bool
describeFunctions(const char *functypes, const char *pattern, bool verbose, bool showSystem)
{
	bool		showAggregate = strchr(functypes, 'a') != NULL;
	bool		showNormal = strchr(functypes, 'n') != NULL;
	bool		showProcedure = strchr(functypes, 'p') != NULL;
	bool		showTrigger = strchr(functypes, 't') != NULL;
	bool		showWindow = strchr(functypes, 'w') != NULL;
	bool		have_where;
	PQExpBufferData buf;
	PGresult   *res;
	printQueryOpt myopt = pset.popt;
	static const bool translate_columns[] = {false, false, false, false, true, true, true, false, true, false, false, false, false};

	/* No "Parallel" column before 9.6 */
	static const bool translate_columns_pre_96[] = {false, false, false, false, true, true, false, true, false, false, false, false};

	if (strlen(functypes) != strspn(functypes, "anptwS+"))
	{
		pg_log_error("\\df only takes [anptwS+] as options");
		return true;
	}

	if (showProcedure && pset.sversion < 110000)
	{
		char		sverbuf[32];

		pg_log_error("\\df does not take a \"%c\" option with server version %s",
					 'p',
					 formatPGVersionNumber(pset.sversion, false,
										   sverbuf, sizeof(sverbuf)));
		return true;
	}

	if (showWindow && pset.sversion < 80400)
	{
		char		sverbuf[32];

		pg_log_error("\\df does not take a \"%c\" option with server version %s",
					 'w',
					 formatPGVersionNumber(pset.sversion, false,
										   sverbuf, sizeof(sverbuf)));
		return true;
	}

	if (!showAggregate && !showNormal && !showProcedure && !showTrigger && !showWindow)
	{
		showAggregate = showNormal = showTrigger = true;
		if (pset.sversion >= 110000)
			showProcedure = true;
		if (pset.sversion >= 80400)
			showWindow = true;
	}

	initPQExpBuffer(&buf);

	printfPQExpBuffer(&buf,
					  "SELECT n.nspname as \"%s\",\n"
					  "  p.proname as \"%s\",\n",
					  gettext_noop("Schema"),
					  gettext_noop("Name"));

	if (pset.sversion >= 110000)
		appendPQExpBuffer(&buf,
						  "  pg_catalog.pg_get_function_result(p.oid) as \"%s\",\n"
						  "  pg_catalog.pg_get_function_arguments(p.oid) as \"%s\",\n"
						  " CASE p.prokind\n"
						  "  WHEN 'a' THEN '%s'\n"
						  "  WHEN 'w' THEN '%s'\n"
						  "  WHEN 'p' THEN '%s'\n"
						  "  ELSE '%s'\n"
						  " END as \"%s\"",
						  gettext_noop("Result data type"),
						  gettext_noop("Argument data types"),
		/* translator: "agg" is short for "aggregate" */
						  gettext_noop("agg"),
						  gettext_noop("window"),
						  gettext_noop("proc"),
						  gettext_noop("func"),
						  gettext_noop("Type"));
	else if (pset.sversion >= 80400)
		appendPQExpBuffer(&buf,
						  "  pg_catalog.pg_get_function_result(p.oid) as \"%s\",\n"
						  "  pg_catalog.pg_get_function_arguments(p.oid) as \"%s\",\n"
						  " CASE\n"
						  "  WHEN p.proisagg THEN '%s'\n"
						  "  WHEN p.proiswindow THEN '%s'\n"
						  "  WHEN p.prorettype = 'pg_catalog.trigger'::pg_catalog.regtype THEN '%s'\n"
						  "  ELSE '%s'\n"
						  " END as \"%s\"",
						  gettext_noop("Result data type"),
						  gettext_noop("Argument data types"),
		/* translator: "agg" is short for "aggregate" */
						  gettext_noop("agg"),
						  gettext_noop("window"),
						  gettext_noop("trigger"),
						  gettext_noop("func"),
						  gettext_noop("Type"));
	else if (pset.sversion >= 80100)
		appendPQExpBuffer(&buf,
						  "  CASE WHEN p.proretset THEN 'SETOF ' ELSE '' END ||\n"
						  "  pg_catalog.format_type(p.prorettype, NULL) as \"%s\",\n"
						  "  CASE WHEN proallargtypes IS NOT NULL THEN\n"
						  "    pg_catalog.array_to_string(ARRAY(\n"
						  "      SELECT\n"
						  "        CASE\n"
						  "          WHEN p.proargmodes[s.i] = 'i' THEN ''\n"
						  "          WHEN p.proargmodes[s.i] = 'o' THEN 'OUT '\n"
						  "          WHEN p.proargmodes[s.i] = 'b' THEN 'INOUT '\n"
						  "          WHEN p.proargmodes[s.i] = 'v' THEN 'VARIADIC '\n"
						  "        END ||\n"
						  "        CASE\n"
						  "          WHEN COALESCE(p.proargnames[s.i], '') = '' THEN ''\n"
						  "          ELSE p.proargnames[s.i] || ' '\n"
						  "        END ||\n"
						  "        pg_catalog.format_type(p.proallargtypes[s.i], NULL)\n"
						  "      FROM\n"
						  "        pg_catalog.generate_series(1, pg_catalog.array_upper(p.proallargtypes, 1)) AS s(i)\n"
						  "    ), ', ')\n"
						  "  ELSE\n"
						  "    pg_catalog.array_to_string(ARRAY(\n"
						  "      SELECT\n"
						  "        CASE\n"
						  "          WHEN COALESCE(p.proargnames[s.i+1], '') = '' THEN ''\n"
						  "          ELSE p.proargnames[s.i+1] || ' '\n"
						  "          END ||\n"
						  "        pg_catalog.format_type(p.proargtypes[s.i], NULL)\n"
						  "      FROM\n"
						  "        pg_catalog.generate_series(0, pg_catalog.array_upper(p.proargtypes, 1)) AS s(i)\n"
						  "    ), ', ')\n"
						  "  END AS \"%s\",\n"
						  "  CASE\n"
						  "    WHEN p.proisagg THEN '%s'\n"
						  "    WHEN p.prorettype = 'pg_catalog.trigger'::pg_catalog.regtype THEN '%s'\n"
						  "    ELSE '%s'\n"
						  "  END AS \"%s\"",
						  gettext_noop("Result data type"),
						  gettext_noop("Argument data types"),
		/* translator: "agg" is short for "aggregate" */
						  gettext_noop("agg"),
						  gettext_noop("trigger"),
						  gettext_noop("func"),
						  gettext_noop("Type"));
	else
		appendPQExpBuffer(&buf,
						  "  CASE WHEN p.proretset THEN 'SETOF ' ELSE '' END ||\n"
						  "  pg_catalog.format_type(p.prorettype, NULL) as \"%s\",\n"
						  "  pg_catalog.oidvectortypes(p.proargtypes) as \"%s\",\n"
						  "  CASE\n"
						  "    WHEN p.proisagg THEN '%s'\n"
						  "    WHEN p.prorettype = 'pg_catalog.trigger'::pg_catalog.regtype THEN '%s'\n"
						  "    ELSE '%s'\n"
						  "  END AS \"%s\"",
						  gettext_noop("Result data type"),
						  gettext_noop("Argument data types"),
		/* translator: "agg" is short for "aggregate" */
						  gettext_noop("agg"),
						  gettext_noop("trigger"),
						  gettext_noop("func"),
						  gettext_noop("Type"));

	if (verbose)
	{
		appendPQExpBuffer(&buf,
						  ",\n CASE\n"
						  "  WHEN p.provolatile = 'i' THEN '%s'\n"
						  "  WHEN p.provolatile = 's' THEN '%s'\n"
						  "  WHEN p.provolatile = 'v' THEN '%s'\n"
						  " END as \"%s\"",
						  gettext_noop("immutable"),
						  gettext_noop("stable"),
						  gettext_noop("volatile"),
						  gettext_noop("Volatility"));
		if (pset.sversion >= 90600)
			appendPQExpBuffer(&buf,
							  ",\n CASE\n"
							  "  WHEN p.proparallel = 'r' THEN '%s'\n"
							  "  WHEN p.proparallel = 's' THEN '%s'\n"
							  "  WHEN p.proparallel = 'u' THEN '%s'\n"
							  " END as \"%s\"",
							  gettext_noop("restricted"),
							  gettext_noop("safe"),
							  gettext_noop("unsafe"),
							  gettext_noop("Parallel"));
		appendPQExpBuffer(&buf,
						  ",\n pg_catalog.pg_get_userbyid(p.proowner) as \"%s\""
						  ",\n CASE WHEN prosecdef THEN '%s' ELSE '%s' END AS \"%s\"",
						  gettext_noop("Owner"),
						  gettext_noop("definer"),
						  gettext_noop("invoker"),
						  gettext_noop("Security"));
		appendPQExpBufferStr(&buf, ",\n ");
		printACLColumn(&buf, "p.proacl");
		appendPQExpBuffer(&buf,
						  ",\n l.lanname as \"%s\""
						  ",\n p.prosrc as \"%s\""
						  ",\n pg_catalog.obj_description(p.oid, 'pg_proc') as \"%s\"",
						  gettext_noop("Language"),
						  gettext_noop("Source code"),
						  gettext_noop("Description"));
	}

	appendPQExpBufferStr(&buf,
						 "\nFROM pg_catalog.pg_proc p"
						 "\n     LEFT JOIN pg_catalog.pg_namespace n ON n.oid = p.pronamespace\n");

	if (verbose)
		appendPQExpBufferStr(&buf,
							 "     LEFT JOIN pg_catalog.pg_language l ON l.oid = p.prolang\n");

	have_where = false;

	/* filter by function type, if requested */
	if (showNormal && showAggregate && showProcedure && showTrigger && showWindow)
		 /* Do nothing */ ;
	else if (showNormal)
	{
		if (!showAggregate)
		{
			if (have_where)
				appendPQExpBufferStr(&buf, "      AND ");
			else
			{
				appendPQExpBufferStr(&buf, "WHERE ");
				have_where = true;
			}
			if (pset.sversion >= 110000)
				appendPQExpBufferStr(&buf, "p.prokind <> 'a'\n");
			else
				appendPQExpBufferStr(&buf, "NOT p.proisagg\n");
		}
		if (!showProcedure && pset.sversion >= 110000)
		{
			if (have_where)
				appendPQExpBufferStr(&buf, "      AND ");
			else
			{
				appendPQExpBufferStr(&buf, "WHERE ");
				have_where = true;
			}
			appendPQExpBufferStr(&buf, "p.prokind <> 'p'\n");
		}
		if (!showTrigger)
		{
			if (have_where)
				appendPQExpBufferStr(&buf, "      AND ");
			else
			{
				appendPQExpBufferStr(&buf, "WHERE ");
				have_where = true;
			}
			appendPQExpBufferStr(&buf, "p.prorettype <> 'pg_catalog.trigger'::pg_catalog.regtype\n");
		}
		if (!showWindow && pset.sversion >= 80400)
		{
			if (have_where)
				appendPQExpBufferStr(&buf, "      AND ");
			else
			{
				appendPQExpBufferStr(&buf, "WHERE ");
				have_where = true;
			}
			if (pset.sversion >= 110000)
				appendPQExpBufferStr(&buf, "p.prokind <> 'w'\n");
			else
				appendPQExpBufferStr(&buf, "NOT p.proiswindow\n");
		}
	}
	else
	{
		bool		needs_or = false;

		appendPQExpBufferStr(&buf, "WHERE (\n       ");
		have_where = true;
		/* Note: at least one of these must be true ... */
		if (showAggregate)
		{
			if (pset.sversion >= 110000)
				appendPQExpBufferStr(&buf, "p.prokind = 'a'\n");
			else
				appendPQExpBufferStr(&buf, "p.proisagg\n");
			needs_or = true;
		}
		if (showTrigger)
		{
			if (needs_or)
				appendPQExpBufferStr(&buf, "       OR ");
			appendPQExpBufferStr(&buf,
								 "p.prorettype = 'pg_catalog.trigger'::pg_catalog.regtype\n");
			needs_or = true;
		}
		if (showProcedure)
		{
			if (needs_or)
				appendPQExpBufferStr(&buf, "       OR ");
			appendPQExpBufferStr(&buf, "p.prokind = 'p'\n");
			needs_or = true;
		}
		if (showWindow)
		{
			if (needs_or)
				appendPQExpBufferStr(&buf, "       OR ");
			if (pset.sversion >= 110000)
				appendPQExpBufferStr(&buf, "p.prokind = 'w'\n");
			else
				appendPQExpBufferStr(&buf, "p.proiswindow\n");
			needs_or = true;
		}
		appendPQExpBufferStr(&buf, "      )\n");
	}

	processSQLNamePattern(pset.db, &buf, pattern, have_where, false,
						  "n.nspname", "p.proname", NULL,
						  "pg_catalog.pg_function_is_visible(p.oid)");

	if (!showSystem && !pattern)
		appendPQExpBufferStr(&buf, "      AND n.nspname <> 'pg_catalog'\n"
							 "      AND n.nspname <> 'information_schema'\n");

	appendPQExpBufferStr(&buf, "ORDER BY 1, 2, 4;");

	res = PSQLexec(buf.data);
	termPQExpBuffer(&buf);
	if (!res)
		return false;

	myopt.nullPrint = NULL;
	myopt.title = _("List of functions");
	myopt.translate_header = true;
	if (pset.sversion >= 90600)
	{
		myopt.translate_columns = translate_columns;
		myopt.n_translate_columns = lengthof(translate_columns);
	}
	else
	{
		myopt.translate_columns = translate_columns_pre_96;
		myopt.n_translate_columns = lengthof(translate_columns_pre_96);
	}

	printQuery(res, &myopt, pset.queryFout, false, pset.logfile);

	PQclear(res);
	return true;
}



/*
 * \dT
 * describe types
 */
bool
describeTypes(const char *pattern, bool verbose, bool showSystem)
{
	PQExpBufferData buf;
	PGresult   *res;
	printQueryOpt myopt = pset.popt;

	initPQExpBuffer(&buf);

	printfPQExpBuffer(&buf,
					  "SELECT n.nspname as \"%s\",\n"
					  "  pg_catalog.format_type(t.oid, NULL) AS \"%s\",\n",
					  gettext_noop("Schema"),
					  gettext_noop("Name"));
	if (verbose)
		appendPQExpBuffer(&buf,
						  "  t.typname AS \"%s\",\n"
						  "  CASE WHEN t.typrelid != 0\n"
						  "      THEN CAST('tuple' AS pg_catalog.text)\n"
						  "    WHEN t.typlen < 0\n"
						  "      THEN CAST('var' AS pg_catalog.text)\n"
						  "    ELSE CAST(t.typlen AS pg_catalog.text)\n"
						  "  END AS \"%s\",\n",
						  gettext_noop("Internal name"),
						  gettext_noop("Size"));
	if (verbose && pset.sversion >= 80300)
	{
		appendPQExpBufferStr(&buf,
							 "  pg_catalog.array_to_string(\n"
							 "      ARRAY(\n"
							 "          SELECT e.enumlabel\n"
							 "          FROM pg_catalog.pg_enum e\n"
							 "          WHERE e.enumtypid = t.oid\n");

		if (pset.sversion >= 90100)
			appendPQExpBufferStr(&buf,
								 "          ORDER BY e.enumsortorder\n");
		else
			appendPQExpBufferStr(&buf,
								 "          ORDER BY e.oid\n");

		appendPQExpBuffer(&buf,
						  "      ),\n"
						  "      E'\\n'\n"
						  "  ) AS \"%s\",\n",
						  gettext_noop("Elements"));
	}
	if (verbose)
	{
		appendPQExpBuffer(&buf,
						  "  pg_catalog.pg_get_userbyid(t.typowner) AS \"%s\",\n",
						  gettext_noop("Owner"));
	}
	if (verbose && pset.sversion >= 90200)
	{
		printACLColumn(&buf, "t.typacl");
		appendPQExpBufferStr(&buf, ",\n  ");
	}

	appendPQExpBuffer(&buf,
					  "  pg_catalog.obj_description(t.oid, 'pg_type') as \"%s\"\n",
					  gettext_noop("Description"));

	appendPQExpBufferStr(&buf, "FROM pg_catalog.pg_type t\n"
						 "     LEFT JOIN pg_catalog.pg_namespace n ON n.oid = t.typnamespace\n");

	/*
	 * do not include complex types (typrelid!=0) unless they are standalone
	 * composite types
	 */
	appendPQExpBufferStr(&buf, "WHERE (t.typrelid = 0 ");
	appendPQExpBufferStr(&buf, "OR (SELECT c.relkind = " CppAsString2(RELKIND_COMPOSITE_TYPE)
						 " FROM pg_catalog.pg_class c "
						 "WHERE c.oid = t.typrelid))\n");

	/*
	 * do not include array types (before 8.3 we have to use the assumption
	 * that their names start with underscore)
	 */
	if (pset.sversion >= 80300)
		appendPQExpBufferStr(&buf, "  AND NOT EXISTS(SELECT 1 FROM pg_catalog.pg_type el WHERE el.oid = t.typelem AND el.typarray = t.oid)\n");
	else
		appendPQExpBufferStr(&buf, "  AND t.typname !~ '^_'\n");

	if (!showSystem && !pattern)
		appendPQExpBufferStr(&buf, "      AND n.nspname <> 'pg_catalog'\n"
							 "      AND n.nspname <> 'information_schema'\n");

	/* Match name pattern against either internal or external name */
	processSQLNamePattern(pset.db, &buf, pattern, true, false,
						  "n.nspname", "t.typname",
						  "pg_catalog.format_type(t.oid, NULL)",
						  "pg_catalog.pg_type_is_visible(t.oid)");

	appendPQExpBufferStr(&buf, "ORDER BY 1, 2;");

	res = PSQLexec(buf.data);
	termPQExpBuffer(&buf);
	if (!res)
		return false;

	myopt.nullPrint = NULL;
	myopt.title = _("List of data types");
	myopt.translate_header = true;

	printQuery(res, &myopt, pset.queryFout, false, pset.logfile);

	PQclear(res);
	return true;
}


/*
 * \do
 * Describe operators
 */
bool
describeOperators(const char *pattern, bool verbose, bool showSystem)
{
	PQExpBufferData buf;
	PGresult   *res;
	printQueryOpt myopt = pset.popt;

	initPQExpBuffer(&buf);

	/*
	 * Note: before Postgres 9.1, we did not assign comments to any built-in
	 * operators, preferring to let the comment on the underlying function
	 * suffice.  The coalesce() on the obj_description() calls below supports
	 * this convention by providing a fallback lookup of a comment on the
	 * operator's function.  As of 9.1 there is a policy that every built-in
	 * operator should have a comment; so the coalesce() is no longer
	 * necessary so far as built-in operators are concerned.  We keep it
	 * anyway, for now, because (1) third-party modules may still be following
	 * the old convention, and (2) we'd need to do it anyway when talking to a
	 * pre-9.1 server.
	 */

	printfPQExpBuffer(&buf,
					  "SELECT n.nspname as \"%s\",\n"
					  "  o.oprname AS \"%s\",\n"
					  "  CASE WHEN o.oprkind='l' THEN NULL ELSE pg_catalog.format_type(o.oprleft, NULL) END AS \"%s\",\n"
					  "  CASE WHEN o.oprkind='r' THEN NULL ELSE pg_catalog.format_type(o.oprright, NULL) END AS \"%s\",\n"
					  "  pg_catalog.format_type(o.oprresult, NULL) AS \"%s\",\n",
					  gettext_noop("Schema"),
					  gettext_noop("Name"),
					  gettext_noop("Left arg type"),
					  gettext_noop("Right arg type"),
					  gettext_noop("Result type"));

	if (verbose)
		appendPQExpBuffer(&buf,
						  "  o.oprcode AS \"%s\",\n",
						  gettext_noop("Function"));

	appendPQExpBuffer(&buf,
					  "  coalesce(pg_catalog.obj_description(o.oid, 'pg_operator'),\n"
					  "           pg_catalog.obj_description(o.oprcode, 'pg_proc')) AS \"%s\"\n"
					  "FROM pg_catalog.pg_operator o\n"
					  "     LEFT JOIN pg_catalog.pg_namespace n ON n.oid = o.oprnamespace\n",
					  gettext_noop("Description"));

	if (!showSystem && !pattern)
		appendPQExpBufferStr(&buf, "WHERE n.nspname <> 'pg_catalog'\n"
							 "      AND n.nspname <> 'information_schema'\n");

	processSQLNamePattern(pset.db, &buf, pattern, !showSystem && !pattern, true,
						  "n.nspname", "o.oprname", NULL,
						  "pg_catalog.pg_operator_is_visible(o.oid)");

	appendPQExpBufferStr(&buf, "ORDER BY 1, 2, 3, 4;");

	res = PSQLexec(buf.data);
	termPQExpBuffer(&buf);
	if (!res)
		return false;

	myopt.nullPrint = NULL;
	myopt.title = _("List of operators");
	myopt.translate_header = true;

	printQuery(res, &myopt, pset.queryFout, false, pset.logfile);

	PQclear(res);
	return true;
}


/*
 * listAllDbs
 *
 * for \l, \list, and -l switch
 */
bool
listAllDbs(const char *pattern, bool verbose)
{
	PGresult   *res;
	PQExpBufferData buf;
	printQueryOpt myopt = pset.popt;

	initPQExpBuffer(&buf);

	printfPQExpBuffer(&buf,
					  "SELECT d.datname as \"%s\",\n"
					  "       pg_catalog.pg_get_userbyid(d.datdba) as \"%s\",\n"
					  "       pg_catalog.pg_encoding_to_char(d.encoding) as \"%s\",\n",
					  gettext_noop("Name"),
					  gettext_noop("Owner"),
					  gettext_noop("Encoding"));
	if (pset.sversion >= 80400)
		appendPQExpBuffer(&buf,
						  "       d.datcollate as \"%s\",\n"
						  "       d.datctype as \"%s\",\n",
						  gettext_noop("Collate"),
						  gettext_noop("Ctype"));
	appendPQExpBufferStr(&buf, "       ");
	printACLColumn(&buf, "d.datacl");
	if (verbose && pset.sversion >= 80200)
		appendPQExpBuffer(&buf,
						  ",\n       CASE WHEN pg_catalog.has_database_privilege(d.datname, 'CONNECT')\n"
						  "            THEN pg_catalog.pg_size_pretty(pg_catalog.pg_database_size(d.datname))\n"
						  "            ELSE 'No Access'\n"
						  "       END as \"%s\"",
						  gettext_noop("Size"));
	if (verbose && pset.sversion >= 80000)
		appendPQExpBuffer(&buf,
						  ",\n       t.spcname as \"%s\"",
						  gettext_noop("Tablespace"));
	if (verbose && pset.sversion >= 80200)
		appendPQExpBuffer(&buf,
						  ",\n       pg_catalog.shobj_description(d.oid, 'pg_database') as \"%s\"",
						  gettext_noop("Description"));
	appendPQExpBufferStr(&buf,
						 "\nFROM pg_catalog.pg_database d\n");
	if (verbose && pset.sversion >= 80000)
		appendPQExpBufferStr(&buf,
							 "  JOIN pg_catalog.pg_tablespace t on d.dattablespace = t.oid\n");

	if (pattern)
		processSQLNamePattern(pset.db, &buf, pattern, false, false,
							  NULL, "d.datname", NULL, NULL);

	appendPQExpBufferStr(&buf, "ORDER BY 1;");
	res = PSQLexec(buf.data);
	termPQExpBuffer(&buf);
	if (!res)
		return false;

	myopt.nullPrint = NULL;
	myopt.title = _("List of databases");
	myopt.translate_header = true;

	printQuery(res, &myopt, pset.queryFout, false, pset.logfile);

	PQclear(res);
	return true;
}


/*
 * List Tables' Grant/Revoke Permissions
 * \z (now also \dp -- perhaps more mnemonic)
 */
bool
permissionsList(const char *pattern)
{
	PQExpBufferData buf;
	PGresult   *res;
	printQueryOpt myopt = pset.popt;
	static const bool translate_columns[] = {false, false, true, false, false, false};

	initPQExpBuffer(&buf);

	/*
	 * we ignore indexes and toast tables since they have no meaningful rights
	 */
	printfPQExpBuffer(&buf,
					  "SELECT n.nspname as \"%s\",\n"
					  "  c.relname as \"%s\",\n"
					  "  CASE c.relkind"
					  " WHEN " CppAsString2(RELKIND_RELATION) " THEN '%s'"
					  " WHEN " CppAsString2(RELKIND_VIEW) " THEN '%s'"
					  " WHEN " CppAsString2(RELKIND_MATVIEW) " THEN '%s'"
					  " WHEN " CppAsString2(RELKIND_SEQUENCE) " THEN '%s'"
					  " WHEN " CppAsString2(RELKIND_FOREIGN_TABLE) " THEN '%s'"
					  " WHEN " CppAsString2(RELKIND_PARTITIONED_TABLE) " THEN '%s'"
					  " END as \"%s\",\n"
					  "  ",
					  gettext_noop("Schema"),
					  gettext_noop("Name"),
					  gettext_noop("table"),
					  gettext_noop("view"),
					  gettext_noop("materialized view"),
					  gettext_noop("sequence"),
					  gettext_noop("foreign table"),
					  gettext_noop("partitioned table"),
					  gettext_noop("Type"));

	printACLColumn(&buf, "c.relacl");

	if (pset.sversion >= 80400)
		appendPQExpBuffer(&buf,
						  ",\n  pg_catalog.array_to_string(ARRAY(\n"
						  "    SELECT attname || E':\\n  ' || pg_catalog.array_to_string(attacl, E'\\n  ')\n"
						  "    FROM pg_catalog.pg_attribute a\n"
						  "    WHERE attrelid = c.oid AND NOT attisdropped AND attacl IS NOT NULL\n"
						  "  ), E'\\n') AS \"%s\"",
						  gettext_noop("Column privileges"));

	if (pset.sversion >= 90500 && pset.sversion < 100000)
		appendPQExpBuffer(&buf,
						  ",\n  pg_catalog.array_to_string(ARRAY(\n"
						  "    SELECT polname\n"
						  "    || CASE WHEN polcmd != '*' THEN\n"
						  "           E' (' || polcmd || E'):'\n"
						  "       ELSE E':'\n"
						  "       END\n"
						  "    || CASE WHEN polqual IS NOT NULL THEN\n"
						  "           E'\\n  (u): ' || pg_catalog.pg_get_expr(polqual, polrelid)\n"
						  "       ELSE E''\n"
						  "       END\n"
						  "    || CASE WHEN polwithcheck IS NOT NULL THEN\n"
						  "           E'\\n  (c): ' || pg_catalog.pg_get_expr(polwithcheck, polrelid)\n"
						  "       ELSE E''\n"
						  "       END"
						  "    || CASE WHEN polroles <> '{0}' THEN\n"
						  "           E'\\n  to: ' || pg_catalog.array_to_string(\n"
						  "               ARRAY(\n"
						  "                   SELECT rolname\n"
						  "                   FROM pg_catalog.pg_roles\n"
						  "                   WHERE oid = ANY (polroles)\n"
						  "                   ORDER BY 1\n"
						  "               ), E', ')\n"
						  "       ELSE E''\n"
						  "       END\n"
						  "    FROM pg_catalog.pg_policy pol\n"
						  "    WHERE polrelid = c.oid), E'\\n')\n"
						  "    AS \"%s\"",
						  gettext_noop("Policies"));

	if (pset.sversion >= 100000)
		appendPQExpBuffer(&buf,
						  ",\n  pg_catalog.array_to_string(ARRAY(\n"
						  "    SELECT polname\n"
						  "    || CASE WHEN NOT polpermissive THEN\n"
						  "       E' (RESTRICTIVE)'\n"
						  "       ELSE '' END\n"
						  "    || CASE WHEN polcmd != '*' THEN\n"
						  "           E' (' || polcmd || E'):'\n"
						  "       ELSE E':'\n"
						  "       END\n"
						  "    || CASE WHEN polqual IS NOT NULL THEN\n"
						  "           E'\\n  (u): ' || pg_catalog.pg_get_expr(polqual, polrelid)\n"
						  "       ELSE E''\n"
						  "       END\n"
						  "    || CASE WHEN polwithcheck IS NOT NULL THEN\n"
						  "           E'\\n  (c): ' || pg_catalog.pg_get_expr(polwithcheck, polrelid)\n"
						  "       ELSE E''\n"
						  "       END"
						  "    || CASE WHEN polroles <> '{0}' THEN\n"
						  "           E'\\n  to: ' || pg_catalog.array_to_string(\n"
						  "               ARRAY(\n"
						  "                   SELECT rolname\n"
						  "                   FROM pg_catalog.pg_roles\n"
						  "                   WHERE oid = ANY (polroles)\n"
						  "                   ORDER BY 1\n"
						  "               ), E', ')\n"
						  "       ELSE E''\n"
						  "       END\n"
						  "    FROM pg_catalog.pg_policy pol\n"
						  "    WHERE polrelid = c.oid), E'\\n')\n"
						  "    AS \"%s\"",
						  gettext_noop("Policies"));

	appendPQExpBufferStr(&buf, "\nFROM pg_catalog.pg_class c\n"
						 "     LEFT JOIN pg_catalog.pg_namespace n ON n.oid = c.relnamespace\n"
						 "WHERE c.relkind IN ("
						 CppAsString2(RELKIND_RELATION) ","
						 CppAsString2(RELKIND_VIEW) ","
						 CppAsString2(RELKIND_MATVIEW) ","
						 CppAsString2(RELKIND_SEQUENCE) ","
						 CppAsString2(RELKIND_FOREIGN_TABLE) ","
						 CppAsString2(RELKIND_PARTITIONED_TABLE) ")\n");

	/*
	 * Unless a schema pattern is specified, we suppress system and temp
	 * tables, since they normally aren't very interesting from a permissions
	 * point of view.  You can see 'em by explicit request though, eg with \z
	 * pg_catalog.*
	 */
	processSQLNamePattern(pset.db, &buf, pattern, true, false,
						  "n.nspname", "c.relname", NULL,
						  "n.nspname !~ '^pg_' AND pg_catalog.pg_table_is_visible(c.oid)");

	appendPQExpBufferStr(&buf, "ORDER BY 1, 2;");

	res = PSQLexec(buf.data);
	if (!res)
	{
		termPQExpBuffer(&buf);
		return false;
	}

	myopt.nullPrint = NULL;
	printfPQExpBuffer(&buf, _("Access privileges"));
	myopt.title = buf.data;
	myopt.translate_header = true;
	myopt.translate_columns = translate_columns;
	myopt.n_translate_columns = lengthof(translate_columns);

	printQuery(res, &myopt, pset.queryFout, false, pset.logfile);

	termPQExpBuffer(&buf);
	PQclear(res);
	return true;
}


/*
 * \ddp
 *
 * List Default ACLs.  The pattern can match either schema or role name.
 */
bool
listDefaultACLs(const char *pattern)
{
	PQExpBufferData buf;
	PGresult   *res;
	printQueryOpt myopt = pset.popt;
	static const bool translate_columns[] = {false, false, true, false};

	if (pset.sversion < 90000)
	{
		char		sverbuf[32];

		pg_log_error("The server (version %s) does not support altering default privileges.",
					 formatPGVersionNumber(pset.sversion, false,
										   sverbuf, sizeof(sverbuf)));
		return true;
	}

	initPQExpBuffer(&buf);

	printfPQExpBuffer(&buf,
					  "SELECT pg_catalog.pg_get_userbyid(d.defaclrole) AS \"%s\",\n"
					  "  n.nspname AS \"%s\",\n"
					  "  CASE d.defaclobjtype WHEN '%c' THEN '%s' WHEN '%c' THEN '%s' WHEN '%c' THEN '%s' WHEN '%c' THEN '%s' WHEN '%c' THEN '%s' END AS \"%s\",\n"
					  "  ",
					  gettext_noop("Owner"),
					  gettext_noop("Schema"),
					  DEFACLOBJ_RELATION,
					  gettext_noop("table"),
					  DEFACLOBJ_SEQUENCE,
					  gettext_noop("sequence"),
					  DEFACLOBJ_FUNCTION,
					  gettext_noop("function"),
					  DEFACLOBJ_TYPE,
					  gettext_noop("type"),
					  DEFACLOBJ_NAMESPACE,
					  gettext_noop("schema"),
					  gettext_noop("Type"));

	printACLColumn(&buf, "d.defaclacl");

	appendPQExpBufferStr(&buf, "\nFROM pg_catalog.pg_default_acl d\n"
						 "     LEFT JOIN pg_catalog.pg_namespace n ON n.oid = d.defaclnamespace\n");

	processSQLNamePattern(pset.db, &buf, pattern, false, false,
						  NULL,
						  "n.nspname",
						  "pg_catalog.pg_get_userbyid(d.defaclrole)",
						  NULL);

	appendPQExpBufferStr(&buf, "ORDER BY 1, 2, 3;");

	res = PSQLexec(buf.data);
	if (!res)
	{
		termPQExpBuffer(&buf);
		return false;
	}

	myopt.nullPrint = NULL;
	printfPQExpBuffer(&buf, _("Default access privileges"));
	myopt.title = buf.data;
	myopt.translate_header = true;
	myopt.translate_columns = translate_columns;
	myopt.n_translate_columns = lengthof(translate_columns);

	printQuery(res, &myopt, pset.queryFout, false, pset.logfile);

	termPQExpBuffer(&buf);
	PQclear(res);
	return true;
}


/*
 * Get object comments
 *
 * \dd [foo]
 *
 * Note: This command only lists comments for object types which do not have
 * their comments displayed by their own backslash commands. The following
 * types of objects will be displayed: constraint, operator class,
 * operator family, rule, and trigger.
 *
 */
bool
objectDescription(const char *pattern, bool showSystem)
{
	PQExpBufferData buf;
	PGresult   *res;
	printQueryOpt myopt = pset.popt;
	static const bool translate_columns[] = {false, false, true, false};

	initPQExpBuffer(&buf);

	appendPQExpBuffer(&buf,
					  "SELECT DISTINCT tt.nspname AS \"%s\", tt.name AS \"%s\", tt.object AS \"%s\", d.description AS \"%s\"\n"
					  "FROM (\n",
					  gettext_noop("Schema"),
					  gettext_noop("Name"),
					  gettext_noop("Object"),
					  gettext_noop("Description"));

	/* Table constraint descriptions */
	appendPQExpBuffer(&buf,
					  "  SELECT pgc.oid as oid, pgc.tableoid AS tableoid,\n"
					  "  n.nspname as nspname,\n"
					  "  CAST(pgc.conname AS pg_catalog.text) as name,"
					  "  CAST('%s' AS pg_catalog.text) as object\n"
					  "  FROM pg_catalog.pg_constraint pgc\n"
					  "    JOIN pg_catalog.pg_class c "
					  "ON c.oid = pgc.conrelid\n"
					  "    LEFT JOIN pg_catalog.pg_namespace n "
					  "    ON n.oid = c.relnamespace\n",
					  gettext_noop("table constraint"));

	if (!showSystem && !pattern)
		appendPQExpBufferStr(&buf, "WHERE n.nspname <> 'pg_catalog'\n"
							 "      AND n.nspname <> 'information_schema'\n");

	processSQLNamePattern(pset.db, &buf, pattern, !showSystem && !pattern,
						  false, "n.nspname", "pgc.conname", NULL,
						  "pg_catalog.pg_table_is_visible(c.oid)");

	/* Domain constraint descriptions */
	appendPQExpBuffer(&buf,
					  "UNION ALL\n"
					  "  SELECT pgc.oid as oid, pgc.tableoid AS tableoid,\n"
					  "  n.nspname as nspname,\n"
					  "  CAST(pgc.conname AS pg_catalog.text) as name,"
					  "  CAST('%s' AS pg_catalog.text) as object\n"
					  "  FROM pg_catalog.pg_constraint pgc\n"
					  "    JOIN pg_catalog.pg_type t "
					  "ON t.oid = pgc.contypid\n"
					  "    LEFT JOIN pg_catalog.pg_namespace n "
					  "    ON n.oid = t.typnamespace\n",
					  gettext_noop("domain constraint"));

	if (!showSystem && !pattern)
		appendPQExpBufferStr(&buf, "WHERE n.nspname <> 'pg_catalog'\n"
							 "      AND n.nspname <> 'information_schema'\n");

	processSQLNamePattern(pset.db, &buf, pattern, !showSystem && !pattern,
						  false, "n.nspname", "pgc.conname", NULL,
						  "pg_catalog.pg_type_is_visible(t.oid)");


	/*
	 * pg_opclass.opcmethod only available in 8.3+
	 */
	if (pset.sversion >= 80300)
	{
		/* Operator class descriptions */
		appendPQExpBuffer(&buf,
						  "UNION ALL\n"
						  "  SELECT o.oid as oid, o.tableoid as tableoid,\n"
						  "  n.nspname as nspname,\n"
						  "  CAST(o.opcname AS pg_catalog.text) as name,\n"
						  "  CAST('%s' AS pg_catalog.text) as object\n"
						  "  FROM pg_catalog.pg_opclass o\n"
						  "    JOIN pg_catalog.pg_am am ON "
						  "o.opcmethod = am.oid\n"
						  "    JOIN pg_catalog.pg_namespace n ON "
						  "n.oid = o.opcnamespace\n",
						  gettext_noop("operator class"));

		if (!showSystem && !pattern)
			appendPQExpBufferStr(&buf, "      AND n.nspname <> 'pg_catalog'\n"
								 "      AND n.nspname <> 'information_schema'\n");

		processSQLNamePattern(pset.db, &buf, pattern, true, false,
							  "n.nspname", "o.opcname", NULL,
							  "pg_catalog.pg_opclass_is_visible(o.oid)");
	}

	/*
	 * although operator family comments have been around since 8.3,
	 * pg_opfamily_is_visible is only available in 9.2+
	 */
	if (pset.sversion >= 90200)
	{
		/* Operator family descriptions */
		appendPQExpBuffer(&buf,
						  "UNION ALL\n"
						  "  SELECT opf.oid as oid, opf.tableoid as tableoid,\n"
						  "  n.nspname as nspname,\n"
						  "  CAST(opf.opfname AS pg_catalog.text) AS name,\n"
						  "  CAST('%s' AS pg_catalog.text) as object\n"
						  "  FROM pg_catalog.pg_opfamily opf\n"
						  "    JOIN pg_catalog.pg_am am "
						  "ON opf.opfmethod = am.oid\n"
						  "    JOIN pg_catalog.pg_namespace n "
						  "ON opf.opfnamespace = n.oid\n",
						  gettext_noop("operator family"));

		if (!showSystem && !pattern)
			appendPQExpBufferStr(&buf, "      AND n.nspname <> 'pg_catalog'\n"
								 "      AND n.nspname <> 'information_schema'\n");

		processSQLNamePattern(pset.db, &buf, pattern, true, false,
							  "n.nspname", "opf.opfname", NULL,
							  "pg_catalog.pg_opfamily_is_visible(opf.oid)");
	}

	/* Rule descriptions (ignore rules for views) */
	appendPQExpBuffer(&buf,
					  "UNION ALL\n"
					  "  SELECT r.oid as oid, r.tableoid as tableoid,\n"
					  "  n.nspname as nspname,\n"
					  "  CAST(r.rulename AS pg_catalog.text) as name,"
					  "  CAST('%s' AS pg_catalog.text) as object\n"
					  "  FROM pg_catalog.pg_rewrite r\n"
					  "       JOIN pg_catalog.pg_class c ON c.oid = r.ev_class\n"
					  "       LEFT JOIN pg_catalog.pg_namespace n ON n.oid = c.relnamespace\n"
					  "  WHERE r.rulename != '_RETURN'\n",
					  gettext_noop("rule"));

	if (!showSystem && !pattern)
		appendPQExpBufferStr(&buf, "      AND n.nspname <> 'pg_catalog'\n"
							 "      AND n.nspname <> 'information_schema'\n");

	processSQLNamePattern(pset.db, &buf, pattern, true, false,
						  "n.nspname", "r.rulename", NULL,
						  "pg_catalog.pg_table_is_visible(c.oid)");

	/* Trigger descriptions */
	appendPQExpBuffer(&buf,
					  "UNION ALL\n"
					  "  SELECT t.oid as oid, t.tableoid as tableoid,\n"
					  "  n.nspname as nspname,\n"
					  "  CAST(t.tgname AS pg_catalog.text) as name,"
					  "  CAST('%s' AS pg_catalog.text) as object\n"
					  "  FROM pg_catalog.pg_trigger t\n"
					  "       JOIN pg_catalog.pg_class c ON c.oid = t.tgrelid\n"
					  "       LEFT JOIN pg_catalog.pg_namespace n ON n.oid = c.relnamespace\n",
					  gettext_noop("trigger"));

	if (!showSystem && !pattern)
		appendPQExpBufferStr(&buf, "WHERE n.nspname <> 'pg_catalog'\n"
							 "      AND n.nspname <> 'information_schema'\n");

	processSQLNamePattern(pset.db, &buf, pattern, !showSystem && !pattern, false,
						  "n.nspname", "t.tgname", NULL,
						  "pg_catalog.pg_table_is_visible(c.oid)");

	appendPQExpBufferStr(&buf,
						 ") AS tt\n"
						 "  JOIN pg_catalog.pg_description d ON (tt.oid = d.objoid AND tt.tableoid = d.classoid AND d.objsubid = 0)\n");

	appendPQExpBufferStr(&buf, "ORDER BY 1, 2, 3;");

	res = PSQLexec(buf.data);
	termPQExpBuffer(&buf);
	if (!res)
		return false;

	myopt.nullPrint = NULL;
	myopt.title = _("Object descriptions");
	myopt.translate_header = true;
	myopt.translate_columns = translate_columns;
	myopt.n_translate_columns = lengthof(translate_columns);

	printQuery(res, &myopt, pset.queryFout, false, pset.logfile);

	PQclear(res);
	return true;
}


/*
 * describeTableDetails (for \d)
 *
 * This routine finds the tables to be displayed, and calls
 * describeOneTableDetails for each one.
 *
 * verbose: if true, this is \d+
 */
bool
describeTableDetails(const char *pattern, bool verbose, bool showSystem)
{
	PQExpBufferData buf;
	PGresult   *res;
	int			i;

	initPQExpBuffer(&buf);

	printfPQExpBuffer(&buf,
					  "SELECT c.oid,\n"
					  "  n.nspname,\n"
					  "  c.relname\n"
					  "FROM pg_catalog.pg_class c\n"
					  "     LEFT JOIN pg_catalog.pg_namespace n ON n.oid = c.relnamespace\n");

	if (!showSystem && !pattern)
		appendPQExpBufferStr(&buf, "WHERE n.nspname <> 'pg_catalog'\n"
							 "      AND n.nspname <> 'information_schema'\n");

	processSQLNamePattern(pset.db, &buf, pattern, !showSystem && !pattern, false,
						  "n.nspname", "c.relname", NULL,
						  "pg_catalog.pg_table_is_visible(c.oid)");

	appendPQExpBufferStr(&buf, "ORDER BY 2, 3;");

	res = PSQLexec(buf.data);
	termPQExpBuffer(&buf);
	if (!res)
		return false;

	if (PQntuples(res) == 0)
	{
		if (!pset.quiet)
		{
			if (pattern)
				pg_log_error("Did not find any relation named \"%s\".",
							 pattern);
			else
				pg_log_error("Did not find any relations.");
		}
		PQclear(res);
		return false;
	}

	for (i = 0; i < PQntuples(res); i++)
	{
		const char *oid;
		const char *nspname;
		const char *relname;

		oid = PQgetvalue(res, i, 0);
		nspname = PQgetvalue(res, i, 1);
		relname = PQgetvalue(res, i, 2);

		if (!describeOneTableDetails(nspname, relname, oid, verbose))
		{
			PQclear(res);
			return false;
		}
		if (cancel_pressed)
		{
			PQclear(res);
			return false;
		}
	}

	PQclear(res);
	return true;
}

/*
 * describeOneTableDetails (for \d)
 *
 * Unfortunately, the information presented here is so complicated that it
 * cannot be done in a single query. So we have to assemble the printed table
 * by hand and pass it to the underlying printTable() function.
 */
static bool
describeOneTableDetails(const char *schemaname,
						const char *relationname,
						const char *oid,
						bool verbose)
{
	bool		retval = false;
	PQExpBufferData buf;
	PGresult   *res = NULL;
	printTableOpt myopt = pset.popt.topt;
	printTableContent cont;
	bool		printTableInitialized = false;
	int			i;
	char	   *view_def = NULL;
	char	   *headers[11];
	PQExpBufferData title;
	PQExpBufferData tmpbuf;
	int			cols;
	int			attname_col = -1,	/* column indexes in "res" */
				atttype_col = -1,
				attrdef_col = -1,
				attnotnull_col = -1,
				attcoll_col = -1,
				attidentity_col = -1,
				attgenerated_col = -1,
				isindexkey_col = -1,
				indexdef_col = -1,
				fdwopts_col = -1,
				attstorage_col = -1,
				attstattarget_col = -1,
				attdescr_col = -1;
	int			numrows;
	struct
	{
		int16		checks;
		char		relkind;
		bool		hasindex;
		bool		hasrules;
		bool		hastriggers;
		bool		rowsecurity;
		bool		forcerowsecurity;
		bool		hasoids;
		bool		ispartition;
		Oid			tablespace;
		char	   *reloptions;
		char	   *reloftype;
		char		relpersistence;
		char		relreplident;
		char	   *relam;
	}			tableinfo;
	bool		show_column_details = false;

	myopt.default_footer = false;
	/* This output looks confusing in expanded mode. */
	myopt.expanded = false;

	initPQExpBuffer(&buf);
	initPQExpBuffer(&title);
	initPQExpBuffer(&tmpbuf);

	/* Get general table info */
	if (pset.sversion >= 120000)
	{
		printfPQExpBuffer(&buf,
						  "SELECT c.relchecks, c.relkind, c.relhasindex, c.relhasrules, "
						  "c.relhastriggers, c.relrowsecurity, c.relforcerowsecurity, "
						  "false AS relhasoids, c.relispartition, %s, c.reltablespace, "
						  "CASE WHEN c.reloftype = 0 THEN '' ELSE c.reloftype::pg_catalog.regtype::pg_catalog.text END, "
						  "c.relpersistence, c.relreplident, am.amname\n"
						  "FROM pg_catalog.pg_class c\n "
						  "LEFT JOIN pg_catalog.pg_class tc ON (c.reltoastrelid = tc.oid)\n"
						  "LEFT JOIN pg_catalog.pg_am am ON (c.relam = am.oid)\n"
						  "WHERE c.oid = '%s';",
						  (verbose ?
						   "pg_catalog.array_to_string(c.reloptions || "
						   "array(select 'toast.' || x from pg_catalog.unnest(tc.reloptions) x), ', ')\n"
						   : "''"),
						  oid);
	}
	else if (pset.sversion >= 100000)
	{
		printfPQExpBuffer(&buf,
						  "SELECT c.relchecks, c.relkind, c.relhasindex, c.relhasrules, "
						  "c.relhastriggers, c.relrowsecurity, c.relforcerowsecurity, "
						  "c.relhasoids, c.relispartition, %s, c.reltablespace, "
						  "CASE WHEN c.reloftype = 0 THEN '' ELSE c.reloftype::pg_catalog.regtype::pg_catalog.text END, "
						  "c.relpersistence, c.relreplident\n"
						  "FROM pg_catalog.pg_class c\n "
						  "LEFT JOIN pg_catalog.pg_class tc ON (c.reltoastrelid = tc.oid)\n"
						  "WHERE c.oid = '%s';",
						  (verbose ?
						   "pg_catalog.array_to_string(c.reloptions || "
						   "array(select 'toast.' || x from pg_catalog.unnest(tc.reloptions) x), ', ')\n"
						   : "''"),
						  oid);
	}
	else if (pset.sversion >= 90500)
	{
		printfPQExpBuffer(&buf,
						  "SELECT c.relchecks, c.relkind, c.relhasindex, c.relhasrules, "
						  "c.relhastriggers, c.relrowsecurity, c.relforcerowsecurity, "
						  "c.relhasoids, false as relispartition, %s, c.reltablespace, "
						  "CASE WHEN c.reloftype = 0 THEN '' ELSE c.reloftype::pg_catalog.regtype::pg_catalog.text END, "
						  "c.relpersistence, c.relreplident\n"
						  "FROM pg_catalog.pg_class c\n "
						  "LEFT JOIN pg_catalog.pg_class tc ON (c.reltoastrelid = tc.oid)\n"
						  "WHERE c.oid = '%s';",
						  (verbose ?
						   "pg_catalog.array_to_string(c.reloptions || "
						   "array(select 'toast.' || x from pg_catalog.unnest(tc.reloptions) x), ', ')\n"
						   : "''"),
						  oid);
	}
	else if (pset.sversion >= 90400)
	{
		printfPQExpBuffer(&buf,
						  "SELECT c.relchecks, c.relkind, c.relhasindex, c.relhasrules, "
						  "c.relhastriggers, false, false, c.relhasoids, "
						  "false as relispartition, %s, c.reltablespace, "
						  "CASE WHEN c.reloftype = 0 THEN '' ELSE c.reloftype::pg_catalog.regtype::pg_catalog.text END, "
						  "c.relpersistence, c.relreplident\n"
						  "FROM pg_catalog.pg_class c\n "
						  "LEFT JOIN pg_catalog.pg_class tc ON (c.reltoastrelid = tc.oid)\n"
						  "WHERE c.oid = '%s';",
						  (verbose ?
						   "pg_catalog.array_to_string(c.reloptions || "
						   "array(select 'toast.' || x from pg_catalog.unnest(tc.reloptions) x), ', ')\n"
						   : "''"),
						  oid);
	}
	else if (pset.sversion >= 90100)
	{
		printfPQExpBuffer(&buf,
						  "SELECT c.relchecks, c.relkind, c.relhasindex, c.relhasrules, "
						  "c.relhastriggers, false, false, c.relhasoids, "
						  "false as relispartition, %s, c.reltablespace, "
						  "CASE WHEN c.reloftype = 0 THEN '' ELSE c.reloftype::pg_catalog.regtype::pg_catalog.text END, "
						  "c.relpersistence\n"
						  "FROM pg_catalog.pg_class c\n "
						  "LEFT JOIN pg_catalog.pg_class tc ON (c.reltoastrelid = tc.oid)\n"
						  "WHERE c.oid = '%s';",
						  (verbose ?
						   "pg_catalog.array_to_string(c.reloptions || "
						   "array(select 'toast.' || x from pg_catalog.unnest(tc.reloptions) x), ', ')\n"
						   : "''"),
						  oid);
	}
	else if (pset.sversion >= 90000)
	{
		printfPQExpBuffer(&buf,
						  "SELECT c.relchecks, c.relkind, c.relhasindex, c.relhasrules, "
						  "c.relhastriggers, false, false, c.relhasoids, "
						  "false as relispartition, %s, c.reltablespace, "
						  "CASE WHEN c.reloftype = 0 THEN '' ELSE c.reloftype::pg_catalog.regtype::pg_catalog.text END\n"
						  "FROM pg_catalog.pg_class c\n "
						  "LEFT JOIN pg_catalog.pg_class tc ON (c.reltoastrelid = tc.oid)\n"
						  "WHERE c.oid = '%s';",
						  (verbose ?
						   "pg_catalog.array_to_string(c.reloptions || "
						   "array(select 'toast.' || x from pg_catalog.unnest(tc.reloptions) x), ', ')\n"
						   : "''"),
						  oid);
	}
	else if (pset.sversion >= 80400)
	{
		printfPQExpBuffer(&buf,
						  "SELECT c.relchecks, c.relkind, c.relhasindex, c.relhasrules, "
						  "c.relhastriggers, false, false, c.relhasoids, "
						  "false as relispartition, %s, c.reltablespace\n"
						  "FROM pg_catalog.pg_class c\n "
						  "LEFT JOIN pg_catalog.pg_class tc ON (c.reltoastrelid = tc.oid)\n"
						  "WHERE c.oid = '%s';",
						  (verbose ?
						   "pg_catalog.array_to_string(c.reloptions || "
						   "array(select 'toast.' || x from pg_catalog.unnest(tc.reloptions) x), ', ')\n"
						   : "''"),
						  oid);
	}
	else if (pset.sversion >= 80200)
	{
		printfPQExpBuffer(&buf,
						  "SELECT relchecks, relkind, relhasindex, relhasrules, "
						  "reltriggers <> 0, false, false, relhasoids, "
						  "false as relispartition, %s, reltablespace\n"
						  "FROM pg_catalog.pg_class WHERE oid = '%s';",
						  (verbose ?
						   "pg_catalog.array_to_string(reloptions, E', ')" : "''"),
						  oid);
	}
	else if (pset.sversion >= 80000)
	{
		printfPQExpBuffer(&buf,
						  "SELECT relchecks, relkind, relhasindex, relhasrules, "
						  "reltriggers <> 0, false, false, relhasoids, "
						  "false as relispartition, '', reltablespace\n"
						  "FROM pg_catalog.pg_class WHERE oid = '%s';",
						  oid);
	}
	else
	{
		printfPQExpBuffer(&buf,
						  "SELECT relchecks, relkind, relhasindex, relhasrules, "
						  "reltriggers <> 0, false, false, relhasoids, "
						  "false as relispartition, '', ''\n"
						  "FROM pg_catalog.pg_class WHERE oid = '%s';",
						  oid);
	}

	res = PSQLexec(buf.data);
	if (!res)
		goto error_return;

	/* Did we get anything? */
	if (PQntuples(res) == 0)
	{
		if (!pset.quiet)
			pg_log_error("Did not find any relation with OID %s.", oid);
		goto error_return;
	}

	tableinfo.checks = atoi(PQgetvalue(res, 0, 0));
	tableinfo.relkind = *(PQgetvalue(res, 0, 1));
	tableinfo.hasindex = strcmp(PQgetvalue(res, 0, 2), "t") == 0;
	tableinfo.hasrules = strcmp(PQgetvalue(res, 0, 3), "t") == 0;
	tableinfo.hastriggers = strcmp(PQgetvalue(res, 0, 4), "t") == 0;
	tableinfo.rowsecurity = strcmp(PQgetvalue(res, 0, 5), "t") == 0;
	tableinfo.forcerowsecurity = strcmp(PQgetvalue(res, 0, 6), "t") == 0;
	tableinfo.hasoids = strcmp(PQgetvalue(res, 0, 7), "t") == 0;
	tableinfo.ispartition = strcmp(PQgetvalue(res, 0, 8), "t") == 0;
	tableinfo.reloptions = (pset.sversion >= 80200) ?
		pg_strdup(PQgetvalue(res, 0, 9)) : NULL;
	tableinfo.tablespace = (pset.sversion >= 80000) ?
		atooid(PQgetvalue(res, 0, 10)) : 0;
	tableinfo.reloftype = (pset.sversion >= 90000 &&
						   strcmp(PQgetvalue(res, 0, 11), "") != 0) ?
		pg_strdup(PQgetvalue(res, 0, 11)) : NULL;
	tableinfo.relpersistence = (pset.sversion >= 90100) ?
		*(PQgetvalue(res, 0, 12)) : 0;
	tableinfo.relreplident = (pset.sversion >= 90400) ?
		*(PQgetvalue(res, 0, 13)) : 'd';
	if (pset.sversion >= 120000)
		tableinfo.relam = PQgetisnull(res, 0, 14) ?
			(char *) NULL : pg_strdup(PQgetvalue(res, 0, 14));
	else
		tableinfo.relam = NULL;
	PQclear(res);
	res = NULL;

	/*
	 * If it's a sequence, deal with it here separately.
	 */
	if (tableinfo.relkind == RELKIND_SEQUENCE)
	{
		PGresult   *result = NULL;
		printQueryOpt myopt = pset.popt;
		char	   *footers[2] = {NULL, NULL};

		if (pset.sversion >= 100000)
		{
			printfPQExpBuffer(&buf,
							  "SELECT pg_catalog.format_type(seqtypid, NULL) AS \"%s\",\n"
							  "       seqstart AS \"%s\",\n"
							  "       seqmin AS \"%s\",\n"
							  "       seqmax AS \"%s\",\n"
							  "       seqincrement AS \"%s\",\n"
							  "       CASE WHEN seqcycle THEN '%s' ELSE '%s' END AS \"%s\",\n"
							  "       seqcache AS \"%s\"\n",
							  gettext_noop("Type"),
							  gettext_noop("Start"),
							  gettext_noop("Minimum"),
							  gettext_noop("Maximum"),
							  gettext_noop("Increment"),
							  gettext_noop("yes"),
							  gettext_noop("no"),
							  gettext_noop("Cycles?"),
							  gettext_noop("Cache"));
			appendPQExpBuffer(&buf,
							  "FROM pg_catalog.pg_sequence\n"
							  "WHERE seqrelid = '%s';",
							  oid);
		}
		else
		{
			printfPQExpBuffer(&buf,
							  "SELECT 'bigint' AS \"%s\",\n"
							  "       start_value AS \"%s\",\n"
							  "       min_value AS \"%s\",\n"
							  "       max_value AS \"%s\",\n"
							  "       increment_by AS \"%s\",\n"
							  "       CASE WHEN is_cycled THEN '%s' ELSE '%s' END AS \"%s\",\n"
							  "       cache_value AS \"%s\"\n",
							  gettext_noop("Type"),
							  gettext_noop("Start"),
							  gettext_noop("Minimum"),
							  gettext_noop("Maximum"),
							  gettext_noop("Increment"),
							  gettext_noop("yes"),
							  gettext_noop("no"),
							  gettext_noop("Cycles?"),
							  gettext_noop("Cache"));
			appendPQExpBuffer(&buf, "FROM %s", fmtId(schemaname));
			/* must be separate because fmtId isn't reentrant */
			appendPQExpBuffer(&buf, ".%s;", fmtId(relationname));
		}

		res = PSQLexec(buf.data);
		if (!res)
			goto error_return;

		/* Footer information about a sequence */

		/* Get the column that owns this sequence */
		printfPQExpBuffer(&buf, "SELECT pg_catalog.quote_ident(nspname) || '.' ||"
						  "\n   pg_catalog.quote_ident(relname) || '.' ||"
						  "\n   pg_catalog.quote_ident(attname),"
						  "\n   d.deptype"
						  "\nFROM pg_catalog.pg_class c"
						  "\nINNER JOIN pg_catalog.pg_depend d ON c.oid=d.refobjid"
						  "\nINNER JOIN pg_catalog.pg_namespace n ON n.oid=c.relnamespace"
						  "\nINNER JOIN pg_catalog.pg_attribute a ON ("
						  "\n a.attrelid=c.oid AND"
						  "\n a.attnum=d.refobjsubid)"
						  "\nWHERE d.classid='pg_catalog.pg_class'::pg_catalog.regclass"
						  "\n AND d.refclassid='pg_catalog.pg_class'::pg_catalog.regclass"
						  "\n AND d.objid='%s'"
						  "\n AND d.deptype IN ('a', 'i')",
						  oid);

		result = PSQLexec(buf.data);

		/*
		 * If we get no rows back, don't show anything (obviously). We should
		 * never get more than one row back, but if we do, just ignore it and
		 * don't print anything.
		 */
		if (!result)
			goto error_return;
		else if (PQntuples(result) == 1)
		{
			switch (PQgetvalue(result, 0, 1)[0])
			{
				case 'a':
					footers[0] = psprintf(_("Owned by: %s"),
										  PQgetvalue(result, 0, 0));
					break;
				case 'i':
					footers[0] = psprintf(_("Sequence for identity column: %s"),
										  PQgetvalue(result, 0, 0));
					break;
			}
		}
		PQclear(result);

		printfPQExpBuffer(&title, _("Sequence \"%s.%s\""),
						  schemaname, relationname);

		myopt.footers = footers;
		myopt.topt.default_footer = false;
		myopt.title = title.data;
		myopt.translate_header = true;

		printQuery(res, &myopt, pset.queryFout, false, pset.logfile);

		if (footers[0])
			free(footers[0]);

		retval = true;
		goto error_return;		/* not an error, just return early */
	}

	/* Identify whether we should print collation, nullable, default vals */
	if (tableinfo.relkind == RELKIND_RELATION ||
		tableinfo.relkind == RELKIND_VIEW ||
		tableinfo.relkind == RELKIND_MATVIEW ||
		tableinfo.relkind == RELKIND_FOREIGN_TABLE ||
		tableinfo.relkind == RELKIND_COMPOSITE_TYPE ||
		tableinfo.relkind == RELKIND_PARTITIONED_TABLE)
		show_column_details = true;

	/*
	 * Get per-column info
	 *
	 * Since the set of query columns we need varies depending on relkind and
	 * server version, we compute all the column numbers on-the-fly.  Column
	 * number variables for columns not fetched are left as -1; this avoids
	 * duplicative test logic below.
	 */
	cols = 0;
	printfPQExpBuffer(&buf, "SELECT a.attname");
	attname_col = cols++;
	appendPQExpBufferStr(&buf, ",\n  pg_catalog.format_type(a.atttypid, a.atttypmod)");
	atttype_col = cols++;

	if (show_column_details)
	{
		/* use "pretty" mode for expression to avoid excessive parentheses */
		appendPQExpBufferStr(&buf,
							 ",\n  (SELECT substring(pg_catalog.pg_get_expr(d.adbin, d.adrelid, true) for 128)"
							 "\n   FROM pg_catalog.pg_attrdef d"
							 "\n   WHERE d.adrelid = a.attrelid AND d.adnum = a.attnum AND a.atthasdef)"
							 ",\n  a.attnotnull");
		attrdef_col = cols++;
		attnotnull_col = cols++;
		if (pset.sversion >= 90100)
			appendPQExpBufferStr(&buf, ",\n  (SELECT c.collname FROM pg_catalog.pg_collation c, pg_catalog.pg_type t\n"
								 "   WHERE c.oid = a.attcollation AND t.oid = a.atttypid AND a.attcollation <> t.typcollation) AS attcollation");
		else
			appendPQExpBufferStr(&buf, ",\n  NULL AS attcollation");
		attcoll_col = cols++;
		if (pset.sversion >= 100000)
			appendPQExpBufferStr(&buf, ",\n  a.attidentity");
		else
			appendPQExpBufferStr(&buf, ",\n  ''::pg_catalog.char AS attidentity");
		attidentity_col = cols++;
		if (pset.sversion >= 120000)
			appendPQExpBufferStr(&buf, ",\n  a.attgenerated");
		else
			appendPQExpBufferStr(&buf, ",\n  ''::pg_catalog.char AS attgenerated");
		attgenerated_col = cols++;
	}
	if (tableinfo.relkind == RELKIND_INDEX ||
		tableinfo.relkind == RELKIND_PARTITIONED_INDEX)
	{
		if (pset.sversion >= 110000)
		{
			appendPQExpBuffer(&buf, ",\n  CASE WHEN a.attnum <= (SELECT i.indnkeyatts FROM pg_catalog.pg_index i WHERE i.indexrelid = '%s') THEN '%s' ELSE '%s' END AS is_key",
							  oid,
							  gettext_noop("yes"),
							  gettext_noop("no"));
			isindexkey_col = cols++;
		}
		appendPQExpBufferStr(&buf, ",\n  pg_catalog.pg_get_indexdef(a.attrelid, a.attnum, TRUE) AS indexdef");
		indexdef_col = cols++;
	}
	/* FDW options for foreign table column, only for 9.2 or later */
	if (tableinfo.relkind == RELKIND_FOREIGN_TABLE && pset.sversion >= 90200)
	{
		appendPQExpBufferStr(&buf, ",\n  CASE WHEN attfdwoptions IS NULL THEN '' ELSE "
							 "  '(' || pg_catalog.array_to_string(ARRAY(SELECT pg_catalog.quote_ident(option_name) || ' ' || pg_catalog.quote_literal(option_value)  FROM "
							 "  pg_catalog.pg_options_to_table(attfdwoptions)), ', ') || ')' END AS attfdwoptions");
		fdwopts_col = cols++;
	}
	if (verbose)
	{
		appendPQExpBufferStr(&buf, ",\n  a.attstorage");
		attstorage_col = cols++;

		/* stats target, if relevant to relkind */
		if (tableinfo.relkind == RELKIND_RELATION ||
			tableinfo.relkind == RELKIND_INDEX ||
			tableinfo.relkind == RELKIND_PARTITIONED_INDEX ||
			tableinfo.relkind == RELKIND_MATVIEW ||
			tableinfo.relkind == RELKIND_FOREIGN_TABLE ||
			tableinfo.relkind == RELKIND_PARTITIONED_TABLE)
		{
			appendPQExpBufferStr(&buf, ",\n  CASE WHEN a.attstattarget=-1 THEN NULL ELSE a.attstattarget END AS attstattarget");
			attstattarget_col = cols++;
		}

		/*
		 * In 9.0+, we have column comments for: relations, views, composite
		 * types, and foreign tables (cf. CommentObject() in comment.c).
		 */
		if (tableinfo.relkind == RELKIND_RELATION ||
			tableinfo.relkind == RELKIND_VIEW ||
			tableinfo.relkind == RELKIND_MATVIEW ||
			tableinfo.relkind == RELKIND_FOREIGN_TABLE ||
			tableinfo.relkind == RELKIND_COMPOSITE_TYPE ||
			tableinfo.relkind == RELKIND_PARTITIONED_TABLE)
		{
			appendPQExpBufferStr(&buf, ",\n  pg_catalog.col_description(a.attrelid, a.attnum)");
			attdescr_col = cols++;
		}
	}

	appendPQExpBufferStr(&buf, "\nFROM pg_catalog.pg_attribute a");
	appendPQExpBuffer(&buf, "\nWHERE a.attrelid = '%s' AND a.attnum > 0 AND NOT a.attisdropped", oid);
	appendPQExpBufferStr(&buf, "\nORDER BY a.attnum;");

	res = PSQLexec(buf.data);
	if (!res)
		goto error_return;
	numrows = PQntuples(res);

	/* Make title */
	switch (tableinfo.relkind)
	{
		case RELKIND_RELATION:
			if (tableinfo.relpersistence == 'u')
				printfPQExpBuffer(&title, _("Unlogged table \"%s.%s\""),
								  schemaname, relationname);
			else
				printfPQExpBuffer(&title, _("Table \"%s.%s\""),
								  schemaname, relationname);
			break;
		case RELKIND_VIEW:
			printfPQExpBuffer(&title, _("View \"%s.%s\""),
							  schemaname, relationname);
			break;
		case RELKIND_MATVIEW:
			if (tableinfo.relpersistence == 'u')
				printfPQExpBuffer(&title, _("Unlogged materialized view \"%s.%s\""),
								  schemaname, relationname);
			else
				printfPQExpBuffer(&title, _("Materialized view \"%s.%s\""),
								  schemaname, relationname);
			break;
		case RELKIND_INDEX:
			if (tableinfo.relpersistence == 'u')
				printfPQExpBuffer(&title, _("Unlogged index \"%s.%s\""),
								  schemaname, relationname);
			else
				printfPQExpBuffer(&title, _("Index \"%s.%s\""),
								  schemaname, relationname);
			break;
		case RELKIND_PARTITIONED_INDEX:
			if (tableinfo.relpersistence == 'u')
				printfPQExpBuffer(&title, _("Unlogged partitioned index \"%s.%s\""),
								  schemaname, relationname);
			else
				printfPQExpBuffer(&title, _("Partitioned index \"%s.%s\""),
								  schemaname, relationname);
			break;
		case 's':
			/* not used as of 8.2, but keep it for backwards compatibility */
			printfPQExpBuffer(&title, _("Special relation \"%s.%s\""),
							  schemaname, relationname);
			break;
		case RELKIND_TOASTVALUE:
			printfPQExpBuffer(&title, _("TOAST table \"%s.%s\""),
							  schemaname, relationname);
			break;
		case RELKIND_COMPOSITE_TYPE:
			printfPQExpBuffer(&title, _("Composite type \"%s.%s\""),
							  schemaname, relationname);
			break;
		case RELKIND_FOREIGN_TABLE:
			printfPQExpBuffer(&title, _("Foreign table \"%s.%s\""),
							  schemaname, relationname);
			break;
		case RELKIND_PARTITIONED_TABLE:
			if (tableinfo.relpersistence == 'u')
				printfPQExpBuffer(&title, _("Unlogged partitioned table \"%s.%s\""),
								  schemaname, relationname);
			else
				printfPQExpBuffer(&title, _("Partitioned table \"%s.%s\""),
								  schemaname, relationname);
			break;
		default:
			/* untranslated unknown relkind */
			printfPQExpBuffer(&title, "?%c? \"%s.%s\"",
							  tableinfo.relkind, schemaname, relationname);
			break;
	}

	/* Fill headers[] with the names of the columns we will output */
	cols = 0;
	headers[cols++] = gettext_noop("Column");
	headers[cols++] = gettext_noop("Type");
	if (show_column_details)
	{
		headers[cols++] = gettext_noop("Collation");
		headers[cols++] = gettext_noop("Nullable");
		headers[cols++] = gettext_noop("Default");
	}
	if (isindexkey_col >= 0)
		headers[cols++] = gettext_noop("Key?");
	if (indexdef_col >= 0)
		headers[cols++] = gettext_noop("Definition");
	if (fdwopts_col >= 0)
		headers[cols++] = gettext_noop("FDW options");
	if (attstorage_col >= 0)
		headers[cols++] = gettext_noop("Storage");
	if (attstattarget_col >= 0)
		headers[cols++] = gettext_noop("Stats target");
	if (attdescr_col >= 0)
		headers[cols++] = gettext_noop("Description");

	Assert(cols <= lengthof(headers));

	printTableInit(&cont, &myopt, title.data, cols, numrows);
	printTableInitialized = true;

	for (i = 0; i < cols; i++)
		printTableAddHeader(&cont, headers[i], true, 'l');

	/* Generate table cells to be printed */
	for (i = 0; i < numrows; i++)
	{
		/* Column */
		printTableAddCell(&cont, PQgetvalue(res, i, attname_col), false, false);

		/* Type */
		printTableAddCell(&cont, PQgetvalue(res, i, atttype_col), false, false);

		/* Collation, Nullable, Default */
		if (show_column_details)
		{
			char	   *identity;
			char	   *generated;
			char	   *default_str = "";

			printTableAddCell(&cont, PQgetvalue(res, i, attcoll_col), false, false);

			printTableAddCell(&cont,
							  strcmp(PQgetvalue(res, i, attnotnull_col), "t") == 0 ? "not null" : "",
							  false, false);

			identity = PQgetvalue(res, i, attidentity_col);
			generated = PQgetvalue(res, i, attgenerated_col);

			if (identity[0] == ATTRIBUTE_IDENTITY_ALWAYS)
				default_str = "generated always as identity";
			else if (identity[0] == ATTRIBUTE_IDENTITY_BY_DEFAULT)
				default_str = "generated by default as identity";
			else if (generated[0] == ATTRIBUTE_GENERATED_STORED)
				default_str = psprintf("generated always as (%s) stored", PQgetvalue(res, i, attrdef_col));
			else
				/* (note: above we cut off the 'default' string at 128) */
				default_str = PQgetvalue(res, i, attrdef_col);

			printTableAddCell(&cont, default_str, false, generated[0] ? true : false);
		}

		/* Info for index columns */
		if (isindexkey_col >= 0)
			printTableAddCell(&cont, PQgetvalue(res, i, isindexkey_col), true, false);
		if (indexdef_col >= 0)
			printTableAddCell(&cont, PQgetvalue(res, i, indexdef_col), false, false);

		/* FDW options for foreign table columns */
		if (fdwopts_col >= 0)
			printTableAddCell(&cont, PQgetvalue(res, i, fdwopts_col), false, false);

		/* Storage and Description */
		if (attstorage_col >= 0)
		{
			char	   *storage = PQgetvalue(res, i, attstorage_col);

			/* these strings are literal in our syntax, so not translated. */
			printTableAddCell(&cont, (storage[0] == 'p' ? "plain" :
									  (storage[0] == 'm' ? "main" :
									   (storage[0] == 'x' ? "extended" :
										(storage[0] == 'e' ? "external" :
										 "???")))),
							  false, false);
		}

		/* Statistics target, if the relkind supports this feature */
		if (attstattarget_col >= 0)
			printTableAddCell(&cont, PQgetvalue(res, i, attstattarget_col),
							  false, false);

		/* Column comments, if the relkind supports this feature */
		if (attdescr_col >= 0)
			printTableAddCell(&cont, PQgetvalue(res, i, attdescr_col),
							  false, false);
	}

	/* Make footers */

	if (tableinfo.ispartition)
	{
		/* Footer information for a partition child table */
		PGresult   *result;

		printfPQExpBuffer(&buf,
						  "SELECT inhparent::pg_catalog.regclass,\n"
						  "  pg_catalog.pg_get_expr(c.relpartbound, c.oid)");
		/* If verbose, also request the partition constraint definition */
		if (verbose)
			appendPQExpBufferStr(&buf,
								 ",\n  pg_catalog.pg_get_partition_constraintdef(c.oid)");
		appendPQExpBuffer(&buf,
						  "\nFROM pg_catalog.pg_class c"
						  " JOIN pg_catalog.pg_inherits i"
						  " ON c.oid = inhrelid"
						  "\nWHERE c.oid = '%s';", oid);
		result = PSQLexec(buf.data);
		if (!result)
			goto error_return;

		if (PQntuples(result) > 0)
		{
			char	   *parent_name = PQgetvalue(result, 0, 0);
			char	   *partdef = PQgetvalue(result, 0, 1);

			printfPQExpBuffer(&tmpbuf, _("Partition of: %s %s"), parent_name,
							  partdef);
			printTableAddFooter(&cont, tmpbuf.data);

			if (verbose)
			{
				char	   *partconstraintdef = NULL;

				if (!PQgetisnull(result, 0, 2))
					partconstraintdef = PQgetvalue(result, 0, 2);
				/* If there isn't any constraint, show that explicitly */
				if (partconstraintdef == NULL || partconstraintdef[0] == '\0')
					printfPQExpBuffer(&tmpbuf, _("No partition constraint"));
				else
					printfPQExpBuffer(&tmpbuf, _("Partition constraint: %s"),
									  partconstraintdef);
				printTableAddFooter(&cont, tmpbuf.data);
			}
		}
		PQclear(result);
	}

	if (tableinfo.relkind == RELKIND_PARTITIONED_TABLE)
	{
		/* Footer information for a partitioned table (partitioning parent) */
		PGresult   *result;

		printfPQExpBuffer(&buf,
						  "SELECT pg_catalog.pg_get_partkeydef('%s'::pg_catalog.oid);",
						  oid);
		result = PSQLexec(buf.data);
		if (!result)
			goto error_return;

		if (PQntuples(result) == 1)
		{
			char	   *partkeydef = PQgetvalue(result, 0, 0);

			printfPQExpBuffer(&tmpbuf, _("Partition key: %s"), partkeydef);
			printTableAddFooter(&cont, tmpbuf.data);
		}
		PQclear(result);
	}

	if (tableinfo.relkind == RELKIND_TOASTVALUE)
	{
		/* For a TOAST table, print name of owning table */
		PGresult   *result;

		printfPQExpBuffer(&buf,
						  "SELECT n.nspname, c.relname\n"
						  "FROM pg_catalog.pg_class c"
						  " JOIN pg_catalog.pg_namespace n"
						  " ON n.oid = c.relnamespace\n"
						  "WHERE reltoastrelid = '%s';", oid);
		result = PSQLexec(buf.data);
		if (!result)
			goto error_return;

		if (PQntuples(result) == 1)
		{
			char	   *schemaname = PQgetvalue(result, 0, 0);
			char	   *relname = PQgetvalue(result, 0, 1);

			printfPQExpBuffer(&tmpbuf, _("Owning table: \"%s.%s\""),
							  schemaname, relname);
			printTableAddFooter(&cont, tmpbuf.data);
		}
		PQclear(result);
	}

	if (tableinfo.relkind == RELKIND_INDEX ||
		tableinfo.relkind == RELKIND_PARTITIONED_INDEX)
	{
		/* Footer information about an index */
		PGresult   *result;

		printfPQExpBuffer(&buf,
						  "SELECT i.indisunique, i.indisprimary, i.indisclustered, ");
		if (pset.sversion >= 80200)
			appendPQExpBufferStr(&buf, "i.indisvalid,\n");
		else
			appendPQExpBufferStr(&buf, "true AS indisvalid,\n");
		if (pset.sversion >= 90000)
			appendPQExpBufferStr(&buf,
								 "  (NOT i.indimmediate) AND "
								 "EXISTS (SELECT 1 FROM pg_catalog.pg_constraint "
								 "WHERE conrelid = i.indrelid AND "
								 "conindid = i.indexrelid AND "
								 "contype IN ('p','u','x') AND "
								 "condeferrable) AS condeferrable,\n"
								 "  (NOT i.indimmediate) AND "
								 "EXISTS (SELECT 1 FROM pg_catalog.pg_constraint "
								 "WHERE conrelid = i.indrelid AND "
								 "conindid = i.indexrelid AND "
								 "contype IN ('p','u','x') AND "
								 "condeferred) AS condeferred,\n");
		else
			appendPQExpBufferStr(&buf,
								 "  false AS condeferrable, false AS condeferred,\n");

		if (pset.sversion >= 90400)
			appendPQExpBufferStr(&buf, "i.indisreplident,\n");
		else
			appendPQExpBufferStr(&buf, "false AS indisreplident,\n");

		appendPQExpBuffer(&buf, "  a.amname, c2.relname, "
						  "pg_catalog.pg_get_expr(i.indpred, i.indrelid, true)\n"
						  "FROM pg_catalog.pg_index i, pg_catalog.pg_class c, pg_catalog.pg_class c2, pg_catalog.pg_am a\n"
						  "WHERE i.indexrelid = c.oid AND c.oid = '%s' AND c.relam = a.oid\n"
						  "AND i.indrelid = c2.oid;",
						  oid);

		result = PSQLexec(buf.data);
		if (!result)
			goto error_return;
		else if (PQntuples(result) != 1)
		{
			PQclear(result);
			goto error_return;
		}
		else
		{
			char	   *indisunique = PQgetvalue(result, 0, 0);
			char	   *indisprimary = PQgetvalue(result, 0, 1);
			char	   *indisclustered = PQgetvalue(result, 0, 2);
			char	   *indisvalid = PQgetvalue(result, 0, 3);
			char	   *deferrable = PQgetvalue(result, 0, 4);
			char	   *deferred = PQgetvalue(result, 0, 5);
			char	   *indisreplident = PQgetvalue(result, 0, 6);
			char	   *indamname = PQgetvalue(result, 0, 7);
			char	   *indtable = PQgetvalue(result, 0, 8);
			char	   *indpred = PQgetvalue(result, 0, 9);

			if (strcmp(indisprimary, "t") == 0)
				printfPQExpBuffer(&tmpbuf, _("primary key, "));
			else if (strcmp(indisunique, "t") == 0)
				printfPQExpBuffer(&tmpbuf, _("unique, "));
			else
				resetPQExpBuffer(&tmpbuf);
			appendPQExpBuffer(&tmpbuf, "%s, ", indamname);

			/* we assume here that index and table are in same schema */
			appendPQExpBuffer(&tmpbuf, _("for table \"%s.%s\""),
							  schemaname, indtable);

			if (strlen(indpred))
				appendPQExpBuffer(&tmpbuf, _(", predicate (%s)"), indpred);

			if (strcmp(indisclustered, "t") == 0)
				appendPQExpBufferStr(&tmpbuf, _(", clustered"));

			if (strcmp(indisvalid, "t") != 0)
				appendPQExpBufferStr(&tmpbuf, _(", invalid"));

			if (strcmp(deferrable, "t") == 0)
				appendPQExpBufferStr(&tmpbuf, _(", deferrable"));

			if (strcmp(deferred, "t") == 0)
				appendPQExpBufferStr(&tmpbuf, _(", initially deferred"));

			if (strcmp(indisreplident, "t") == 0)
				appendPQExpBufferStr(&tmpbuf, _(", replica identity"));

			printTableAddFooter(&cont, tmpbuf.data);

			/*
			 * If it's a partitioned index, we'll print the tablespace below
			 */
			if (tableinfo.relkind == RELKIND_INDEX)
				add_tablespace_footer(&cont, tableinfo.relkind,
									  tableinfo.tablespace, true);
		}

		PQclear(result);
	}
	/* If you add relkinds here, see also "Finish printing..." stanza below */
	else if (tableinfo.relkind == RELKIND_RELATION ||
			 tableinfo.relkind == RELKIND_MATVIEW ||
			 tableinfo.relkind == RELKIND_FOREIGN_TABLE ||
			 tableinfo.relkind == RELKIND_PARTITIONED_TABLE ||
			 tableinfo.relkind == RELKIND_PARTITIONED_INDEX ||
			 tableinfo.relkind == RELKIND_TOASTVALUE)
	{
		/* Footer information about a table */
		PGresult   *result = NULL;
		int			tuples = 0;

		/* print indexes */
		if (tableinfo.hasindex)
		{
			printfPQExpBuffer(&buf,
							  "SELECT c2.relname, i.indisprimary, i.indisunique, i.indisclustered, ");
			if (pset.sversion >= 80200)
				appendPQExpBufferStr(&buf, "i.indisvalid, ");
			else
				appendPQExpBufferStr(&buf, "true as indisvalid, ");
			appendPQExpBufferStr(&buf, "pg_catalog.pg_get_indexdef(i.indexrelid, 0, true),\n  ");
			if (pset.sversion >= 90000)
				appendPQExpBufferStr(&buf,
									 "pg_catalog.pg_get_constraintdef(con.oid, true), "
									 "contype, condeferrable, condeferred");
			else
				appendPQExpBufferStr(&buf,
									 "null AS constraintdef, null AS contype, "
									 "false AS condeferrable, false AS condeferred");
			if (pset.sversion >= 90400)
				appendPQExpBufferStr(&buf, ", i.indisreplident");
			else
				appendPQExpBufferStr(&buf, ", false AS indisreplident");
			if (pset.sversion >= 80000)
				appendPQExpBufferStr(&buf, ", c2.reltablespace");
			appendPQExpBufferStr(&buf,
								 "\nFROM pg_catalog.pg_class c, pg_catalog.pg_class c2, pg_catalog.pg_index i\n");
			if (pset.sversion >= 90000)
				appendPQExpBufferStr(&buf,
									 "  LEFT JOIN pg_catalog.pg_constraint con ON (conrelid = i.indrelid AND conindid = i.indexrelid AND contype IN ('p','u','x'))\n");
			appendPQExpBuffer(&buf,
							  "WHERE c.oid = '%s' AND c.oid = i.indrelid AND i.indexrelid = c2.oid\n"
							  "ORDER BY i.indisprimary DESC, c2.relname;",
							  oid);
			result = PSQLexec(buf.data);
			if (!result)
				goto error_return;
			else
				tuples = PQntuples(result);

			if (tuples > 0)
			{
				printTableAddFooter(&cont, _("Indexes:"));
				for (i = 0; i < tuples; i++)
				{
					/* untranslated index name */
					printfPQExpBuffer(&buf, "    \"%s\"",
									  PQgetvalue(result, i, 0));

					/* If exclusion constraint, print the constraintdef */
					if (strcmp(PQgetvalue(result, i, 7), "x") == 0)
					{
						appendPQExpBuffer(&buf, " %s",
										  PQgetvalue(result, i, 6));
					}
					else
					{
						const char *indexdef;
						const char *usingpos;

						/* Label as primary key or unique (but not both) */
						if (strcmp(PQgetvalue(result, i, 1), "t") == 0)
							appendPQExpBufferStr(&buf, " PRIMARY KEY,");
						else if (strcmp(PQgetvalue(result, i, 2), "t") == 0)
						{
							if (strcmp(PQgetvalue(result, i, 7), "u") == 0)
								appendPQExpBufferStr(&buf, " UNIQUE CONSTRAINT,");
							else
								appendPQExpBufferStr(&buf, " UNIQUE,");
						}

						/* Everything after "USING" is echoed verbatim */
						indexdef = PQgetvalue(result, i, 5);
						usingpos = strstr(indexdef, " USING ");
						if (usingpos)
							indexdef = usingpos + 7;
						appendPQExpBuffer(&buf, " %s", indexdef);

						/* Need these for deferrable PK/UNIQUE indexes */
						if (strcmp(PQgetvalue(result, i, 8), "t") == 0)
							appendPQExpBufferStr(&buf, " DEFERRABLE");

						if (strcmp(PQgetvalue(result, i, 9), "t") == 0)
							appendPQExpBufferStr(&buf, " INITIALLY DEFERRED");
					}

					/* Add these for all cases */
					if (strcmp(PQgetvalue(result, i, 3), "t") == 0)
						appendPQExpBufferStr(&buf, " CLUSTER");

					if (strcmp(PQgetvalue(result, i, 4), "t") != 0)
						appendPQExpBufferStr(&buf, " INVALID");

					if (strcmp(PQgetvalue(result, i, 10), "t") == 0)
						appendPQExpBufferStr(&buf, " REPLICA IDENTITY");

					printTableAddFooter(&cont, buf.data);

					/* Print tablespace of the index on the same line */
					if (pset.sversion >= 80000)
						add_tablespace_footer(&cont, RELKIND_INDEX,
											  atooid(PQgetvalue(result, i, 11)),
											  false);
				}
			}
			PQclear(result);
		}

		/* print table (and column) check constraints */
		if (tableinfo.checks)
		{
			printfPQExpBuffer(&buf,
							  "SELECT r.conname, "
							  "pg_catalog.pg_get_constraintdef(r.oid, true)\n"
							  "FROM pg_catalog.pg_constraint r\n"
							  "WHERE r.conrelid = '%s' AND r.contype = 'c'\n"
							  "ORDER BY 1;",
							  oid);
			result = PSQLexec(buf.data);
			if (!result)
				goto error_return;
			else
				tuples = PQntuples(result);

			if (tuples > 0)
			{
				printTableAddFooter(&cont, _("Check constraints:"));
				for (i = 0; i < tuples; i++)
				{
					/* untranslated constraint name and def */
					printfPQExpBuffer(&buf, "    \"%s\" %s",
									  PQgetvalue(result, i, 0),
									  PQgetvalue(result, i, 1));

					printTableAddFooter(&cont, buf.data);
				}
			}
			PQclear(result);
		}

		/*
		 * Print foreign-key constraints (there are none if no triggers,
		 * except if the table is partitioned, in which case the triggers
		 * appear in the partitions)
		 */
		if (tableinfo.hastriggers ||
			tableinfo.relkind == RELKIND_PARTITIONED_TABLE)
		{
			if (pset.sversion >= 120000 &&
				(tableinfo.ispartition || tableinfo.relkind == RELKIND_PARTITIONED_TABLE))
			{
				/*
				 * Put the constraints defined in this table first, followed
				 * by the constraints defined in ancestor partitioned tables.
				 */
				printfPQExpBuffer(&buf,
								  "SELECT conrelid = '%s'::pg_catalog.regclass AS sametable,\n"
								  "       conname,\n"
								  "       pg_catalog.pg_get_constraintdef(oid, true) AS condef,\n"
								  "       conrelid::pg_catalog.regclass AS ontable\n"
								  "  FROM pg_catalog.pg_constraint,\n"
								  "       pg_catalog.pg_partition_ancestors('%s')\n"
								  " WHERE conrelid = relid AND contype = 'f' AND conparentid = 0\n"
								  "ORDER BY sametable DESC, conname;",
								  oid, oid);
			}
			else
			{
				printfPQExpBuffer(&buf,
								  "SELECT true as sametable, conname,\n"
								  "  pg_catalog.pg_get_constraintdef(r.oid, true) as condef,\n"
								  "  conrelid::pg_catalog.regclass AS ontable\n"
								  "FROM pg_catalog.pg_constraint r\n"
								  "WHERE r.conrelid = '%s' AND r.contype = 'f'\n",
								  oid);

				if (pset.sversion >= 120000)
					appendPQExpBufferStr(&buf, "     AND conparentid = 0\n");
				appendPQExpBufferStr(&buf, "ORDER BY conname");
			}

			result = PSQLexec(buf.data);
			if (!result)
				goto error_return;
			else
				tuples = PQntuples(result);

			if (tuples > 0)
			{
				int			i_sametable = PQfnumber(result, "sametable"),
							i_conname = PQfnumber(result, "conname"),
							i_condef = PQfnumber(result, "condef"),
							i_ontable = PQfnumber(result, "ontable");

				printTableAddFooter(&cont, _("Foreign-key constraints:"));
				for (i = 0; i < tuples; i++)
				{
					/*
					 * Print untranslated constraint name and definition. Use
					 * a "TABLE tab" prefix when the constraint is defined in
					 * a parent partitioned table.
					 */
					if (strcmp(PQgetvalue(result, i, i_sametable), "f") == 0)
						printfPQExpBuffer(&buf, "    TABLE \"%s\" CONSTRAINT \"%s\" %s",
										  PQgetvalue(result, i, i_ontable),
										  PQgetvalue(result, i, i_conname),
										  PQgetvalue(result, i, i_condef));
					else
						printfPQExpBuffer(&buf, "    \"%s\" %s",
										  PQgetvalue(result, i, i_conname),
										  PQgetvalue(result, i, i_condef));

					printTableAddFooter(&cont, buf.data);
				}
			}
			PQclear(result);
		}

		/* print incoming foreign-key references */
		if (tableinfo.hastriggers ||
			tableinfo.relkind == RELKIND_PARTITIONED_TABLE)
		{
			if (pset.sversion >= 120000)
			{
				printfPQExpBuffer(&buf,
								  "SELECT conname, conrelid::pg_catalog.regclass AS ontable,\n"
								  "       pg_catalog.pg_get_constraintdef(oid, true) AS condef\n"
								  "  FROM pg_catalog.pg_constraint c\n"
								  " WHERE confrelid IN (SELECT pg_catalog.pg_partition_ancestors('%s')\n"
								  "                     UNION ALL VALUES ('%s'::pg_catalog.regclass))\n"
								  "       AND contype = 'f' AND conparentid = 0\n"
								  "ORDER BY conname;",
								  oid, oid);
			}
			else
			{
				printfPQExpBuffer(&buf,
								  "SELECT conname, conrelid::pg_catalog.regclass AS ontable,\n"
								  "       pg_catalog.pg_get_constraintdef(oid, true) AS condef\n"
								  "  FROM pg_catalog.pg_constraint\n"
								  " WHERE confrelid = %s AND contype = 'f'\n"
								  "ORDER BY conname;",
								  oid);
			}

			result = PSQLexec(buf.data);
			if (!result)
				goto error_return;
			else
				tuples = PQntuples(result);

			if (tuples > 0)
			{
				int			i_conname = PQfnumber(result, "conname"),
							i_ontable = PQfnumber(result, "ontable"),
							i_condef = PQfnumber(result, "condef");

				printTableAddFooter(&cont, _("Referenced by:"));
				for (i = 0; i < tuples; i++)
				{
					printfPQExpBuffer(&buf, "    TABLE \"%s\" CONSTRAINT \"%s\" %s",
									  PQgetvalue(result, i, i_ontable),
									  PQgetvalue(result, i, i_conname),
									  PQgetvalue(result, i, i_condef));

					printTableAddFooter(&cont, buf.data);
				}
			}
			PQclear(result);
		}

		/* print any row-level policies */
		if (pset.sversion >= 90500)
		{
			printfPQExpBuffer(&buf, "SELECT pol.polname,");
			if (pset.sversion >= 100000)
				appendPQExpBufferStr(&buf,
									 " pol.polpermissive,\n");
			else
				appendPQExpBufferStr(&buf,
									 " 't' as polpermissive,\n");
			appendPQExpBuffer(&buf,
							  "  CASE WHEN pol.polroles = '{0}' THEN NULL ELSE pg_catalog.array_to_string(array(select rolname from pg_catalog.pg_roles where oid = any (pol.polroles) order by 1),',') END,\n"
							  "  pg_catalog.pg_get_expr(pol.polqual, pol.polrelid),\n"
							  "  pg_catalog.pg_get_expr(pol.polwithcheck, pol.polrelid),\n"
							  "  CASE pol.polcmd\n"
							  "    WHEN 'r' THEN 'SELECT'\n"
							  "    WHEN 'a' THEN 'INSERT'\n"
							  "    WHEN 'w' THEN 'UPDATE'\n"
							  "    WHEN 'd' THEN 'DELETE'\n"
							  "    END AS cmd\n"
							  "FROM pg_catalog.pg_policy pol\n"
							  "WHERE pol.polrelid = '%s' ORDER BY 1;",
							  oid);

			result = PSQLexec(buf.data);
			if (!result)
				goto error_return;
			else
				tuples = PQntuples(result);

			/*
			 * Handle cases where RLS is enabled and there are policies, or
			 * there aren't policies, or RLS isn't enabled but there are
			 * policies
			 */
			if (tableinfo.rowsecurity && !tableinfo.forcerowsecurity && tuples > 0)
				printTableAddFooter(&cont, _("Policies:"));

			if (tableinfo.rowsecurity && tableinfo.forcerowsecurity && tuples > 0)
				printTableAddFooter(&cont, _("Policies (forced row security enabled):"));

			if (tableinfo.rowsecurity && !tableinfo.forcerowsecurity && tuples == 0)
				printTableAddFooter(&cont, _("Policies (row security enabled): (none)"));

			if (tableinfo.rowsecurity && tableinfo.forcerowsecurity && tuples == 0)
				printTableAddFooter(&cont, _("Policies (forced row security enabled): (none)"));

			if (!tableinfo.rowsecurity && tuples > 0)
				printTableAddFooter(&cont, _("Policies (row security disabled):"));

			/* Might be an empty set - that's ok */
			for (i = 0; i < tuples; i++)
			{
				printfPQExpBuffer(&buf, "    POLICY \"%s\"",
								  PQgetvalue(result, i, 0));

				if (*(PQgetvalue(result, i, 1)) == 'f')
					appendPQExpBufferStr(&buf, " AS RESTRICTIVE");

				if (!PQgetisnull(result, i, 5))
					appendPQExpBuffer(&buf, " FOR %s",
									  PQgetvalue(result, i, 5));

				if (!PQgetisnull(result, i, 2))
				{
					appendPQExpBuffer(&buf, "\n      TO %s",
									  PQgetvalue(result, i, 2));
				}

				if (!PQgetisnull(result, i, 3))
					appendPQExpBuffer(&buf, "\n      USING (%s)",
									  PQgetvalue(result, i, 3));

				if (!PQgetisnull(result, i, 4))
					appendPQExpBuffer(&buf, "\n      WITH CHECK (%s)",
									  PQgetvalue(result, i, 4));

				printTableAddFooter(&cont, buf.data);

			}
			PQclear(result);
		}

		/* print any extended statistics */
		if (pset.sversion >= 100000)
		{
			printfPQExpBuffer(&buf,
							  "SELECT oid, "
							  "stxrelid::pg_catalog.regclass, "
							  "stxnamespace::pg_catalog.regnamespace AS nsp, "
							  "stxname,\n"
							  "  (SELECT pg_catalog.string_agg(pg_catalog.quote_ident(attname),', ')\n"
							  "   FROM pg_catalog.unnest(stxkeys) s(attnum)\n"
							  "   JOIN pg_catalog.pg_attribute a ON (stxrelid = a.attrelid AND\n"
							  "        a.attnum = s.attnum AND NOT attisdropped)) AS columns,\n"
							  "  'd' = any(stxkind) AS ndist_enabled,\n"
							  "  'f' = any(stxkind) AS deps_enabled,\n"
							  "  'm' = any(stxkind) AS mcv_enabled\n"
							  "FROM pg_catalog.pg_statistic_ext stat "
							  "WHERE stxrelid = '%s'\n"
							  "ORDER BY 1;",
							  oid);

			result = PSQLexec(buf.data);
			if (!result)
				goto error_return;
			else
				tuples = PQntuples(result);

			if (tuples > 0)
			{
				printTableAddFooter(&cont, _("Statistics objects:"));

				for (i = 0; i < tuples; i++)
				{
					bool		gotone = false;

					printfPQExpBuffer(&buf, "    ");

					/* statistics object name (qualified with namespace) */
					appendPQExpBuffer(&buf, "\"%s\".\"%s\" (",
									  PQgetvalue(result, i, 2),
									  PQgetvalue(result, i, 3));

					/* options */
					if (strcmp(PQgetvalue(result, i, 5), "t") == 0)
					{
						appendPQExpBufferStr(&buf, "ndistinct");
						gotone = true;
					}

					if (strcmp(PQgetvalue(result, i, 6), "t") == 0)
					{
						appendPQExpBuffer(&buf, "%sdependencies", gotone ? ", " : "");
						gotone = true;
					}

					if (strcmp(PQgetvalue(result, i, 7), "t") == 0)
					{
						appendPQExpBuffer(&buf, "%smcv", gotone ? ", " : "");
					}

					appendPQExpBuffer(&buf, ") ON %s FROM %s",
									  PQgetvalue(result, i, 4),
									  PQgetvalue(result, i, 1));

					printTableAddFooter(&cont, buf.data);
				}
			}
			PQclear(result);
		}

		/* print rules */
		if (tableinfo.hasrules && tableinfo.relkind != RELKIND_MATVIEW)
		{
			if (pset.sversion >= 80300)
			{
				printfPQExpBuffer(&buf,
								  "SELECT r.rulename, trim(trailing ';' from pg_catalog.pg_get_ruledef(r.oid, true)), "
								  "ev_enabled\n"
								  "FROM pg_catalog.pg_rewrite r\n"
								  "WHERE r.ev_class = '%s' ORDER BY 1;",
								  oid);
			}
			else
			{
				printfPQExpBuffer(&buf,
								  "SELECT r.rulename, trim(trailing ';' from pg_catalog.pg_get_ruledef(r.oid, true)), "
								  "'O' AS ev_enabled\n"
								  "FROM pg_catalog.pg_rewrite r\n"
								  "WHERE r.ev_class = '%s' ORDER BY 1;",
								  oid);
			}
			result = PSQLexec(buf.data);
			if (!result)
				goto error_return;
			else
				tuples = PQntuples(result);

			if (tuples > 0)
			{
				bool		have_heading;
				int			category;

				for (category = 0; category < 4; category++)
				{
					have_heading = false;

					for (i = 0; i < tuples; i++)
					{
						const char *ruledef;
						bool		list_rule = false;

						switch (category)
						{
							case 0:
								if (*PQgetvalue(result, i, 2) == 'O')
									list_rule = true;
								break;
							case 1:
								if (*PQgetvalue(result, i, 2) == 'D')
									list_rule = true;
								break;
							case 2:
								if (*PQgetvalue(result, i, 2) == 'A')
									list_rule = true;
								break;
							case 3:
								if (*PQgetvalue(result, i, 2) == 'R')
									list_rule = true;
								break;
						}
						if (!list_rule)
							continue;

						if (!have_heading)
						{
							switch (category)
							{
								case 0:
									printfPQExpBuffer(&buf, _("Rules:"));
									break;
								case 1:
									printfPQExpBuffer(&buf, _("Disabled rules:"));
									break;
								case 2:
									printfPQExpBuffer(&buf, _("Rules firing always:"));
									break;
								case 3:
									printfPQExpBuffer(&buf, _("Rules firing on replica only:"));
									break;
							}
							printTableAddFooter(&cont, buf.data);
							have_heading = true;
						}

						/* Everything after "CREATE RULE" is echoed verbatim */
						ruledef = PQgetvalue(result, i, 1);
						ruledef += 12;
						printfPQExpBuffer(&buf, "    %s", ruledef);
						printTableAddFooter(&cont, buf.data);
					}
				}
			}
			PQclear(result);
		}

		/* print any publications */
		if (pset.sversion >= 100000)
		{
			printfPQExpBuffer(&buf,
							  "SELECT pubname\n"
							  "FROM pg_catalog.pg_publication p\n"
							  "JOIN pg_catalog.pg_publication_rel pr ON p.oid = pr.prpubid\n"
							  "WHERE pr.prrelid = '%s'\n"
							  "UNION ALL\n"
							  "SELECT pubname\n"
							  "FROM pg_catalog.pg_publication p\n"
							  "WHERE p.puballtables AND pg_catalog.pg_relation_is_publishable('%s')\n"
							  "ORDER BY 1;",
							  oid, oid);

			result = PSQLexec(buf.data);
			if (!result)
				goto error_return;
			else
				tuples = PQntuples(result);

			if (tuples > 0)
				printTableAddFooter(&cont, _("Publications:"));

			/* Might be an empty set - that's ok */
			for (i = 0; i < tuples; i++)
			{
				printfPQExpBuffer(&buf, "    \"%s\"",
								  PQgetvalue(result, i, 0));

				printTableAddFooter(&cont, buf.data);
			}
			PQclear(result);
		}
	}

	/* Get view_def if table is a view or materialized view */
	if ((tableinfo.relkind == RELKIND_VIEW ||
		 tableinfo.relkind == RELKIND_MATVIEW) && verbose)
	{
		PGresult   *result;

		printfPQExpBuffer(&buf,
						  "SELECT pg_catalog.pg_get_viewdef('%s'::pg_catalog.oid, true);",
						  oid);
		result = PSQLexec(buf.data);
		if (!result)
			goto error_return;

		if (PQntuples(result) > 0)
			view_def = pg_strdup(PQgetvalue(result, 0, 0));

		PQclear(result);
	}

	if (view_def)
	{
		PGresult   *result = NULL;

		/* Footer information about a view */
		printTableAddFooter(&cont, _("View definition:"));
		printTableAddFooter(&cont, view_def);

		/* print rules */
		if (tableinfo.hasrules)
		{
			printfPQExpBuffer(&buf,
							  "SELECT r.rulename, trim(trailing ';' from pg_catalog.pg_get_ruledef(r.oid, true))\n"
							  "FROM pg_catalog.pg_rewrite r\n"
							  "WHERE r.ev_class = '%s' AND r.rulename != '_RETURN' ORDER BY 1;",
							  oid);
			result = PSQLexec(buf.data);
			if (!result)
				goto error_return;

			if (PQntuples(result) > 0)
			{
				printTableAddFooter(&cont, _("Rules:"));
				for (i = 0; i < PQntuples(result); i++)
				{
					const char *ruledef;

					/* Everything after "CREATE RULE" is echoed verbatim */
					ruledef = PQgetvalue(result, i, 1);
					ruledef += 12;

					printfPQExpBuffer(&buf, " %s", ruledef);
					printTableAddFooter(&cont, buf.data);
				}
			}
			PQclear(result);
		}
	}

	/*
	 * Print triggers next, if any (but only user-defined triggers).  This
	 * could apply to either a table or a view.
	 */
	if (tableinfo.hastriggers)
	{
		PGresult   *result;
		int			tuples;

		printfPQExpBuffer(&buf,
						  "SELECT t.tgname, "
						  "pg_catalog.pg_get_triggerdef(t.oid%s), "
						  "t.tgenabled, %s\n"
						  "FROM pg_catalog.pg_trigger t\n"
						  "WHERE t.tgrelid = '%s' AND ",
						  (pset.sversion >= 90000 ? ", true" : ""),
						  (pset.sversion >= 90000 ? "t.tgisinternal" :
						   pset.sversion >= 80300 ?
						   "t.tgconstraint <> 0 AS tgisinternal" :
						   "false AS tgisinternal"), oid);
		if (pset.sversion >= 110000)
			appendPQExpBufferStr(&buf, "(NOT t.tgisinternal OR (t.tgisinternal AND t.tgenabled = 'D') \n"
								 "    OR EXISTS (SELECT 1 FROM pg_catalog.pg_depend WHERE objid = t.oid \n"
								 "        AND refclassid = 'pg_catalog.pg_trigger'::pg_catalog.regclass))");
		else if (pset.sversion >= 90000)
			/* display/warn about disabled internal triggers */
			appendPQExpBufferStr(&buf, "(NOT t.tgisinternal OR (t.tgisinternal AND t.tgenabled = 'D'))");
		else if (pset.sversion >= 80300)
			appendPQExpBufferStr(&buf, "(t.tgconstraint = 0 OR (t.tgconstraint <> 0 AND t.tgenabled = 'D'))");
		else
			appendPQExpBufferStr(&buf,
								 "(NOT tgisconstraint "
								 " OR NOT EXISTS"
								 "  (SELECT 1 FROM pg_catalog.pg_depend d "
								 "   JOIN pg_catalog.pg_constraint c ON (d.refclassid = c.tableoid AND d.refobjid = c.oid) "
								 "   WHERE d.classid = t.tableoid AND d.objid = t.oid AND d.deptype = 'i' AND c.contype = 'f'))");
		appendPQExpBufferStr(&buf, "\nORDER BY 1;");

		result = PSQLexec(buf.data);
		if (!result)
			goto error_return;
		else
			tuples = PQntuples(result);

		if (tuples > 0)
		{
			bool		have_heading;
			int			category;

			/*
			 * split the output into 4 different categories. Enabled triggers,
			 * disabled triggers and the two special ALWAYS and REPLICA
			 * configurations.
			 */
			for (category = 0; category <= 4; category++)
			{
				have_heading = false;
				for (i = 0; i < tuples; i++)
				{
					bool		list_trigger;
					const char *tgdef;
					const char *usingpos;
					const char *tgenabled;
					const char *tgisinternal;

					/*
					 * Check if this trigger falls into the current category
					 */
					tgenabled = PQgetvalue(result, i, 2);
					tgisinternal = PQgetvalue(result, i, 3);
					list_trigger = false;
					switch (category)
					{
						case 0:
							if (*tgenabled == 'O' || *tgenabled == 't')
								list_trigger = true;
							break;
						case 1:
							if ((*tgenabled == 'D' || *tgenabled == 'f') &&
								*tgisinternal == 'f')
								list_trigger = true;
							break;
						case 2:
							if ((*tgenabled == 'D' || *tgenabled == 'f') &&
								*tgisinternal == 't')
								list_trigger = true;
							break;
						case 3:
							if (*tgenabled == 'A')
								list_trigger = true;
							break;
						case 4:
							if (*tgenabled == 'R')
								list_trigger = true;
							break;
					}
					if (list_trigger == false)
						continue;

					/* Print the category heading once */
					if (have_heading == false)
					{
						switch (category)
						{
							case 0:
								printfPQExpBuffer(&buf, _("Triggers:"));
								break;
							case 1:
								if (pset.sversion >= 80300)
									printfPQExpBuffer(&buf, _("Disabled user triggers:"));
								else
									printfPQExpBuffer(&buf, _("Disabled triggers:"));
								break;
							case 2:
								printfPQExpBuffer(&buf, _("Disabled internal triggers:"));
								break;
							case 3:
								printfPQExpBuffer(&buf, _("Triggers firing always:"));
								break;
							case 4:
								printfPQExpBuffer(&buf, _("Triggers firing on replica only:"));
								break;

						}
						printTableAddFooter(&cont, buf.data);
						have_heading = true;
					}

					/* Everything after "TRIGGER" is echoed verbatim */
					tgdef = PQgetvalue(result, i, 1);
					usingpos = strstr(tgdef, " TRIGGER ");
					if (usingpos)
						tgdef = usingpos + 9;

					printfPQExpBuffer(&buf, "    %s", tgdef);
					printTableAddFooter(&cont, buf.data);
				}
			}
		}
		PQclear(result);
	}

	/*
	 * Finish printing the footer information about a table.
	 */
	if (tableinfo.relkind == RELKIND_RELATION ||
		tableinfo.relkind == RELKIND_MATVIEW ||
		tableinfo.relkind == RELKIND_FOREIGN_TABLE ||
		tableinfo.relkind == RELKIND_PARTITIONED_TABLE ||
		tableinfo.relkind == RELKIND_PARTITIONED_INDEX ||
		tableinfo.relkind == RELKIND_TOASTVALUE)
	{
		bool		is_partitioned;
		PGresult   *result;
		int			tuples;

		/* simplify some repeated tests below */
		is_partitioned = (tableinfo.relkind == RELKIND_PARTITIONED_TABLE ||
						  tableinfo.relkind == RELKIND_PARTITIONED_INDEX);

		/* print foreign server name */
		if (tableinfo.relkind == RELKIND_FOREIGN_TABLE)
		{
			char	   *ftoptions;

			/* Footer information about foreign table */
			printfPQExpBuffer(&buf,
							  "SELECT s.srvname,\n"
							  "  pg_catalog.array_to_string(ARRAY(\n"
							  "    SELECT pg_catalog.quote_ident(option_name)"
							  " || ' ' || pg_catalog.quote_literal(option_value)\n"
							  "    FROM pg_catalog.pg_options_to_table(ftoptions)),  ', ')\n"
							  "FROM pg_catalog.pg_foreign_table f,\n"
							  "     pg_catalog.pg_foreign_server s\n"
							  "WHERE f.ftrelid = '%s' AND s.oid = f.ftserver;",
							  oid);
			result = PSQLexec(buf.data);
			if (!result)
				goto error_return;
			else if (PQntuples(result) != 1)
			{
				PQclear(result);
				goto error_return;
			}

			/* Print server name */
			printfPQExpBuffer(&buf, _("Server: %s"),
							  PQgetvalue(result, 0, 0));
			printTableAddFooter(&cont, buf.data);

			/* Print per-table FDW options, if any */
			ftoptions = PQgetvalue(result, 0, 1);
			if (ftoptions && ftoptions[0] != '\0')
			{
				printfPQExpBuffer(&buf, _("FDW options: (%s)"), ftoptions);
				printTableAddFooter(&cont, buf.data);
			}
			PQclear(result);
		}

		/* print tables inherited from (exclude partitioned parents) */
		printfPQExpBuffer(&buf,
						  "SELECT c.oid::pg_catalog.regclass\n"
						  "FROM pg_catalog.pg_class c, pg_catalog.pg_inherits i\n"
						  "WHERE c.oid = i.inhparent AND i.inhrelid = '%s'\n"
						  "  AND c.relkind != " CppAsString2(RELKIND_PARTITIONED_TABLE)
						  " AND c.relkind != " CppAsString2(RELKIND_PARTITIONED_INDEX)
						  "\nORDER BY inhseqno;",
						  oid);

		result = PSQLexec(buf.data);
		if (!result)
			goto error_return;
		else
		{
			const char *s = _("Inherits");
			int			sw = pg_wcswidth(s, strlen(s), pset.encoding);

			tuples = PQntuples(result);

			for (i = 0; i < tuples; i++)
			{
				if (i == 0)
					printfPQExpBuffer(&buf, "%s: %s",
									  s, PQgetvalue(result, i, 0));
				else
					printfPQExpBuffer(&buf, "%*s  %s",
									  sw, "", PQgetvalue(result, i, 0));
				if (i < tuples - 1)
					appendPQExpBufferChar(&buf, ',');

				printTableAddFooter(&cont, buf.data);
			}

			PQclear(result);
		}

		/* print child tables (with additional info if partitions) */
		if (pset.sversion >= 100000)
			printfPQExpBuffer(&buf,
							  "SELECT c.oid::pg_catalog.regclass, c.relkind,"
							  " pg_catalog.pg_get_expr(c.relpartbound, c.oid)\n"
							  "FROM pg_catalog.pg_class c, pg_catalog.pg_inherits i\n"
							  "WHERE c.oid = i.inhrelid AND i.inhparent = '%s'\n"
							  "ORDER BY pg_catalog.pg_get_expr(c.relpartbound, c.oid) = 'DEFAULT',"
							  " c.oid::pg_catalog.regclass::pg_catalog.text;",
							  oid);
		else if (pset.sversion >= 80300)
			printfPQExpBuffer(&buf,
							  "SELECT c.oid::pg_catalog.regclass, c.relkind, NULL\n"
							  "FROM pg_catalog.pg_class c, pg_catalog.pg_inherits i\n"
							  "WHERE c.oid = i.inhrelid AND i.inhparent = '%s'\n"
							  "ORDER BY c.oid::pg_catalog.regclass::pg_catalog.text;",
							  oid);
		else
			printfPQExpBuffer(&buf,
							  "SELECT c.oid::pg_catalog.regclass, c.relkind, NULL\n"
							  "FROM pg_catalog.pg_class c, pg_catalog.pg_inherits i\n"
							  "WHERE c.oid = i.inhrelid AND i.inhparent = '%s'\n"
							  "ORDER BY c.relname;",
							  oid);

		result = PSQLexec(buf.data);
		if (!result)
			goto error_return;
		tuples = PQntuples(result);

		/*
		 * For a partitioned table with no partitions, always print the number
		 * of partitions as zero, even when verbose output is expected.
		 * Otherwise, we will not print "Partitions" section for a partitioned
		 * table without any partitions.
		 */
		if (is_partitioned && tuples == 0)
		{
			printfPQExpBuffer(&buf, _("Number of partitions: %d"), tuples);
			printTableAddFooter(&cont, buf.data);
		}
		else if (!verbose)
		{
			/* print the number of child tables, if any */
			if (tuples > 0)
			{
				if (is_partitioned)
					printfPQExpBuffer(&buf, _("Number of partitions: %d (Use \\d+ to list them.)"), tuples);
				else
					printfPQExpBuffer(&buf, _("Number of child tables: %d (Use \\d+ to list them.)"), tuples);
				printTableAddFooter(&cont, buf.data);
			}
		}
		else
		{
			/* display the list of child tables */
			const char *ct = is_partitioned ? _("Partitions") : _("Child tables");
			int			ctw = pg_wcswidth(ct, strlen(ct), pset.encoding);

			for (i = 0; i < tuples; i++)
			{
				char		child_relkind = *PQgetvalue(result, i, 1);

				if (i == 0)
					printfPQExpBuffer(&buf, "%s: %s",
									  ct, PQgetvalue(result, i, 0));
				else
					printfPQExpBuffer(&buf, "%*s  %s",
									  ctw, "", PQgetvalue(result, i, 0));
				if (!PQgetisnull(result, i, 2))
					appendPQExpBuffer(&buf, " %s", PQgetvalue(result, i, 2));
				if (child_relkind == RELKIND_PARTITIONED_TABLE ||
					child_relkind == RELKIND_PARTITIONED_INDEX)
					appendPQExpBufferStr(&buf, ", PARTITIONED");
				if (i < tuples - 1)
					appendPQExpBufferChar(&buf, ',');

				printTableAddFooter(&cont, buf.data);
			}
		}
		PQclear(result);

		/* Table type */
		if (tableinfo.reloftype)
		{
			printfPQExpBuffer(&buf, _("Typed table of type: %s"), tableinfo.reloftype);
			printTableAddFooter(&cont, buf.data);
		}

		if (verbose &&
			(tableinfo.relkind == RELKIND_RELATION ||
			 tableinfo.relkind == RELKIND_MATVIEW) &&

		/*
		 * No need to display default values; we already display a REPLICA
		 * IDENTITY marker on indexes.
		 */
			tableinfo.relreplident != 'i' &&
			((strcmp(schemaname, "pg_catalog") != 0 && tableinfo.relreplident != 'd') ||
			 (strcmp(schemaname, "pg_catalog") == 0 && tableinfo.relreplident != 'n')))
		{
			const char *s = _("Replica Identity");

			printfPQExpBuffer(&buf, "%s: %s",
							  s,
							  tableinfo.relreplident == 'f' ? "FULL" :
							  tableinfo.relreplident == 'n' ? "NOTHING" :
							  "???");

			printTableAddFooter(&cont, buf.data);
		}

		/* OIDs, if verbose and not a materialized view */
		if (verbose && tableinfo.relkind != RELKIND_MATVIEW && tableinfo.hasoids)
			printTableAddFooter(&cont, _("Has OIDs: yes"));

		/* Tablespace info */
		add_tablespace_footer(&cont, tableinfo.relkind, tableinfo.tablespace,
							  true);

		/* Access method info */
		if (verbose && tableinfo.relam != NULL && !pset.hide_tableam)
		{
			printfPQExpBuffer(&buf, _("Access method: %s"), tableinfo.relam);
			printTableAddFooter(&cont, buf.data);
		}
	}

	/* reloptions, if verbose */
	if (verbose &&
		tableinfo.reloptions && tableinfo.reloptions[0] != '\0')
	{
		const char *t = _("Options");

		printfPQExpBuffer(&buf, "%s: %s", t, tableinfo.reloptions);
		printTableAddFooter(&cont, buf.data);
	}

	printTable(&cont, pset.queryFout, false, pset.logfile);

	retval = true;

error_return:

	/* clean up */
	if (printTableInitialized)
		printTableCleanup(&cont);
	termPQExpBuffer(&buf);
	termPQExpBuffer(&title);
	termPQExpBuffer(&tmpbuf);

	if (view_def)
		free(view_def);

	if (res)
		PQclear(res);

	return retval;
}

/*
 * Add a tablespace description to a footer.  If 'newline' is true, it is added
 * in a new line; otherwise it's appended to the current value of the last
 * footer.
 */
static void
add_tablespace_footer(printTableContent *const cont, char relkind,
					  Oid tablespace, const bool newline)
{
	/* relkinds for which we support tablespaces */
	if (relkind == RELKIND_RELATION ||
		relkind == RELKIND_MATVIEW ||
		relkind == RELKIND_INDEX ||
		relkind == RELKIND_PARTITIONED_TABLE ||
		relkind == RELKIND_PARTITIONED_INDEX ||
		relkind == RELKIND_TOASTVALUE)
	{
		/*
		 * We ignore the database default tablespace so that users not using
		 * tablespaces don't need to know about them.  This case also covers
		 * pre-8.0 servers, for which tablespace will always be 0.
		 */
		if (tablespace != 0)
		{
			PGresult   *result = NULL;
			PQExpBufferData buf;

			initPQExpBuffer(&buf);
			printfPQExpBuffer(&buf,
							  "SELECT spcname FROM pg_catalog.pg_tablespace\n"
							  "WHERE oid = '%u';", tablespace);
			result = PSQLexec(buf.data);
			if (!result)
			{
				termPQExpBuffer(&buf);
				return;
			}
			/* Should always be the case, but.... */
			if (PQntuples(result) > 0)
			{
				if (newline)
				{
					/* Add the tablespace as a new footer */
					printfPQExpBuffer(&buf, _("Tablespace: \"%s\""),
									  PQgetvalue(result, 0, 0));
					printTableAddFooter(cont, buf.data);
				}
				else
				{
					/* Append the tablespace to the latest footer */
					printfPQExpBuffer(&buf, "%s", cont->footer->data);

					/*-------
					   translator: before this string there's an index description like
					   '"foo_pkey" PRIMARY KEY, btree (a)' */
					appendPQExpBuffer(&buf, _(", tablespace \"%s\""),
									  PQgetvalue(result, 0, 0));
					printTableSetFooter(cont, buf.data);
				}
			}
			PQclear(result);
			termPQExpBuffer(&buf);
		}
	}
}

/*
 * \du or \dg
 *
 * Describes roles.  Any schema portion of the pattern is ignored.
 */
bool
describeRoles(const char *pattern, bool verbose, bool showSystem)
{
	PQExpBufferData buf;
	PGresult   *res;
	printTableContent cont;
	printTableOpt myopt = pset.popt.topt;
	int			ncols = 3;
	int			nrows = 0;
	int			i;
	int			conns;
	const char	align = 'l';
	char	  **attr;

	myopt.default_footer = false;

	initPQExpBuffer(&buf);

	if (pset.sversion >= 80100)
	{
		printfPQExpBuffer(&buf,
						  "SELECT r.rolname, r.rolsuper, r.rolinherit,\n"
						  "  r.rolcreaterole, r.rolcreatedb, r.rolcanlogin,\n"
						  "  r.rolconnlimit, r.rolvaliduntil,\n"
						  "  ARRAY(SELECT b.rolname\n"
						  "        FROM pg_catalog.pg_auth_members m\n"
						  "        JOIN pg_catalog.pg_roles b ON (m.roleid = b.oid)\n"
						  "        WHERE m.member = r.oid) as memberof");

		if (verbose && pset.sversion >= 80200)
		{
			appendPQExpBufferStr(&buf, "\n, pg_catalog.shobj_description(r.oid, 'pg_authid') AS description");
			ncols++;
		}
		if (pset.sversion >= 90100)
		{
			appendPQExpBufferStr(&buf, "\n, r.rolreplication");
		}

		if (pset.sversion >= 90500)
		{
			appendPQExpBufferStr(&buf, "\n, r.rolbypassrls");
		}

		appendPQExpBufferStr(&buf, "\nFROM pg_catalog.pg_roles r\n");

		if (!showSystem && !pattern)
			appendPQExpBufferStr(&buf, "WHERE r.rolname !~ '^pg_'\n");

		processSQLNamePattern(pset.db, &buf, pattern, false, false,
							  NULL, "r.rolname", NULL, NULL);
	}
	else
	{
		printfPQExpBuffer(&buf,
						  "SELECT u.usename AS rolname,\n"
						  "  u.usesuper AS rolsuper,\n"
						  "  true AS rolinherit, false AS rolcreaterole,\n"
						  "  u.usecreatedb AS rolcreatedb, true AS rolcanlogin,\n"
						  "  -1 AS rolconnlimit,"
						  "  u.valuntil as rolvaliduntil,\n"
						  "  ARRAY(SELECT g.groname FROM pg_catalog.pg_group g WHERE u.usesysid = ANY(g.grolist)) as memberof"
						  "\nFROM pg_catalog.pg_user u\n");

		processSQLNamePattern(pset.db, &buf, pattern, false, false,
							  NULL, "u.usename", NULL, NULL);
	}

	appendPQExpBufferStr(&buf, "ORDER BY 1;");

	res = PSQLexec(buf.data);
	if (!res)
		return false;

	nrows = PQntuples(res);
	attr = pg_malloc0((nrows + 1) * sizeof(*attr));

	printTableInit(&cont, &myopt, _("List of roles"), ncols, nrows);

	printTableAddHeader(&cont, gettext_noop("Role name"), true, align);
	printTableAddHeader(&cont, gettext_noop("Attributes"), true, align);
	printTableAddHeader(&cont, gettext_noop("Member of"), true, align);

	if (verbose && pset.sversion >= 80200)
		printTableAddHeader(&cont, gettext_noop("Description"), true, align);

	for (i = 0; i < nrows; i++)
	{
		printTableAddCell(&cont, PQgetvalue(res, i, 0), false, false);

		resetPQExpBuffer(&buf);
		if (strcmp(PQgetvalue(res, i, 1), "t") == 0)
			add_role_attribute(&buf, _("Superuser"));

		if (strcmp(PQgetvalue(res, i, 2), "t") != 0)
			add_role_attribute(&buf, _("No inheritance"));

		if (strcmp(PQgetvalue(res, i, 3), "t") == 0)
			add_role_attribute(&buf, _("Create role"));

		if (strcmp(PQgetvalue(res, i, 4), "t") == 0)
			add_role_attribute(&buf, _("Create DB"));

		if (strcmp(PQgetvalue(res, i, 5), "t") != 0)
			add_role_attribute(&buf, _("Cannot login"));

		if (pset.sversion >= 90100)
			if (strcmp(PQgetvalue(res, i, (verbose ? 10 : 9)), "t") == 0)
				add_role_attribute(&buf, _("Replication"));

		if (pset.sversion >= 90500)
			if (strcmp(PQgetvalue(res, i, (verbose ? 11 : 10)), "t") == 0)
				add_role_attribute(&buf, _("Bypass RLS"));

		conns = atoi(PQgetvalue(res, i, 6));
		if (conns >= 0)
		{
			if (buf.len > 0)
				appendPQExpBufferChar(&buf, '\n');

			if (conns == 0)
				appendPQExpBufferStr(&buf, _("No connections"));
			else
				appendPQExpBuffer(&buf, ngettext("%d connection",
												 "%d connections",
												 conns),
								  conns);
		}

		if (strcmp(PQgetvalue(res, i, 7), "") != 0)
		{
			if (buf.len > 0)
				appendPQExpBufferChar(&buf, '\n');
			appendPQExpBufferStr(&buf, _("Password valid until "));
			appendPQExpBufferStr(&buf, PQgetvalue(res, i, 7));
		}

		attr[i] = pg_strdup(buf.data);

		printTableAddCell(&cont, attr[i], false, false);

		printTableAddCell(&cont, PQgetvalue(res, i, 8), false, false);

		if (verbose && pset.sversion >= 80200)
			printTableAddCell(&cont, PQgetvalue(res, i, 9), false, false);
	}
	termPQExpBuffer(&buf);

	printTable(&cont, pset.queryFout, false, pset.logfile);
	printTableCleanup(&cont);

	for (i = 0; i < nrows; i++)
		free(attr[i]);
	free(attr);

	PQclear(res);
	return true;
}

static void
add_role_attribute(PQExpBuffer buf, const char *const str)
{
	if (buf->len > 0)
		appendPQExpBufferStr(buf, ", ");

	appendPQExpBufferStr(buf, str);
}

/*
 * \drds
 */
bool
listDbRoleSettings(const char *pattern, const char *pattern2)
{
	PQExpBufferData buf;
	PGresult   *res;
	printQueryOpt myopt = pset.popt;
	bool		havewhere;

	if (pset.sversion < 90000)
	{
		char		sverbuf[32];

		pg_log_error("The server (version %s) does not support per-database role settings.",
					 formatPGVersionNumber(pset.sversion, false,
										   sverbuf, sizeof(sverbuf)));
		return true;
	}

	initPQExpBuffer(&buf);

	printfPQExpBuffer(&buf, "SELECT rolname AS \"%s\", datname AS \"%s\",\n"
					  "pg_catalog.array_to_string(setconfig, E'\\n') AS \"%s\"\n"
					  "FROM pg_catalog.pg_db_role_setting s\n"
					  "LEFT JOIN pg_catalog.pg_database d ON d.oid = setdatabase\n"
					  "LEFT JOIN pg_catalog.pg_roles r ON r.oid = setrole\n",
					  gettext_noop("Role"),
					  gettext_noop("Database"),
					  gettext_noop("Settings"));
	havewhere = processSQLNamePattern(pset.db, &buf, pattern, false, false,
									  NULL, "r.rolname", NULL, NULL);
	processSQLNamePattern(pset.db, &buf, pattern2, havewhere, false,
						  NULL, "d.datname", NULL, NULL);
	appendPQExpBufferStr(&buf, "ORDER BY 1, 2;");

	res = PSQLexec(buf.data);
	termPQExpBuffer(&buf);
	if (!res)
		return false;

	/*
	 * Most functions in this file are content to print an empty table when
	 * there are no matching objects.  We intentionally deviate from that
	 * here, but only in !quiet mode, because of the possibility that the user
	 * is confused about what the two pattern arguments mean.
	 */
	if (PQntuples(res) == 0 && !pset.quiet)
	{
		if (pattern && pattern2)
			pg_log_error("Did not find any settings for role \"%s\" and database \"%s\".",
						 pattern, pattern2);
		else if (pattern)
			pg_log_error("Did not find any settings for role \"%s\".",
						 pattern);
		else
			pg_log_error("Did not find any settings.");
	}
	else
	{
		myopt.nullPrint = NULL;
		myopt.title = _("List of settings");
		myopt.translate_header = true;

		printQuery(res, &myopt, pset.queryFout, false, pset.logfile);
	}

	PQclear(res);
	return true;
}


/*
 * listTables()
 *
 * handler for \dt, \di, etc.
 *
 * tabtypes is an array of characters, specifying what info is desired:
 * t - tables
 * i - indexes
 * v - views
 * m - materialized views
 * s - sequences
 * E - foreign table (Note: different from 'f', the relkind value)
 * (any order of the above is fine)
 */
bool
listTables(const char *tabtypes, const char *pattern, bool verbose, bool showSystem)
{
	bool		showTables = strchr(tabtypes, 't') != NULL;
	bool		showIndexes = strchr(tabtypes, 'i') != NULL;
	bool		showViews = strchr(tabtypes, 'v') != NULL;
	bool		showMatViews = strchr(tabtypes, 'm') != NULL;
	bool		showSeq = strchr(tabtypes, 's') != NULL;
	bool		showForeign = strchr(tabtypes, 'E') != NULL;

	PQExpBufferData buf;
	PGresult   *res;
	printQueryOpt myopt = pset.popt;
	int			cols_so_far;
	bool		translate_columns[] = {false, false, true, false, false, false, false, false};

	/* If tabtypes is empty, we default to \dtvmsE (but see also command.c) */
	if (!(showTables || showIndexes || showViews || showMatViews || showSeq || showForeign))
		showTables = showViews = showMatViews = showSeq = showForeign = true;

	initPQExpBuffer(&buf);

	/*
	 * Note: as of Pg 8.2, we no longer use relkind 's' (special), but we keep
	 * it here for backwards compatibility.
	 */
	printfPQExpBuffer(&buf,
					  "SELECT n.nspname as \"%s\",\n"
					  "  c.relname as \"%s\",\n"
					  "  CASE c.relkind"
					  " WHEN " CppAsString2(RELKIND_RELATION) " THEN '%s'"
					  " WHEN " CppAsString2(RELKIND_VIEW) " THEN '%s'"
					  " WHEN " CppAsString2(RELKIND_MATVIEW) " THEN '%s'"
					  " WHEN " CppAsString2(RELKIND_INDEX) " THEN '%s'"
					  " WHEN " CppAsString2(RELKIND_SEQUENCE) " THEN '%s'"
					  " WHEN 's' THEN '%s'"
					  " WHEN " CppAsString2(RELKIND_FOREIGN_TABLE) " THEN '%s'"
					  " WHEN " CppAsString2(RELKIND_PARTITIONED_TABLE) " THEN '%s'"
					  " WHEN " CppAsString2(RELKIND_PARTITIONED_INDEX) " THEN '%s'"
					  " END as \"%s\",\n"
					  "  pg_catalog.pg_get_userbyid(c.relowner) as \"%s\"",
					  gettext_noop("Schema"),
					  gettext_noop("Name"),
					  gettext_noop("table"),
					  gettext_noop("view"),
					  gettext_noop("materialized view"),
					  gettext_noop("index"),
					  gettext_noop("sequence"),
					  gettext_noop("special"),
					  gettext_noop("foreign table"),
					  gettext_noop("partitioned table"),
					  gettext_noop("partitioned index"),
					  gettext_noop("Type"),
					  gettext_noop("Owner"));
	cols_so_far = 4;

	if (showIndexes)
	{
		appendPQExpBuffer(&buf,
						  ",\n  c2.relname as \"%s\"",
						  gettext_noop("Table"));
		cols_so_far++;
	}

	if (verbose)
	{
		/*
		 * Show whether a relation is permanent, temporary, or unlogged.  Like
		 * describeOneTableDetails(), we consider that persistence emerged in
		 * v9.1, even though related concepts existed before.
		 */
		if (pset.sversion >= 90100)
		{
			appendPQExpBuffer(&buf,
							  ",\n  CASE c.relpersistence WHEN 'p' THEN '%s' WHEN 't' THEN '%s' WHEN 'u' THEN '%s' END as \"%s\"",
							  gettext_noop("permanent"),
							  gettext_noop("temporary"),
							  gettext_noop("unlogged"),
							  gettext_noop("Persistence"));
			translate_columns[cols_so_far] = true;
		}

		/*
		 * We don't bother to count cols_so_far below here, as there's no need
		 * to; this might change with future additions to the output columns.
		 */

		/*
		 * As of PostgreSQL 9.0, use pg_table_size() to show a more accurate
		 * size of a table, including FSM, VM and TOAST tables.
		 */
		if (pset.sversion >= 90000)
			appendPQExpBuffer(&buf,
							  ",\n  pg_catalog.pg_size_pretty(pg_catalog.pg_table_size(c.oid)) as \"%s\"",
							  gettext_noop("Size"));
		else if (pset.sversion >= 80100)
			appendPQExpBuffer(&buf,
							  ",\n  pg_catalog.pg_size_pretty(pg_catalog.pg_relation_size(c.oid)) as \"%s\"",
							  gettext_noop("Size"));

		appendPQExpBuffer(&buf,
						  ",\n  pg_catalog.obj_description(c.oid, 'pg_class') as \"%s\"",
						  gettext_noop("Description"));
	}

	appendPQExpBufferStr(&buf,
						 "\nFROM pg_catalog.pg_class c"
						 "\n     LEFT JOIN pg_catalog.pg_namespace n ON n.oid = c.relnamespace");
	if (showIndexes)
		appendPQExpBufferStr(&buf,
							 "\n     LEFT JOIN pg_catalog.pg_index i ON i.indexrelid = c.oid"
							 "\n     LEFT JOIN pg_catalog.pg_class c2 ON i.indrelid = c2.oid");

	appendPQExpBufferStr(&buf, "\nWHERE c.relkind IN (");
	if (showTables)
		appendPQExpBufferStr(&buf, CppAsString2(RELKIND_RELATION) ","
							 CppAsString2(RELKIND_PARTITIONED_TABLE) ",");
	if (showViews)
		appendPQExpBufferStr(&buf, CppAsString2(RELKIND_VIEW) ",");
	if (showMatViews)
		appendPQExpBufferStr(&buf, CppAsString2(RELKIND_MATVIEW) ",");
	if (showIndexes)
		appendPQExpBufferStr(&buf, CppAsString2(RELKIND_INDEX) ","
							 CppAsString2(RELKIND_PARTITIONED_INDEX) ",");
	if (showSeq)
		appendPQExpBufferStr(&buf, CppAsString2(RELKIND_SEQUENCE) ",");
	if (showSystem || pattern)
		appendPQExpBufferStr(&buf, "'s',"); /* was RELKIND_SPECIAL */
	if (showForeign)
		appendPQExpBufferStr(&buf, CppAsString2(RELKIND_FOREIGN_TABLE) ",");

	appendPQExpBufferStr(&buf, "''");	/* dummy */
	appendPQExpBufferStr(&buf, ")\n");

	if (!showSystem && !pattern)
		appendPQExpBufferStr(&buf, "      AND n.nspname <> 'pg_catalog'\n"
							 "      AND n.nspname <> 'information_schema'\n");

	/*
	 * TOAST objects are suppressed unconditionally.  Since we don't provide
	 * any way to select RELKIND_TOASTVALUE above, we would never show toast
	 * tables in any case; it seems a bit confusing to allow their indexes to
	 * be shown.  Use plain \d if you really need to look at a TOAST
	 * table/index.
	 */
	appendPQExpBufferStr(&buf, "      AND n.nspname !~ '^pg_toast'\n");

	processSQLNamePattern(pset.db, &buf, pattern, true, false,
						  "n.nspname", "c.relname", NULL,
						  "pg_catalog.pg_table_is_visible(c.oid)");

	appendPQExpBufferStr(&buf, "ORDER BY 1,2;");

	res = PSQLexec(buf.data);
	termPQExpBuffer(&buf);
	if (!res)
		return false;

	/*
	 * Most functions in this file are content to print an empty table when
	 * there are no matching objects.  We intentionally deviate from that
	 * here, but only in !quiet mode, for historical reasons.
	 */
	if (PQntuples(res) == 0 && !pset.quiet)
	{
		if (pattern)
			pg_log_error("Did not find any relation named \"%s\".",
						 pattern);
		else
			pg_log_error("Did not find any relations.");
	}
	else
	{
		myopt.nullPrint = NULL;
		myopt.title = _("List of relations");
		myopt.translate_header = true;
		myopt.translate_columns = translate_columns;
		myopt.n_translate_columns = lengthof(translate_columns);

		printQuery(res, &myopt, pset.queryFout, false, pset.logfile);
	}

	PQclear(res);
	return true;
}

/*
 * \dP
 * Takes an optional regexp to select particular relations
 *
 * As with \d, you can specify the kinds of relations you want:
 *
 * t for tables
 * i for indexes
 *
 * And there's additional flags:
 *
 * n to list non-leaf partitioned tables
 *
 * and you can mix and match these in any order.
 */
bool
listPartitionedTables(const char *reltypes, const char *pattern, bool verbose)
{
	bool		showTables = strchr(reltypes, 't') != NULL;
	bool		showIndexes = strchr(reltypes, 'i') != NULL;
	bool		showNested = strchr(reltypes, 'n') != NULL;
	PQExpBufferData buf;
	PQExpBufferData title;
	PGresult   *res;
	printQueryOpt myopt = pset.popt;
	bool		translate_columns[] = {false, false, false, false, false, false, false, false, false};
	const char *tabletitle;
	bool		mixed_output = false;

	/*
	 * Note: Declarative table partitioning is only supported as of Pg 10.0.
	 */
	if (pset.sversion < 100000)
	{
		char		sverbuf[32];

		pg_log_error("The server (version %s) does not support declarative table partitioning.",
					 formatPGVersionNumber(pset.sversion, false,
										   sverbuf, sizeof(sverbuf)));
		return true;
	}

	/* If no relation kind was selected, show them all */
	if (!showTables && !showIndexes)
		showTables = showIndexes = true;

	if (showIndexes && !showTables)
		tabletitle = _("List of partitioned indexes");	/* \dPi */
	else if (showTables && !showIndexes)
		tabletitle = _("List of partitioned tables");	/* \dPt */
	else
	{
		/* show all kinds */
		tabletitle = _("List of partitioned relations");
		mixed_output = true;
	}

	initPQExpBuffer(&buf);

	printfPQExpBuffer(&buf,
					  "SELECT n.nspname as \"%s\",\n"
					  "  c.relname as \"%s\",\n"
					  "  pg_catalog.pg_get_userbyid(c.relowner) as \"%s\"",
					  gettext_noop("Schema"),
					  gettext_noop("Name"),
					  gettext_noop("Owner"));

	if (mixed_output)
	{
		appendPQExpBuffer(&buf,
						  ",\n  CASE c.relkind"
						  " WHEN " CppAsString2(RELKIND_PARTITIONED_TABLE) " THEN '%s'"
						  " WHEN " CppAsString2(RELKIND_PARTITIONED_INDEX) " THEN '%s'"
						  " END as \"%s\"",
						  gettext_noop("partitioned table"),
						  gettext_noop("partitioned index"),
						  gettext_noop("Type"));

		translate_columns[3] = true;
	}

	if (showNested || pattern)
		appendPQExpBuffer(&buf,
						  ",\n  inh.inhparent::regclass as \"%s\"",
						  gettext_noop("Parent name"));

	if (showIndexes)
		appendPQExpBuffer(&buf,
						  ",\n c2.oid::regclass as \"%s\"",
						  gettext_noop("Table"));

	if (verbose)
	{
		if (showNested)
		{
			appendPQExpBuffer(&buf,
							  ",\n  s.dps as \"%s\"",
							  gettext_noop("Leaf partition size"));
			appendPQExpBuffer(&buf,
							  ",\n  s.tps as \"%s\"",
							  gettext_noop("Total size"));
		}
		else
			/* Sizes of all partitions are considered in this case. */
			appendPQExpBuffer(&buf,
							  ",\n  s.tps as \"%s\"",
							  gettext_noop("Total size"));

		appendPQExpBuffer(&buf,
						  ",\n  pg_catalog.obj_description(c.oid, 'pg_class') as \"%s\"",
						  gettext_noop("Description"));
	}

	appendPQExpBufferStr(&buf,
						 "\nFROM pg_catalog.pg_class c"
						 "\n     LEFT JOIN pg_catalog.pg_namespace n ON n.oid = c.relnamespace");

	if (showIndexes)
		appendPQExpBufferStr(&buf,
							 "\n     LEFT JOIN pg_catalog.pg_index i ON i.indexrelid = c.oid"
							 "\n     LEFT JOIN pg_catalog.pg_class c2 ON i.indrelid = c2.oid");

	if (showNested || pattern)
		appendPQExpBufferStr(&buf,
							 "\n     LEFT JOIN pg_catalog.pg_inherits inh ON c.oid = inh.inhrelid");

	if (verbose)
	{
		if (pset.sversion < 120000)
		{
			appendPQExpBufferStr(&buf,
								 ",\n     LATERAL (WITH RECURSIVE d\n"
								 "                AS (SELECT inhrelid AS oid, 1 AS level\n"
								 "                      FROM pg_catalog.pg_inherits\n"
								 "                     WHERE inhparent = c.oid\n"
								 "                    UNION ALL\n"
								 "                    SELECT inhrelid, level + 1\n"
								 "                      FROM pg_catalog.pg_inherits i\n"
								 "                           JOIN d ON i.inhparent = d.oid)\n"
								 "                SELECT pg_catalog.pg_size_pretty(sum(pg_catalog.pg_table_size("
								 "d.oid))) AS tps,\n"
								 "                       pg_catalog.pg_size_pretty(sum("
								 "\n             CASE WHEN d.level = 1"
								 " THEN pg_catalog.pg_table_size(d.oid) ELSE 0 END)) AS dps\n"
								 "               FROM d) s");
		}
		else
		{
			/* PostgreSQL 12 has pg_partition_tree function */
			appendPQExpBufferStr(&buf,
								 ",\n     LATERAL (SELECT pg_catalog.pg_size_pretty(sum("
								 "\n                 CASE WHEN ppt.isleaf AND ppt.level = 1"
								 "\n                      THEN pg_catalog.pg_table_size(ppt.relid)"
								 " ELSE 0 END)) AS dps"
								 ",\n                     pg_catalog.pg_size_pretty(sum("
								 "pg_catalog.pg_table_size(ppt.relid))) AS tps"
								 "\n              FROM pg_catalog.pg_partition_tree(c.oid) ppt) s");
		}
	}

	appendPQExpBufferStr(&buf, "\nWHERE c.relkind IN (");
	if (showTables)
		appendPQExpBufferStr(&buf, CppAsString2(RELKIND_PARTITIONED_TABLE) ",");
	if (showIndexes)
		appendPQExpBufferStr(&buf, CppAsString2(RELKIND_PARTITIONED_INDEX) ",");
	appendPQExpBufferStr(&buf, "''");	/* dummy */
	appendPQExpBufferStr(&buf, ")\n");

	appendPQExpBufferStr(&buf, !showNested && !pattern ?
						 " AND NOT c.relispartition\n" : "");

	if (!pattern)
		appendPQExpBufferStr(&buf, "      AND n.nspname <> 'pg_catalog'\n"
							 "      AND n.nspname <> 'information_schema'\n");

	/*
	 * TOAST objects are suppressed unconditionally.  Since we don't provide
	 * any way to select RELKIND_TOASTVALUE above, we would never show toast
	 * tables in any case; it seems a bit confusing to allow their indexes to
	 * be shown.  Use plain \d if you really need to look at a TOAST
	 * table/index.
	 */
	appendPQExpBufferStr(&buf, "      AND n.nspname !~ '^pg_toast'\n");

	processSQLNamePattern(pset.db, &buf, pattern, true, false,
						  "n.nspname", "c.relname", NULL,
						  "pg_catalog.pg_table_is_visible(c.oid)");

	appendPQExpBuffer(&buf, "ORDER BY \"Schema\", %s%s\"Name\";",
					  mixed_output ? "\"Type\" DESC, " : "",
					  showNested || pattern ? "\"Parent name\" NULLS FIRST, " : "");

	res = PSQLexec(buf.data);
	termPQExpBuffer(&buf);
	if (!res)
		return false;

	initPQExpBuffer(&title);
	appendPQExpBufferStr(&title, tabletitle);

	myopt.nullPrint = NULL;
	myopt.title = title.data;
	myopt.translate_header = true;
	myopt.translate_columns = translate_columns;
	myopt.n_translate_columns = lengthof(translate_columns);

	printQuery(res, &myopt, pset.queryFout, false, pset.logfile);

	termPQExpBuffer(&title);

	PQclear(res);
	return true;
}

/*
 * \dL
 *
 * Describes languages.
 */
bool
listLanguages(const char *pattern, bool verbose, bool showSystem)
{
	PQExpBufferData buf;
	PGresult   *res;
	printQueryOpt myopt = pset.popt;

	initPQExpBuffer(&buf);

	printfPQExpBuffer(&buf,
					  "SELECT l.lanname AS \"%s\",\n",
					  gettext_noop("Name"));
	if (pset.sversion >= 80300)
		appendPQExpBuffer(&buf,
						  "       pg_catalog.pg_get_userbyid(l.lanowner) as \"%s\",\n",
						  gettext_noop("Owner"));

	appendPQExpBuffer(&buf,
					  "       l.lanpltrusted AS \"%s\"",
					  gettext_noop("Trusted"));

	if (verbose)
	{
		appendPQExpBuffer(&buf,
						  ",\n       NOT l.lanispl AS \"%s\",\n"
						  "       l.lanplcallfoid::pg_catalog.regprocedure AS \"%s\",\n"
						  "       l.lanvalidator::pg_catalog.regprocedure AS \"%s\",\n       ",
						  gettext_noop("Internal language"),
						  gettext_noop("Call handler"),
						  gettext_noop("Validator"));
		if (pset.sversion >= 90000)
			appendPQExpBuffer(&buf, "l.laninline::pg_catalog.regprocedure AS \"%s\",\n       ",
							  gettext_noop("Inline handler"));
		printACLColumn(&buf, "l.lanacl");
	}

	appendPQExpBuffer(&buf,
					  ",\n       d.description AS \"%s\""
					  "\nFROM pg_catalog.pg_language l\n"
					  "LEFT JOIN pg_catalog.pg_description d\n"
					  "  ON d.classoid = l.tableoid AND d.objoid = l.oid\n"
					  "  AND d.objsubid = 0\n",
					  gettext_noop("Description"));

	if (pattern)
		processSQLNamePattern(pset.db, &buf, pattern, false, false,
							  NULL, "l.lanname", NULL, NULL);

	if (!showSystem && !pattern)
		appendPQExpBufferStr(&buf, "WHERE l.lanplcallfoid != 0\n");


	appendPQExpBufferStr(&buf, "ORDER BY 1;");

	res = PSQLexec(buf.data);
	termPQExpBuffer(&buf);
	if (!res)
		return false;

	myopt.nullPrint = NULL;
	myopt.title = _("List of languages");
	myopt.translate_header = true;

	printQuery(res, &myopt, pset.queryFout, false, pset.logfile);

	PQclear(res);
	return true;
}


/*
 * \dD
 *
 * Describes domains.
 */
bool
listDomains(const char *pattern, bool verbose, bool showSystem)
{
	PQExpBufferData buf;
	PGresult   *res;
	printQueryOpt myopt = pset.popt;

	initPQExpBuffer(&buf);

	printfPQExpBuffer(&buf,
					  "SELECT n.nspname as \"%s\",\n"
					  "       t.typname as \"%s\",\n"
					  "       pg_catalog.format_type(t.typbasetype, t.typtypmod) as \"%s\",\n",
					  gettext_noop("Schema"),
					  gettext_noop("Name"),
					  gettext_noop("Type"));

	if (pset.sversion >= 90100)
		appendPQExpBuffer(&buf,
						  "       (SELECT c.collname FROM pg_catalog.pg_collation c, pg_catalog.pg_type bt\n"
						  "        WHERE c.oid = t.typcollation AND bt.oid = t.typbasetype AND t.typcollation <> bt.typcollation) as \"%s\",\n",
						  gettext_noop("Collation"));
	appendPQExpBuffer(&buf,
					  "       CASE WHEN t.typnotnull THEN 'not null' END as \"%s\",\n"
					  "       t.typdefault as \"%s\",\n"
					  "       pg_catalog.array_to_string(ARRAY(\n"
					  "         SELECT pg_catalog.pg_get_constraintdef(r.oid, true) FROM pg_catalog.pg_constraint r WHERE t.oid = r.contypid\n"
					  "       ), ' ') as \"%s\"",
					  gettext_noop("Nullable"),
					  gettext_noop("Default"),
					  gettext_noop("Check"));

	if (verbose)
	{
		if (pset.sversion >= 90200)
		{
			appendPQExpBufferStr(&buf, ",\n  ");
			printACLColumn(&buf, "t.typacl");
		}
		appendPQExpBuffer(&buf,
						  ",\n       d.description as \"%s\"",
						  gettext_noop("Description"));
	}

	appendPQExpBufferStr(&buf,
						 "\nFROM pg_catalog.pg_type t\n"
						 "     LEFT JOIN pg_catalog.pg_namespace n ON n.oid = t.typnamespace\n");

	if (verbose)
		appendPQExpBufferStr(&buf,
							 "     LEFT JOIN pg_catalog.pg_description d "
							 "ON d.classoid = t.tableoid AND d.objoid = t.oid "
							 "AND d.objsubid = 0\n");

	appendPQExpBufferStr(&buf, "WHERE t.typtype = 'd'\n");

	if (!showSystem && !pattern)
		appendPQExpBufferStr(&buf, "      AND n.nspname <> 'pg_catalog'\n"
							 "      AND n.nspname <> 'information_schema'\n");

	processSQLNamePattern(pset.db, &buf, pattern, true, false,
						  "n.nspname", "t.typname", NULL,
						  "pg_catalog.pg_type_is_visible(t.oid)");

	appendPQExpBufferStr(&buf, "ORDER BY 1, 2;");

	res = PSQLexec(buf.data);
	termPQExpBuffer(&buf);
	if (!res)
		return false;

	myopt.nullPrint = NULL;
	myopt.title = _("List of domains");
	myopt.translate_header = true;

	printQuery(res, &myopt, pset.queryFout, false, pset.logfile);

	PQclear(res);
	return true;
}

/*
 * \dc
 *
 * Describes conversions.
 */
bool
listConversions(const char *pattern, bool verbose, bool showSystem)
{
	PQExpBufferData buf;
	PGresult   *res;
	printQueryOpt myopt = pset.popt;
	static const bool translate_columns[] =
	{false, false, false, false, true, false};

	initPQExpBuffer(&buf);

	printfPQExpBuffer(&buf,
					  "SELECT n.nspname AS \"%s\",\n"
					  "       c.conname AS \"%s\",\n"
					  "       pg_catalog.pg_encoding_to_char(c.conforencoding) AS \"%s\",\n"
					  "       pg_catalog.pg_encoding_to_char(c.contoencoding) AS \"%s\",\n"
					  "       CASE WHEN c.condefault THEN '%s'\n"
					  "       ELSE '%s' END AS \"%s\"",
					  gettext_noop("Schema"),
					  gettext_noop("Name"),
					  gettext_noop("Source"),
					  gettext_noop("Destination"),
					  gettext_noop("yes"), gettext_noop("no"),
					  gettext_noop("Default?"));

	if (verbose)
		appendPQExpBuffer(&buf,
						  ",\n       d.description AS \"%s\"",
						  gettext_noop("Description"));

	appendPQExpBufferStr(&buf,
						 "\nFROM pg_catalog.pg_conversion c\n"
						 "     JOIN pg_catalog.pg_namespace n "
						 "ON n.oid = c.connamespace\n");

	if (verbose)
		appendPQExpBufferStr(&buf,
							 "LEFT JOIN pg_catalog.pg_description d "
							 "ON d.classoid = c.tableoid\n"
							 "          AND d.objoid = c.oid "
							 "AND d.objsubid = 0\n");

	appendPQExpBufferStr(&buf, "WHERE true\n");

	if (!showSystem && !pattern)
		appendPQExpBufferStr(&buf, "  AND n.nspname <> 'pg_catalog'\n"
							 "  AND n.nspname <> 'information_schema'\n");

	processSQLNamePattern(pset.db, &buf, pattern, true, false,
						  "n.nspname", "c.conname", NULL,
						  "pg_catalog.pg_conversion_is_visible(c.oid)");

	appendPQExpBufferStr(&buf, "ORDER BY 1, 2;");

	res = PSQLexec(buf.data);
	termPQExpBuffer(&buf);
	if (!res)
		return false;

	myopt.nullPrint = NULL;
	myopt.title = _("List of conversions");
	myopt.translate_header = true;
	myopt.translate_columns = translate_columns;
	myopt.n_translate_columns = lengthof(translate_columns);

	printQuery(res, &myopt, pset.queryFout, false, pset.logfile);

	PQclear(res);
	return true;
}

/*
 * \dy
 *
 * Describes Event Triggers.
 */
bool
listEventTriggers(const char *pattern, bool verbose)
{
	PQExpBufferData buf;
	PGresult   *res;
	printQueryOpt myopt = pset.popt;
	static const bool translate_columns[] =
	{false, false, false, true, false, false, false};

	initPQExpBuffer(&buf);

	printfPQExpBuffer(&buf,
					  "SELECT evtname as \"%s\", "
					  "evtevent as \"%s\", "
					  "pg_catalog.pg_get_userbyid(e.evtowner) as \"%s\",\n"
					  " case evtenabled when 'O' then '%s'"
					  "  when 'R' then '%s'"
					  "  when 'A' then '%s'"
					  "  when 'D' then '%s' end as \"%s\",\n"
					  " e.evtfoid::pg_catalog.regproc as \"%s\", "
					  "pg_catalog.array_to_string(array(select x"
					  " from pg_catalog.unnest(evttags) as t(x)), ', ') as \"%s\"",
					  gettext_noop("Name"),
					  gettext_noop("Event"),
					  gettext_noop("Owner"),
					  gettext_noop("enabled"),
					  gettext_noop("replica"),
					  gettext_noop("always"),
					  gettext_noop("disabled"),
					  gettext_noop("Enabled"),
					  gettext_noop("Function"),
					  gettext_noop("Tags"));
	if (verbose)
		appendPQExpBuffer(&buf,
						  ",\npg_catalog.obj_description(e.oid, 'pg_event_trigger') as \"%s\"",
						  gettext_noop("Description"));
	appendPQExpBufferStr(&buf,
						 "\nFROM pg_catalog.pg_event_trigger e ");

	processSQLNamePattern(pset.db, &buf, pattern, false, false,
						  NULL, "evtname", NULL, NULL);

	appendPQExpBufferStr(&buf, "ORDER BY 1");

	res = PSQLexec(buf.data);
	termPQExpBuffer(&buf);
	if (!res)
		return false;

	myopt.nullPrint = NULL;
	myopt.title = _("List of event triggers");
	myopt.translate_header = true;
	myopt.translate_columns = translate_columns;
	myopt.n_translate_columns = lengthof(translate_columns);

	printQuery(res, &myopt, pset.queryFout, false, pset.logfile);

	PQclear(res);
	return true;
}

/*
 * \dC
 *
 * Describes casts.
 */
bool
listCasts(const char *pattern, bool verbose)
{
	PQExpBufferData buf;
	PGresult   *res;
	printQueryOpt myopt = pset.popt;
	static const bool translate_columns[] = {false, false, false, true, false};

	initPQExpBuffer(&buf);

	printfPQExpBuffer(&buf,
					  "SELECT pg_catalog.format_type(castsource, NULL) AS \"%s\",\n"
					  "       pg_catalog.format_type(casttarget, NULL) AS \"%s\",\n",
					  gettext_noop("Source type"),
					  gettext_noop("Target type"));

	/*
	 * We don't attempt to localize '(binary coercible)' or '(with inout)',
	 * because there's too much risk of gettext translating a function name
	 * that happens to match some string in the PO database.
	 */
	if (pset.sversion >= 80400)
		appendPQExpBuffer(&buf,
						  "       CASE WHEN c.castmethod = '%c' THEN '(binary coercible)'\n"
						  "            WHEN c.castmethod = '%c' THEN '(with inout)'\n"
						  "            ELSE p.proname\n"
						  "       END AS \"%s\",\n",
						  COERCION_METHOD_BINARY,
						  COERCION_METHOD_INOUT,
						  gettext_noop("Function"));
	else
		appendPQExpBuffer(&buf,
						  "       CASE WHEN c.castfunc = 0 THEN '(binary coercible)'\n"
						  "            ELSE p.proname\n"
						  "       END AS \"%s\",\n",
						  gettext_noop("Function"));

	appendPQExpBuffer(&buf,
					  "       CASE WHEN c.castcontext = '%c' THEN '%s'\n"
					  "            WHEN c.castcontext = '%c' THEN '%s'\n"
					  "            ELSE '%s'\n"
					  "       END AS \"%s\"",
					  COERCION_CODE_EXPLICIT,
					  gettext_noop("no"),
					  COERCION_CODE_ASSIGNMENT,
					  gettext_noop("in assignment"),
					  gettext_noop("yes"),
					  gettext_noop("Implicit?"));

	if (verbose)
		appendPQExpBuffer(&buf,
						  ",\n       d.description AS \"%s\"",
						  gettext_noop("Description"));

	/*
	 * We need a left join to pg_proc for binary casts; the others are just
	 * paranoia.
	 */
	appendPQExpBufferStr(&buf,
						 "\nFROM pg_catalog.pg_cast c LEFT JOIN pg_catalog.pg_proc p\n"
						 "     ON c.castfunc = p.oid\n"
						 "     LEFT JOIN pg_catalog.pg_type ts\n"
						 "     ON c.castsource = ts.oid\n"
						 "     LEFT JOIN pg_catalog.pg_namespace ns\n"
						 "     ON ns.oid = ts.typnamespace\n"
						 "     LEFT JOIN pg_catalog.pg_type tt\n"
						 "     ON c.casttarget = tt.oid\n"
						 "     LEFT JOIN pg_catalog.pg_namespace nt\n"
						 "     ON nt.oid = tt.typnamespace\n");

	if (verbose)
		appendPQExpBufferStr(&buf,
							 "     LEFT JOIN pg_catalog.pg_description d\n"
							 "     ON d.classoid = c.tableoid AND d.objoid = "
							 "c.oid AND d.objsubid = 0\n");

	appendPQExpBufferStr(&buf, "WHERE ( (true");

	/*
	 * Match name pattern against either internal or external name of either
	 * castsource or casttarget
	 */
	processSQLNamePattern(pset.db, &buf, pattern, true, false,
						  "ns.nspname", "ts.typname",
						  "pg_catalog.format_type(ts.oid, NULL)",
						  "pg_catalog.pg_type_is_visible(ts.oid)");

	appendPQExpBufferStr(&buf, ") OR (true");

	processSQLNamePattern(pset.db, &buf, pattern, true, false,
						  "nt.nspname", "tt.typname",
						  "pg_catalog.format_type(tt.oid, NULL)",
						  "pg_catalog.pg_type_is_visible(tt.oid)");

	appendPQExpBufferStr(&buf, ") )\nORDER BY 1, 2;");

	res = PSQLexec(buf.data);
	termPQExpBuffer(&buf);
	if (!res)
		return false;

	myopt.nullPrint = NULL;
	myopt.title = _("List of casts");
	myopt.translate_header = true;
	myopt.translate_columns = translate_columns;
	myopt.n_translate_columns = lengthof(translate_columns);

	printQuery(res, &myopt, pset.queryFout, false, pset.logfile);

	PQclear(res);
	return true;
}

/*
 * \dO
 *
 * Describes collations.
 */
bool
listCollations(const char *pattern, bool verbose, bool showSystem)
{
	PQExpBufferData buf;
	PGresult   *res;
	printQueryOpt myopt = pset.popt;
	static const bool translate_columns[] = {false, false, false, false, false, true, false};

	if (pset.sversion < 90100)
	{
		char		sverbuf[32];

		pg_log_error("The server (version %s) does not support collations.",
					 formatPGVersionNumber(pset.sversion, false,
										   sverbuf, sizeof(sverbuf)));
		return true;
	}

	initPQExpBuffer(&buf);

	printfPQExpBuffer(&buf,
					  "SELECT n.nspname AS \"%s\",\n"
					  "       c.collname AS \"%s\",\n"
					  "       c.collcollate AS \"%s\",\n"
					  "       c.collctype AS \"%s\"",
					  gettext_noop("Schema"),
					  gettext_noop("Name"),
					  gettext_noop("Collate"),
					  gettext_noop("Ctype"));

	if (pset.sversion >= 100000)
		appendPQExpBuffer(&buf,
						  ",\n       CASE c.collprovider WHEN 'd' THEN 'default' WHEN 'c' THEN 'libc' WHEN 'i' THEN 'icu' END AS \"%s\"",
						  gettext_noop("Provider"));
	else
		appendPQExpBuffer(&buf,
						  ",\n       'libc' AS \"%s\"",
						  gettext_noop("Provider"));

	if (pset.sversion >= 120000)
		appendPQExpBuffer(&buf,
						  ",\n       CASE WHEN c.collisdeterministic THEN '%s' ELSE '%s' END AS \"%s\"",
						  gettext_noop("yes"), gettext_noop("no"),
						  gettext_noop("Deterministic?"));
	else
		appendPQExpBuffer(&buf,
						  ",\n       '%s' AS \"%s\"",
						  gettext_noop("yes"),
						  gettext_noop("Deterministic?"));

	if (verbose)
		appendPQExpBuffer(&buf,
						  ",\n       pg_catalog.obj_description(c.oid, 'pg_collation') AS \"%s\"",
						  gettext_noop("Description"));

	appendPQExpBufferStr(&buf,
						 "\nFROM pg_catalog.pg_collation c, pg_catalog.pg_namespace n\n"
						 "WHERE n.oid = c.collnamespace\n");

	if (!showSystem && !pattern)
		appendPQExpBufferStr(&buf, "      AND n.nspname <> 'pg_catalog'\n"
							 "      AND n.nspname <> 'information_schema'\n");

	/*
	 * Hide collations that aren't usable in the current database's encoding.
	 * If you think to change this, note that pg_collation_is_visible rejects
	 * unusable collations, so you will need to hack name pattern processing
	 * somehow to avoid inconsistent behavior.
	 */
	appendPQExpBufferStr(&buf, "      AND c.collencoding IN (-1, pg_catalog.pg_char_to_encoding(pg_catalog.getdatabaseencoding()))\n");

	processSQLNamePattern(pset.db, &buf, pattern, true, false,
						  "n.nspname", "c.collname", NULL,
						  "pg_catalog.pg_collation_is_visible(c.oid)");

	appendPQExpBufferStr(&buf, "ORDER BY 1, 2;");

	res = PSQLexec(buf.data);
	termPQExpBuffer(&buf);
	if (!res)
		return false;

	myopt.nullPrint = NULL;
	myopt.title = _("List of collations");
	myopt.translate_header = true;
	myopt.translate_columns = translate_columns;
	myopt.n_translate_columns = lengthof(translate_columns);

	printQuery(res, &myopt, pset.queryFout, false, pset.logfile);

	PQclear(res);
	return true;
}

/*
 * \dn
 *
 * Describes schemas (namespaces)
 */
bool
listSchemas(const char *pattern, bool verbose, bool showSystem)
{
	PQExpBufferData buf;
	PGresult   *res;
	printQueryOpt myopt = pset.popt;

	initPQExpBuffer(&buf);
	printfPQExpBuffer(&buf,
					  "SELECT n.nspname AS \"%s\",\n"
					  "  pg_catalog.pg_get_userbyid(n.nspowner) AS \"%s\"",
					  gettext_noop("Name"),
					  gettext_noop("Owner"));

	if (verbose)
	{
		appendPQExpBufferStr(&buf, ",\n  ");
		printACLColumn(&buf, "n.nspacl");
		appendPQExpBuffer(&buf,
						  ",\n  pg_catalog.obj_description(n.oid, 'pg_namespace') AS \"%s\"",
						  gettext_noop("Description"));
	}

	appendPQExpBufferStr(&buf,
						 "\nFROM pg_catalog.pg_namespace n\n");

	if (!showSystem && !pattern)
		appendPQExpBufferStr(&buf,
							 "WHERE n.nspname !~ '^pg_' AND n.nspname <> 'information_schema'\n");

	processSQLNamePattern(pset.db, &buf, pattern,
						  !showSystem && !pattern, false,
						  NULL, "n.nspname", NULL,
						  NULL);

	appendPQExpBufferStr(&buf, "ORDER BY 1;");

	res = PSQLexec(buf.data);
	termPQExpBuffer(&buf);
	if (!res)
		return false;

	myopt.nullPrint = NULL;
	myopt.title = _("List of schemas");
	myopt.translate_header = true;

	printQuery(res, &myopt, pset.queryFout, false, pset.logfile);

	PQclear(res);
	return true;
}


/*
 * \dFp
 * list text search parsers
 */
bool
listTSParsers(const char *pattern, bool verbose)
{
	PQExpBufferData buf;
	PGresult   *res;
	printQueryOpt myopt = pset.popt;

	if (pset.sversion < 80300)
	{
		char		sverbuf[32];

		pg_log_error("The server (version %s) does not support full text search.",
					 formatPGVersionNumber(pset.sversion, false,
										   sverbuf, sizeof(sverbuf)));
		return true;
	}

	if (verbose)
		return listTSParsersVerbose(pattern);

	initPQExpBuffer(&buf);

	printfPQExpBuffer(&buf,
					  "SELECT\n"
					  "  n.nspname as \"%s\",\n"
					  "  p.prsname as \"%s\",\n"
					  "  pg_catalog.obj_description(p.oid, 'pg_ts_parser') as \"%s\"\n"
					  "FROM pg_catalog.pg_ts_parser p\n"
					  "LEFT JOIN pg_catalog.pg_namespace n ON n.oid = p.prsnamespace\n",
					  gettext_noop("Schema"),
					  gettext_noop("Name"),
					  gettext_noop("Description")
		);

	processSQLNamePattern(pset.db, &buf, pattern, false, false,
						  "n.nspname", "p.prsname", NULL,
						  "pg_catalog.pg_ts_parser_is_visible(p.oid)");

	appendPQExpBufferStr(&buf, "ORDER BY 1, 2;");

	res = PSQLexec(buf.data);
	termPQExpBuffer(&buf);
	if (!res)
		return false;

	myopt.nullPrint = NULL;
	myopt.title = _("List of text search parsers");
	myopt.translate_header = true;

	printQuery(res, &myopt, pset.queryFout, false, pset.logfile);

	PQclear(res);
	return true;
}

/*
 * full description of parsers
 */
static bool
listTSParsersVerbose(const char *pattern)
{
	PQExpBufferData buf;
	PGresult   *res;
	int			i;

	initPQExpBuffer(&buf);

	printfPQExpBuffer(&buf,
					  "SELECT p.oid,\n"
					  "  n.nspname,\n"
					  "  p.prsname\n"
					  "FROM pg_catalog.pg_ts_parser p\n"
					  "LEFT JOIN pg_catalog.pg_namespace n ON n.oid = p.prsnamespace\n"
		);

	processSQLNamePattern(pset.db, &buf, pattern, false, false,
						  "n.nspname", "p.prsname", NULL,
						  "pg_catalog.pg_ts_parser_is_visible(p.oid)");

	appendPQExpBufferStr(&buf, "ORDER BY 1, 2;");

	res = PSQLexec(buf.data);
	termPQExpBuffer(&buf);
	if (!res)
		return false;

	if (PQntuples(res) == 0)
	{
		if (!pset.quiet)
		{
			if (pattern)
				pg_log_error("Did not find any text search parser named \"%s\".",
							 pattern);
			else
				pg_log_error("Did not find any text search parsers.");
		}
		PQclear(res);
		return false;
	}

	for (i = 0; i < PQntuples(res); i++)
	{
		const char *oid;
		const char *nspname = NULL;
		const char *prsname;

		oid = PQgetvalue(res, i, 0);
		if (!PQgetisnull(res, i, 1))
			nspname = PQgetvalue(res, i, 1);
		prsname = PQgetvalue(res, i, 2);

		if (!describeOneTSParser(oid, nspname, prsname))
		{
			PQclear(res);
			return false;
		}

		if (cancel_pressed)
		{
			PQclear(res);
			return false;
		}
	}

	PQclear(res);
	return true;
}

static bool
describeOneTSParser(const char *oid, const char *nspname, const char *prsname)
{
	PQExpBufferData buf;
	PGresult   *res;
	PQExpBufferData title;
	printQueryOpt myopt = pset.popt;
	static const bool translate_columns[] = {true, false, false};

	initPQExpBuffer(&buf);

	printfPQExpBuffer(&buf,
					  "SELECT '%s' AS \"%s\",\n"
					  "   p.prsstart::pg_catalog.regproc AS \"%s\",\n"
					  "   pg_catalog.obj_description(p.prsstart, 'pg_proc') as \"%s\"\n"
					  " FROM pg_catalog.pg_ts_parser p\n"
					  " WHERE p.oid = '%s'\n"
					  "UNION ALL\n"
					  "SELECT '%s',\n"
					  "   p.prstoken::pg_catalog.regproc,\n"
					  "   pg_catalog.obj_description(p.prstoken, 'pg_proc')\n"
					  " FROM pg_catalog.pg_ts_parser p\n"
					  " WHERE p.oid = '%s'\n"
					  "UNION ALL\n"
					  "SELECT '%s',\n"
					  "   p.prsend::pg_catalog.regproc,\n"
					  "   pg_catalog.obj_description(p.prsend, 'pg_proc')\n"
					  " FROM pg_catalog.pg_ts_parser p\n"
					  " WHERE p.oid = '%s'\n"
					  "UNION ALL\n"
					  "SELECT '%s',\n"
					  "   p.prsheadline::pg_catalog.regproc,\n"
					  "   pg_catalog.obj_description(p.prsheadline, 'pg_proc')\n"
					  " FROM pg_catalog.pg_ts_parser p\n"
					  " WHERE p.oid = '%s'\n"
					  "UNION ALL\n"
					  "SELECT '%s',\n"
					  "   p.prslextype::pg_catalog.regproc,\n"
					  "   pg_catalog.obj_description(p.prslextype, 'pg_proc')\n"
					  " FROM pg_catalog.pg_ts_parser p\n"
					  " WHERE p.oid = '%s';",
					  gettext_noop("Start parse"),
					  gettext_noop("Method"),
					  gettext_noop("Function"),
					  gettext_noop("Description"),
					  oid,
					  gettext_noop("Get next token"),
					  oid,
					  gettext_noop("End parse"),
					  oid,
					  gettext_noop("Get headline"),
					  oid,
					  gettext_noop("Get token types"),
					  oid);

	res = PSQLexec(buf.data);
	termPQExpBuffer(&buf);
	if (!res)
		return false;

	myopt.nullPrint = NULL;
	initPQExpBuffer(&title);
	if (nspname)
		printfPQExpBuffer(&title, _("Text search parser \"%s.%s\""),
						  nspname, prsname);
	else
		printfPQExpBuffer(&title, _("Text search parser \"%s\""), prsname);
	myopt.title = title.data;
	myopt.footers = NULL;
	myopt.topt.default_footer = false;
	myopt.translate_header = true;
	myopt.translate_columns = translate_columns;
	myopt.n_translate_columns = lengthof(translate_columns);

	printQuery(res, &myopt, pset.queryFout, false, pset.logfile);

	PQclear(res);

	initPQExpBuffer(&buf);

	printfPQExpBuffer(&buf,
					  "SELECT t.alias as \"%s\",\n"
					  "  t.description as \"%s\"\n"
					  "FROM pg_catalog.ts_token_type( '%s'::pg_catalog.oid ) as t\n"
					  "ORDER BY 1;",
					  gettext_noop("Token name"),
					  gettext_noop("Description"),
					  oid);

	res = PSQLexec(buf.data);
	termPQExpBuffer(&buf);
	if (!res)
		return false;

	myopt.nullPrint = NULL;
	if (nspname)
		printfPQExpBuffer(&title, _("Token types for parser \"%s.%s\""),
						  nspname, prsname);
	else
		printfPQExpBuffer(&title, _("Token types for parser \"%s\""), prsname);
	myopt.title = title.data;
	myopt.footers = NULL;
	myopt.topt.default_footer = true;
	myopt.translate_header = true;
	myopt.translate_columns = NULL;
	myopt.n_translate_columns = 0;

	printQuery(res, &myopt, pset.queryFout, false, pset.logfile);

	termPQExpBuffer(&title);
	PQclear(res);
	return true;
}


/*
 * \dFd
 * list text search dictionaries
 */
bool
listTSDictionaries(const char *pattern, bool verbose)
{
	PQExpBufferData buf;
	PGresult   *res;
	printQueryOpt myopt = pset.popt;

	if (pset.sversion < 80300)
	{
		char		sverbuf[32];

		pg_log_error("The server (version %s) does not support full text search.",
					 formatPGVersionNumber(pset.sversion, false,
										   sverbuf, sizeof(sverbuf)));
		return true;
	}

	initPQExpBuffer(&buf);

	printfPQExpBuffer(&buf,
					  "SELECT\n"
					  "  n.nspname as \"%s\",\n"
					  "  d.dictname as \"%s\",\n",
					  gettext_noop("Schema"),
					  gettext_noop("Name"));

	if (verbose)
	{
		appendPQExpBuffer(&buf,
						  "  ( SELECT COALESCE(nt.nspname, '(null)')::pg_catalog.text || '.' || t.tmplname FROM\n"
						  "    pg_catalog.pg_ts_template t\n"
						  "    LEFT JOIN pg_catalog.pg_namespace nt ON nt.oid = t.tmplnamespace\n"
						  "    WHERE d.dicttemplate = t.oid ) AS  \"%s\",\n"
						  "  d.dictinitoption as \"%s\",\n",
						  gettext_noop("Template"),
						  gettext_noop("Init options"));
	}

	appendPQExpBuffer(&buf,
					  "  pg_catalog.obj_description(d.oid, 'pg_ts_dict') as \"%s\"\n",
					  gettext_noop("Description"));

	appendPQExpBufferStr(&buf, "FROM pg_catalog.pg_ts_dict d\n"
						 "LEFT JOIN pg_catalog.pg_namespace n ON n.oid = d.dictnamespace\n");

	processSQLNamePattern(pset.db, &buf, pattern, false, false,
						  "n.nspname", "d.dictname", NULL,
						  "pg_catalog.pg_ts_dict_is_visible(d.oid)");

	appendPQExpBufferStr(&buf, "ORDER BY 1, 2;");

	res = PSQLexec(buf.data);
	termPQExpBuffer(&buf);
	if (!res)
		return false;

	myopt.nullPrint = NULL;
	myopt.title = _("List of text search dictionaries");
	myopt.translate_header = true;

	printQuery(res, &myopt, pset.queryFout, false, pset.logfile);

	PQclear(res);
	return true;
}


/*
 * \dFt
 * list text search templates
 */
bool
listTSTemplates(const char *pattern, bool verbose)
{
	PQExpBufferData buf;
	PGresult   *res;
	printQueryOpt myopt = pset.popt;

	if (pset.sversion < 80300)
	{
		char		sverbuf[32];

		pg_log_error("The server (version %s) does not support full text search.",
					 formatPGVersionNumber(pset.sversion, false,
										   sverbuf, sizeof(sverbuf)));
		return true;
	}

	initPQExpBuffer(&buf);

	if (verbose)
		printfPQExpBuffer(&buf,
						  "SELECT\n"
						  "  n.nspname AS \"%s\",\n"
						  "  t.tmplname AS \"%s\",\n"
						  "  t.tmplinit::pg_catalog.regproc AS \"%s\",\n"
						  "  t.tmpllexize::pg_catalog.regproc AS \"%s\",\n"
						  "  pg_catalog.obj_description(t.oid, 'pg_ts_template') AS \"%s\"\n",
						  gettext_noop("Schema"),
						  gettext_noop("Name"),
						  gettext_noop("Init"),
						  gettext_noop("Lexize"),
						  gettext_noop("Description"));
	else
		printfPQExpBuffer(&buf,
						  "SELECT\n"
						  "  n.nspname AS \"%s\",\n"
						  "  t.tmplname AS \"%s\",\n"
						  "  pg_catalog.obj_description(t.oid, 'pg_ts_template') AS \"%s\"\n",
						  gettext_noop("Schema"),
						  gettext_noop("Name"),
						  gettext_noop("Description"));

	appendPQExpBufferStr(&buf, "FROM pg_catalog.pg_ts_template t\n"
						 "LEFT JOIN pg_catalog.pg_namespace n ON n.oid = t.tmplnamespace\n");

	processSQLNamePattern(pset.db, &buf, pattern, false, false,
						  "n.nspname", "t.tmplname", NULL,
						  "pg_catalog.pg_ts_template_is_visible(t.oid)");

	appendPQExpBufferStr(&buf, "ORDER BY 1, 2;");

	res = PSQLexec(buf.data);
	termPQExpBuffer(&buf);
	if (!res)
		return false;

	myopt.nullPrint = NULL;
	myopt.title = _("List of text search templates");
	myopt.translate_header = true;

	printQuery(res, &myopt, pset.queryFout, false, pset.logfile);

	PQclear(res);
	return true;
}


/*
 * \dF
 * list text search configurations
 */
bool
listTSConfigs(const char *pattern, bool verbose)
{
	PQExpBufferData buf;
	PGresult   *res;
	printQueryOpt myopt = pset.popt;

	if (pset.sversion < 80300)
	{
		char		sverbuf[32];

		pg_log_error("The server (version %s) does not support full text search.",
					 formatPGVersionNumber(pset.sversion, false,
										   sverbuf, sizeof(sverbuf)));
		return true;
	}

	if (verbose)
		return listTSConfigsVerbose(pattern);

	initPQExpBuffer(&buf);

	printfPQExpBuffer(&buf,
					  "SELECT\n"
					  "   n.nspname as \"%s\",\n"
					  "   c.cfgname as \"%s\",\n"
					  "   pg_catalog.obj_description(c.oid, 'pg_ts_config') as \"%s\"\n"
					  "FROM pg_catalog.pg_ts_config c\n"
					  "LEFT JOIN pg_catalog.pg_namespace n ON n.oid = c.cfgnamespace\n",
					  gettext_noop("Schema"),
					  gettext_noop("Name"),
					  gettext_noop("Description")
		);

	processSQLNamePattern(pset.db, &buf, pattern, false, false,
						  "n.nspname", "c.cfgname", NULL,
						  "pg_catalog.pg_ts_config_is_visible(c.oid)");

	appendPQExpBufferStr(&buf, "ORDER BY 1, 2;");

	res = PSQLexec(buf.data);
	termPQExpBuffer(&buf);
	if (!res)
		return false;

	myopt.nullPrint = NULL;
	myopt.title = _("List of text search configurations");
	myopt.translate_header = true;

	printQuery(res, &myopt, pset.queryFout, false, pset.logfile);

	PQclear(res);
	return true;
}

static bool
listTSConfigsVerbose(const char *pattern)
{
	PQExpBufferData buf;
	PGresult   *res;
	int			i;

	initPQExpBuffer(&buf);

	printfPQExpBuffer(&buf,
					  "SELECT c.oid, c.cfgname,\n"
					  "   n.nspname,\n"
					  "   p.prsname,\n"
					  "   np.nspname as pnspname\n"
					  "FROM pg_catalog.pg_ts_config c\n"
					  "   LEFT JOIN pg_catalog.pg_namespace n ON n.oid = c.cfgnamespace,\n"
					  " pg_catalog.pg_ts_parser p\n"
					  "   LEFT JOIN pg_catalog.pg_namespace np ON np.oid = p.prsnamespace\n"
					  "WHERE  p.oid = c.cfgparser\n"
		);

	processSQLNamePattern(pset.db, &buf, pattern, true, false,
						  "n.nspname", "c.cfgname", NULL,
						  "pg_catalog.pg_ts_config_is_visible(c.oid)");

	appendPQExpBufferStr(&buf, "ORDER BY 3, 2;");

	res = PSQLexec(buf.data);
	termPQExpBuffer(&buf);
	if (!res)
		return false;

	if (PQntuples(res) == 0)
	{
		if (!pset.quiet)
		{
			if (pattern)
				pg_log_error("Did not find any text search configuration named \"%s\".",
							 pattern);
			else
				pg_log_error("Did not find any text search configurations.");
		}
		PQclear(res);
		return false;
	}

	for (i = 0; i < PQntuples(res); i++)
	{
		const char *oid;
		const char *cfgname;
		const char *nspname = NULL;
		const char *prsname;
		const char *pnspname = NULL;

		oid = PQgetvalue(res, i, 0);
		cfgname = PQgetvalue(res, i, 1);
		if (!PQgetisnull(res, i, 2))
			nspname = PQgetvalue(res, i, 2);
		prsname = PQgetvalue(res, i, 3);
		if (!PQgetisnull(res, i, 4))
			pnspname = PQgetvalue(res, i, 4);

		if (!describeOneTSConfig(oid, nspname, cfgname, pnspname, prsname))
		{
			PQclear(res);
			return false;
		}

		if (cancel_pressed)
		{
			PQclear(res);
			return false;
		}
	}

	PQclear(res);
	return true;
}

static bool
describeOneTSConfig(const char *oid, const char *nspname, const char *cfgname,
					const char *pnspname, const char *prsname)
{
	PQExpBufferData buf,
				title;
	PGresult   *res;
	printQueryOpt myopt = pset.popt;

	initPQExpBuffer(&buf);

	printfPQExpBuffer(&buf,
					  "SELECT\n"
					  "  ( SELECT t.alias FROM\n"
					  "    pg_catalog.ts_token_type(c.cfgparser) AS t\n"
					  "    WHERE t.tokid = m.maptokentype ) AS \"%s\",\n"
					  "  pg_catalog.btrim(\n"
					  "    ARRAY( SELECT mm.mapdict::pg_catalog.regdictionary\n"
					  "           FROM pg_catalog.pg_ts_config_map AS mm\n"
					  "           WHERE mm.mapcfg = m.mapcfg AND mm.maptokentype = m.maptokentype\n"
					  "           ORDER BY mapcfg, maptokentype, mapseqno\n"
					  "    ) :: pg_catalog.text,\n"
					  "  '{}') AS \"%s\"\n"
					  "FROM pg_catalog.pg_ts_config AS c, pg_catalog.pg_ts_config_map AS m\n"
					  "WHERE c.oid = '%s' AND m.mapcfg = c.oid\n"
					  "GROUP BY m.mapcfg, m.maptokentype, c.cfgparser\n"
					  "ORDER BY 1;",
					  gettext_noop("Token"),
					  gettext_noop("Dictionaries"),
					  oid);

	res = PSQLexec(buf.data);
	termPQExpBuffer(&buf);
	if (!res)
		return false;

	initPQExpBuffer(&title);

	if (nspname)
		appendPQExpBuffer(&title, _("Text search configuration \"%s.%s\""),
						  nspname, cfgname);
	else
		appendPQExpBuffer(&title, _("Text search configuration \"%s\""),
						  cfgname);

	if (pnspname)
		appendPQExpBuffer(&title, _("\nParser: \"%s.%s\""),
						  pnspname, prsname);
	else
		appendPQExpBuffer(&title, _("\nParser: \"%s\""),
						  prsname);

	myopt.nullPrint = NULL;
	myopt.title = title.data;
	myopt.footers = NULL;
	myopt.topt.default_footer = false;
	myopt.translate_header = true;

	printQuery(res, &myopt, pset.queryFout, false, pset.logfile);

	termPQExpBuffer(&title);

	PQclear(res);
	return true;
}


/*
 * \dew
 *
 * Describes foreign-data wrappers
 */
bool
listForeignDataWrappers(const char *pattern, bool verbose)
{
	PQExpBufferData buf;
	PGresult   *res;
	printQueryOpt myopt = pset.popt;

	if (pset.sversion < 80400)
	{
		char		sverbuf[32];

		pg_log_error("The server (version %s) does not support foreign-data wrappers.",
					 formatPGVersionNumber(pset.sversion, false,
										   sverbuf, sizeof(sverbuf)));
		return true;
	}

	initPQExpBuffer(&buf);
	printfPQExpBuffer(&buf,
					  "SELECT fdw.fdwname AS \"%s\",\n"
					  "  pg_catalog.pg_get_userbyid(fdw.fdwowner) AS \"%s\",\n",
					  gettext_noop("Name"),
					  gettext_noop("Owner"));
	if (pset.sversion >= 90100)
		appendPQExpBuffer(&buf,
						  "  fdw.fdwhandler::pg_catalog.regproc AS \"%s\",\n",
						  gettext_noop("Handler"));
	appendPQExpBuffer(&buf,
					  "  fdw.fdwvalidator::pg_catalog.regproc AS \"%s\"",
					  gettext_noop("Validator"));

	if (verbose)
	{
		appendPQExpBufferStr(&buf, ",\n  ");
		printACLColumn(&buf, "fdwacl");
		appendPQExpBuffer(&buf,
						  ",\n CASE WHEN fdwoptions IS NULL THEN '' ELSE "
						  "  '(' || pg_catalog.array_to_string(ARRAY(SELECT "
						  "  pg_catalog.quote_ident(option_name) ||  ' ' || "
						  "  pg_catalog.quote_literal(option_value)  FROM "
						  "  pg_catalog.pg_options_to_table(fdwoptions)),  ', ') || ')' "
						  "  END AS \"%s\"",
						  gettext_noop("FDW options"));

		if (pset.sversion >= 90100)
			appendPQExpBuffer(&buf,
							  ",\n  d.description AS \"%s\" ",
							  gettext_noop("Description"));
	}

	appendPQExpBufferStr(&buf, "\nFROM pg_catalog.pg_foreign_data_wrapper fdw\n");

	if (verbose && pset.sversion >= 90100)
		appendPQExpBufferStr(&buf,
							 "LEFT JOIN pg_catalog.pg_description d\n"
							 "       ON d.classoid = fdw.tableoid "
							 "AND d.objoid = fdw.oid AND d.objsubid = 0\n");

	processSQLNamePattern(pset.db, &buf, pattern, false, false,
						  NULL, "fdwname", NULL, NULL);

	appendPQExpBufferStr(&buf, "ORDER BY 1;");

	res = PSQLexec(buf.data);
	termPQExpBuffer(&buf);
	if (!res)
		return false;

	myopt.nullPrint = NULL;
	myopt.title = _("List of foreign-data wrappers");
	myopt.translate_header = true;

	printQuery(res, &myopt, pset.queryFout, false, pset.logfile);

	PQclear(res);
	return true;
}

/*
 * \des
 *
 * Describes foreign servers.
 */
bool
listForeignServers(const char *pattern, bool verbose)
{
	PQExpBufferData buf;
	PGresult   *res;
	printQueryOpt myopt = pset.popt;

	if (pset.sversion < 80400)
	{
		char		sverbuf[32];

		pg_log_error("The server (version %s) does not support foreign servers.",
					 formatPGVersionNumber(pset.sversion, false,
										   sverbuf, sizeof(sverbuf)));
		return true;
	}

	initPQExpBuffer(&buf);
	printfPQExpBuffer(&buf,
					  "SELECT s.srvname AS \"%s\",\n"
					  "  pg_catalog.pg_get_userbyid(s.srvowner) AS \"%s\",\n"
					  "  f.fdwname AS \"%s\"",
					  gettext_noop("Name"),
					  gettext_noop("Owner"),
					  gettext_noop("Foreign-data wrapper"));

	if (verbose)
	{
		appendPQExpBufferStr(&buf, ",\n  ");
		printACLColumn(&buf, "s.srvacl");
		appendPQExpBuffer(&buf,
						  ",\n"
						  "  s.srvtype AS \"%s\",\n"
						  "  s.srvversion AS \"%s\",\n"
						  "  CASE WHEN srvoptions IS NULL THEN '' ELSE "
						  "  '(' || pg_catalog.array_to_string(ARRAY(SELECT "
						  "  pg_catalog.quote_ident(option_name) ||  ' ' || "
						  "  pg_catalog.quote_literal(option_value)  FROM "
						  "  pg_catalog.pg_options_to_table(srvoptions)),  ', ') || ')' "
						  "  END AS \"%s\",\n"
						  "  d.description AS \"%s\"",
						  gettext_noop("Type"),
						  gettext_noop("Version"),
						  gettext_noop("FDW options"),
						  gettext_noop("Description"));
	}

	appendPQExpBufferStr(&buf,
						 "\nFROM pg_catalog.pg_foreign_server s\n"
						 "     JOIN pg_catalog.pg_foreign_data_wrapper f ON f.oid=s.srvfdw\n");

	if (verbose)
		appendPQExpBufferStr(&buf,
							 "LEFT JOIN pg_catalog.pg_description d\n       "
							 "ON d.classoid = s.tableoid AND d.objoid = s.oid "
							 "AND d.objsubid = 0\n");

	processSQLNamePattern(pset.db, &buf, pattern, false, false,
						  NULL, "s.srvname", NULL, NULL);

	appendPQExpBufferStr(&buf, "ORDER BY 1;");

	res = PSQLexec(buf.data);
	termPQExpBuffer(&buf);
	if (!res)
		return false;

	myopt.nullPrint = NULL;
	myopt.title = _("List of foreign servers");
	myopt.translate_header = true;

	printQuery(res, &myopt, pset.queryFout, false, pset.logfile);

	PQclear(res);
	return true;
}

/*
 * \deu
 *
 * Describes user mappings.
 */
bool
listUserMappings(const char *pattern, bool verbose)
{
	PQExpBufferData buf;
	PGresult   *res;
	printQueryOpt myopt = pset.popt;

	if (pset.sversion < 80400)
	{
		char		sverbuf[32];

		pg_log_error("The server (version %s) does not support user mappings.",
					 formatPGVersionNumber(pset.sversion, false,
										   sverbuf, sizeof(sverbuf)));
		return true;
	}

	initPQExpBuffer(&buf);
	printfPQExpBuffer(&buf,
					  "SELECT um.srvname AS \"%s\",\n"
					  "  um.usename AS \"%s\"",
					  gettext_noop("Server"),
					  gettext_noop("User name"));

	if (verbose)
		appendPQExpBuffer(&buf,
						  ",\n CASE WHEN umoptions IS NULL THEN '' ELSE "
						  "  '(' || pg_catalog.array_to_string(ARRAY(SELECT "
						  "  pg_catalog.quote_ident(option_name) ||  ' ' || "
						  "  pg_catalog.quote_literal(option_value)  FROM "
						  "  pg_catalog.pg_options_to_table(umoptions)),  ', ') || ')' "
						  "  END AS \"%s\"",
						  gettext_noop("FDW options"));

	appendPQExpBufferStr(&buf, "\nFROM pg_catalog.pg_user_mappings um\n");

	processSQLNamePattern(pset.db, &buf, pattern, false, false,
						  NULL, "um.srvname", "um.usename", NULL);

	appendPQExpBufferStr(&buf, "ORDER BY 1, 2;");

	res = PSQLexec(buf.data);
	termPQExpBuffer(&buf);
	if (!res)
		return false;

	myopt.nullPrint = NULL;
	myopt.title = _("List of user mappings");
	myopt.translate_header = true;

	printQuery(res, &myopt, pset.queryFout, false, pset.logfile);

	PQclear(res);
	return true;
}

/*
 * \det
 *
 * Describes foreign tables.
 */
bool
listForeignTables(const char *pattern, bool verbose)
{
	PQExpBufferData buf;
	PGresult   *res;
	printQueryOpt myopt = pset.popt;

	if (pset.sversion < 90100)
	{
		char		sverbuf[32];

		pg_log_error("The server (version %s) does not support foreign tables.",
					 formatPGVersionNumber(pset.sversion, false,
										   sverbuf, sizeof(sverbuf)));
		return true;
	}

	initPQExpBuffer(&buf);
	printfPQExpBuffer(&buf,
					  "SELECT n.nspname AS \"%s\",\n"
					  "  c.relname AS \"%s\",\n"
					  "  s.srvname AS \"%s\"",
					  gettext_noop("Schema"),
					  gettext_noop("Table"),
					  gettext_noop("Server"));

	if (verbose)
		appendPQExpBuffer(&buf,
						  ",\n CASE WHEN ftoptions IS NULL THEN '' ELSE "
						  "  '(' || pg_catalog.array_to_string(ARRAY(SELECT "
						  "  pg_catalog.quote_ident(option_name) ||  ' ' || "
						  "  pg_catalog.quote_literal(option_value)  FROM "
						  "  pg_catalog.pg_options_to_table(ftoptions)),  ', ') || ')' "
						  "  END AS \"%s\",\n"
						  "  d.description AS \"%s\"",
						  gettext_noop("FDW options"),
						  gettext_noop("Description"));

	appendPQExpBufferStr(&buf,
						 "\nFROM pg_catalog.pg_foreign_table ft\n"
						 "  INNER JOIN pg_catalog.pg_class c"
						 " ON c.oid = ft.ftrelid\n"
						 "  INNER JOIN pg_catalog.pg_namespace n"
						 " ON n.oid = c.relnamespace\n"
						 "  INNER JOIN pg_catalog.pg_foreign_server s"
						 " ON s.oid = ft.ftserver\n");
	if (verbose)
		appendPQExpBufferStr(&buf,
							 "   LEFT JOIN pg_catalog.pg_description d\n"
							 "          ON d.classoid = c.tableoid AND "
							 "d.objoid = c.oid AND d.objsubid = 0\n");

	processSQLNamePattern(pset.db, &buf, pattern, false, false,
						  "n.nspname", "c.relname", NULL,
						  "pg_catalog.pg_table_is_visible(c.oid)");

	appendPQExpBufferStr(&buf, "ORDER BY 1, 2;");

	res = PSQLexec(buf.data);
	termPQExpBuffer(&buf);
	if (!res)
		return false;

	myopt.nullPrint = NULL;
	myopt.title = _("List of foreign tables");
	myopt.translate_header = true;

	printQuery(res, &myopt, pset.queryFout, false, pset.logfile);

	PQclear(res);
	return true;
}

/*
 * \dx
 *
 * Briefly describes installed extensions.
 */
bool
listExtensions(const char *pattern)
{
	PQExpBufferData buf;
	PGresult   *res;
	printQueryOpt myopt = pset.popt;

	if (pset.sversion < 90100)
	{
		char		sverbuf[32];

		pg_log_error("The server (version %s) does not support extensions.",
					 formatPGVersionNumber(pset.sversion, false,
										   sverbuf, sizeof(sverbuf)));
		return true;
	}

	initPQExpBuffer(&buf);
	printfPQExpBuffer(&buf,
					  "SELECT e.extname AS \"%s\", "
					  "e.extversion AS \"%s\", n.nspname AS \"%s\", c.description AS \"%s\"\n"
					  "FROM pg_catalog.pg_extension e "
					  "LEFT JOIN pg_catalog.pg_namespace n ON n.oid = e.extnamespace "
					  "LEFT JOIN pg_catalog.pg_description c ON c.objoid = e.oid "
					  "AND c.classoid = 'pg_catalog.pg_extension'::pg_catalog.regclass\n",
					  gettext_noop("Name"),
					  gettext_noop("Version"),
					  gettext_noop("Schema"),
					  gettext_noop("Description"));

	processSQLNamePattern(pset.db, &buf, pattern,
						  false, false,
						  NULL, "e.extname", NULL,
						  NULL);

	appendPQExpBufferStr(&buf, "ORDER BY 1;");

	res = PSQLexec(buf.data);
	termPQExpBuffer(&buf);
	if (!res)
		return false;

	myopt.nullPrint = NULL;
	myopt.title = _("List of installed extensions");
	myopt.translate_header = true;

	printQuery(res, &myopt, pset.queryFout, false, pset.logfile);

	PQclear(res);
	return true;
}

/*
 * \dx+
 *
 * List contents of installed extensions.
 */
bool
listExtensionContents(const char *pattern)
{
	PQExpBufferData buf;
	PGresult   *res;
	int			i;

	if (pset.sversion < 90100)
	{
		char		sverbuf[32];

		pg_log_error("The server (version %s) does not support extensions.",
					 formatPGVersionNumber(pset.sversion, false,
										   sverbuf, sizeof(sverbuf)));
		return true;
	}

	initPQExpBuffer(&buf);
	printfPQExpBuffer(&buf,
					  "SELECT e.extname, e.oid\n"
					  "FROM pg_catalog.pg_extension e\n");

	processSQLNamePattern(pset.db, &buf, pattern,
						  false, false,
						  NULL, "e.extname", NULL,
						  NULL);

	appendPQExpBufferStr(&buf, "ORDER BY 1;");

	res = PSQLexec(buf.data);
	termPQExpBuffer(&buf);
	if (!res)
		return false;

	if (PQntuples(res) == 0)
	{
		if (!pset.quiet)
		{
			if (pattern)
				pg_log_error("Did not find any extension named \"%s\".",
							 pattern);
			else
				pg_log_error("Did not find any extensions.");
		}
		PQclear(res);
		return false;
	}

	for (i = 0; i < PQntuples(res); i++)
	{
		const char *extname;
		const char *oid;

		extname = PQgetvalue(res, i, 0);
		oid = PQgetvalue(res, i, 1);

		if (!listOneExtensionContents(extname, oid))
		{
			PQclear(res);
			return false;
		}
		if (cancel_pressed)
		{
			PQclear(res);
			return false;
		}
	}

	PQclear(res);
	return true;
}

static bool
listOneExtensionContents(const char *extname, const char *oid)
{
	PQExpBufferData buf;
	PGresult   *res;
	PQExpBufferData title;
	printQueryOpt myopt = pset.popt;

	initPQExpBuffer(&buf);
	printfPQExpBuffer(&buf,
					  "SELECT pg_catalog.pg_describe_object(classid, objid, 0) AS \"%s\"\n"
					  "FROM pg_catalog.pg_depend\n"
					  "WHERE refclassid = 'pg_catalog.pg_extension'::pg_catalog.regclass AND refobjid = '%s' AND deptype = 'e'\n"
					  "ORDER BY 1;",
					  gettext_noop("Object description"),
					  oid);

	res = PSQLexec(buf.data);
	termPQExpBuffer(&buf);
	if (!res)
		return false;

	myopt.nullPrint = NULL;
	initPQExpBuffer(&title);
	printfPQExpBuffer(&title, _("Objects in extension \"%s\""), extname);
	myopt.title = title.data;
	myopt.translate_header = true;

	printQuery(res, &myopt, pset.queryFout, false, pset.logfile);

	termPQExpBuffer(&title);
	PQclear(res);
	return true;
}

/*
 * \dRp
 * Lists publications.
 *
 * Takes an optional regexp to select particular publications
 */
bool
listPublications(const char *pattern)
{
	PQExpBufferData buf;
	PGresult   *res;
	printQueryOpt myopt = pset.popt;
	static const bool translate_columns[] = {false, false, false, false, false, false, false};

	if (pset.sversion < 100000)
	{
		char		sverbuf[32];

		pg_log_error("The server (version %s) does not support publications.",
					 formatPGVersionNumber(pset.sversion, false,
										   sverbuf, sizeof(sverbuf)));
		return true;
	}

	initPQExpBuffer(&buf);

	printfPQExpBuffer(&buf,
					  "SELECT pubname AS \"%s\",\n"
					  "  pg_catalog.pg_get_userbyid(pubowner) AS \"%s\",\n"
					  "  puballtables AS \"%s\",\n"
					  "  pubinsert AS \"%s\",\n"
					  "  pubupdate AS \"%s\",\n"
					  "  pubdelete AS \"%s\"",
					  gettext_noop("Name"),
					  gettext_noop("Owner"),
					  gettext_noop("All tables"),
					  gettext_noop("Inserts"),
					  gettext_noop("Updates"),
					  gettext_noop("Deletes"));
	if (pset.sversion >= 110000)
		appendPQExpBuffer(&buf,
						  ",\n  pubtruncate AS \"%s\"",
						  gettext_noop("Truncates"));

	appendPQExpBufferStr(&buf,
						 "\nFROM pg_catalog.pg_publication\n");

	processSQLNamePattern(pset.db, &buf, pattern, false, false,
						  NULL, "pubname", NULL,
						  NULL);

	appendPQExpBufferStr(&buf, "ORDER BY 1;");

	res = PSQLexec(buf.data);
	termPQExpBuffer(&buf);
	if (!res)
		return false;

	myopt.nullPrint = NULL;
	myopt.title = _("List of publications");
	myopt.translate_header = true;
	myopt.translate_columns = translate_columns;
	myopt.n_translate_columns = lengthof(translate_columns);

	printQuery(res, &myopt, pset.queryFout, false, pset.logfile);

	PQclear(res);

	return true;
}

/*
 * \dRp+
 * Describes publications including the contents.
 *
 * Takes an optional regexp to select particular publications
 */
bool
describePublications(const char *pattern)
{
	PQExpBufferData buf;
	int			i;
	PGresult   *res;
	bool		has_pubtruncate;

	if (pset.sversion < 100000)
	{
		char		sverbuf[32];

		pg_log_error("The server (version %s) does not support publications.",
					 formatPGVersionNumber(pset.sversion, false,
										   sverbuf, sizeof(sverbuf)));
		return true;
	}

	has_pubtruncate = (pset.sversion >= 110000);

	initPQExpBuffer(&buf);

	printfPQExpBuffer(&buf,
					  "SELECT oid, pubname,\n"
					  "  pg_catalog.pg_get_userbyid(pubowner) AS owner,\n"
					  "  puballtables, pubinsert, pubupdate, pubdelete");
	if (has_pubtruncate)
		appendPQExpBufferStr(&buf,
							 ", pubtruncate");
	appendPQExpBufferStr(&buf,
						 "\nFROM pg_catalog.pg_publication\n");

	processSQLNamePattern(pset.db, &buf, pattern, false, false,
						  NULL, "pubname", NULL,
						  NULL);

	appendPQExpBufferStr(&buf, "ORDER BY 2;");

	res = PSQLexec(buf.data);
	if (!res)
	{
		termPQExpBuffer(&buf);
		return false;
	}

	if (PQntuples(res) == 0)
	{
		if (!pset.quiet)
		{
			if (pattern)
				pg_log_error("Did not find any publication named \"%s\".",
							 pattern);
			else
				pg_log_error("Did not find any publications.");
		}

		termPQExpBuffer(&buf);
		PQclear(res);
		return false;
	}

	for (i = 0; i < PQntuples(res); i++)
	{
		const char	align = 'l';
		int			ncols = 5;
		int			nrows = 1;
		int			tables = 0;
		PGresult   *tabres;
		char	   *pubid = PQgetvalue(res, i, 0);
		char	   *pubname = PQgetvalue(res, i, 1);
		bool		puballtables = strcmp(PQgetvalue(res, i, 3), "t") == 0;
		int			j;
		PQExpBufferData title;
		printTableOpt myopt = pset.popt.topt;
		printTableContent cont;

		if (has_pubtruncate)
			ncols++;

		initPQExpBuffer(&title);
		printfPQExpBuffer(&title, _("Publication %s"), pubname);
		printTableInit(&cont, &myopt, title.data, ncols, nrows);

		printTableAddHeader(&cont, gettext_noop("Owner"), true, align);
		printTableAddHeader(&cont, gettext_noop("All tables"), true, align);
		printTableAddHeader(&cont, gettext_noop("Inserts"), true, align);
		printTableAddHeader(&cont, gettext_noop("Updates"), true, align);
		printTableAddHeader(&cont, gettext_noop("Deletes"), true, align);
		if (has_pubtruncate)
			printTableAddHeader(&cont, gettext_noop("Truncates"), true, align);

		printTableAddCell(&cont, PQgetvalue(res, i, 2), false, false);
		printTableAddCell(&cont, PQgetvalue(res, i, 3), false, false);
		printTableAddCell(&cont, PQgetvalue(res, i, 4), false, false);
		printTableAddCell(&cont, PQgetvalue(res, i, 5), false, false);
		printTableAddCell(&cont, PQgetvalue(res, i, 6), false, false);
		if (has_pubtruncate)
			printTableAddCell(&cont, PQgetvalue(res, i, 7), false, false);

		if (!puballtables)
		{
			printfPQExpBuffer(&buf,
							  "SELECT n.nspname, c.relname\n"
							  "FROM pg_catalog.pg_class c,\n"
							  "     pg_catalog.pg_namespace n,\n"
							  "     pg_catalog.pg_publication_rel pr\n"
							  "WHERE c.relnamespace = n.oid\n"
							  "  AND c.oid = pr.prrelid\n"
							  "  AND pr.prpubid = '%s'\n"
							  "ORDER BY 1,2", pubid);

			tabres = PSQLexec(buf.data);
			if (!tabres)
			{
				printTableCleanup(&cont);
				PQclear(res);
				termPQExpBuffer(&buf);
				termPQExpBuffer(&title);
				return false;
			}
			else
				tables = PQntuples(tabres);

			if (tables > 0)
				printTableAddFooter(&cont, _("Tables:"));

			for (j = 0; j < tables; j++)
			{
				printfPQExpBuffer(&buf, "    \"%s.%s\"",
								  PQgetvalue(tabres, j, 0),
								  PQgetvalue(tabres, j, 1));

				printTableAddFooter(&cont, buf.data);
			}
			PQclear(tabres);
		}

		printTable(&cont, pset.queryFout, false, pset.logfile);
		printTableCleanup(&cont);

		termPQExpBuffer(&title);
	}

	termPQExpBuffer(&buf);
	PQclear(res);

	return true;
}

/*
 * \dRs
 * Describes subscriptions.
 *
 * Takes an optional regexp to select particular subscriptions
 */
bool
describeSubscriptions(const char *pattern, bool verbose)
{
	PQExpBufferData buf;
	PGresult   *res;
	printQueryOpt myopt = pset.popt;
	static const bool translate_columns[] = {false, false, false, false,
	false, false};

	if (pset.sversion < 100000)
	{
		char		sverbuf[32];

		pg_log_error("The server (version %s) does not support subscriptions.",
					 formatPGVersionNumber(pset.sversion, false,
										   sverbuf, sizeof(sverbuf)));
		return true;
	}

	initPQExpBuffer(&buf);

	printfPQExpBuffer(&buf,
					  "SELECT subname AS \"%s\"\n"
					  ",  pg_catalog.pg_get_userbyid(subowner) AS \"%s\"\n"
					  ",  subenabled AS \"%s\"\n"
					  ",  subpublications AS \"%s\"\n",
					  gettext_noop("Name"),
					  gettext_noop("Owner"),
					  gettext_noop("Enabled"),
					  gettext_noop("Publication"));

	if (verbose)
	{
		appendPQExpBuffer(&buf,
						  ",  subsynccommit AS \"%s\"\n"
						  ",  subconninfo AS \"%s\"\n",
						  gettext_noop("Synchronous commit"),
						  gettext_noop("Conninfo"));
	}

	/* Only display subscriptions in current database. */
	appendPQExpBufferStr(&buf,
						 "FROM pg_catalog.pg_subscription\n"
						 "WHERE subdbid = (SELECT oid\n"
						 "                 FROM pg_catalog.pg_database\n"
						 "                 WHERE datname = pg_catalog.current_database())");

	processSQLNamePattern(pset.db, &buf, pattern, true, false,
						  NULL, "subname", NULL,
						  NULL);

	appendPQExpBufferStr(&buf, "ORDER BY 1;");

	res = PSQLexec(buf.data);
	termPQExpBuffer(&buf);
	if (!res)
		return false;

	myopt.nullPrint = NULL;
	myopt.title = _("List of subscriptions");
	myopt.translate_header = true;
	myopt.translate_columns = translate_columns;
	myopt.n_translate_columns = lengthof(translate_columns);

	printQuery(res, &myopt, pset.queryFout, false, pset.logfile);

	PQclear(res);
	return true;
}

/*
 * printACLColumn
 *
 * Helper function for consistently formatting ACL (privilege) columns.
 * The proper targetlist entry is appended to buf.  Note lack of any
 * whitespace or comma decoration.
 */
static void
printACLColumn(PQExpBuffer buf, const char *colname)
{
	if (pset.sversion >= 80100)
		appendPQExpBuffer(buf,
						  "pg_catalog.array_to_string(%s, E'\\n') AS \"%s\"",
						  colname, gettext_noop("Access privileges"));
	else
		appendPQExpBuffer(buf,
						  "pg_catalog.array_to_string(%s, '\\n') AS \"%s\"",
						  colname, gettext_noop("Access privileges"));
}

/*
<<<<<<< HEAD
 * \dG
 *
 * Describes graphs (Agens)
 */
bool
listGraphs(const char *pattern, bool verbose)
{
	PQExpBufferData buf;
	PGresult *res;
	printQueryOpt myopt = pset.popt;

	initPQExpBuffer(&buf);
	printfPQExpBuffer(&buf,
		"SELECT g.graphname AS \"%s\",\n"
		"  pg_catalog.pg_get_userbyid(n.nspowner) AS \"%s\"",
		gettext_noop("Name"), gettext_noop("Owner"));

	if (verbose)
	{
		appendPQExpBufferStr(&buf, ",\n  ");
		printACLColumn(&buf, "n.nspacl");
		appendPQExpBuffer(&buf,
			",\n  pg_catalog.obj_description(g.oid, 'ag_graph') AS \"%s\"",
			gettext_noop("Description"));
	}

	appendPQExpBuffer(&buf,
		"\nFROM pg_catalog.ag_graph g\n"
		"  LEFT JOIN pg_catalog.pg_namespace n ON n.oid = g.nspid\n");

	processSQLNamePattern(pset.db, &buf, pattern, false, false,
						  NULL, "g.graphname", NULL, NULL);

	appendPQExpBufferStr(&buf, "ORDER BY 1;");

=======
 * \dAc
 * Lists operator classes
 *
 * Takes an optional regexps to filter by index access method and type.
 */
bool
listOperatorClasses(const char *access_method_pattern,
					const char *type_pattern, bool verbose)
{
	PQExpBufferData buf;
	PGresult   *res;
	printQueryOpt myopt = pset.popt;
	bool		have_where = false;
	static const bool translate_columns[] = {false, false, false, false, false,
	false, false, false};

	initPQExpBuffer(&buf);

	printfPQExpBuffer(&buf,
					  "SELECT DISTINCT"
					  "  am.amname AS \"%s\",\n"
					  "  c.opcintype::pg_catalog.regtype AS \"%s\",\n"
					  "  (CASE WHEN c.opckeytype <> 0 AND c.opckeytype <> c.opcintype\n"
					  "    THEN c.opckeytype\n"
					  "    ELSE NULL -- c.opcintype\n"
					  "  END)::pg_catalog.regtype AS \"%s\",\n"
					  "  CASE\n"
					  "    WHEN pg_catalog.pg_opclass_is_visible(c.oid)\n"
					  "    THEN format('%%I', c.opcname)\n"
					  "    ELSE format('%%I.%%I', n.nspname, c.opcname)\n"
					  "  END AS \"%s\",\n"
					  "  (CASE WHEN c.opcdefault\n"
					  "    THEN '%s'\n"
					  "    ELSE '%s'\n"
					  "  END) AS \"%s\"",
					  gettext_noop("AM"),
					  gettext_noop("Input type"),
					  gettext_noop("Storage type"),
					  gettext_noop("Operator class"),
					  gettext_noop("yes"),
					  gettext_noop("no"),
					  gettext_noop("Default?"));
	if (verbose)
		appendPQExpBuffer(&buf,
						  ",\n  CASE\n"
						  "    WHEN pg_catalog.pg_opfamily_is_visible(of.oid)\n"
						  "    THEN format('%%I', of.opfname)\n"
						  "    ELSE format('%%I.%%I', ofn.nspname, of.opfname)\n"
						  "  END AS \"%s\",\n"
						  " pg_catalog.pg_get_userbyid(c.opcowner) AS \"%s\"\n",
						  gettext_noop("Operator family"),
						  gettext_noop("Owner"));
	appendPQExpBuffer(&buf,
					  "\nFROM pg_catalog.pg_opclass c\n"
					  "  LEFT JOIN pg_catalog.pg_am am on am.oid = c.opcmethod\n"
					  "  LEFT JOIN pg_catalog.pg_namespace n ON n.oid = c.opcnamespace\n"
					  "  LEFT JOIN pg_catalog.pg_type t1 ON t1.oid = c.opcintype\n"
		);
	if (verbose)
		appendPQExpBuffer(&buf,
						  "  LEFT JOIN pg_catalog.pg_opfamily of ON of.oid = c.opcfamily\n"
						  "  LEFT JOIN pg_catalog.pg_namespace ofn ON ofn.oid = of.opfnamespace\n");

	if (access_method_pattern)
		have_where = processSQLNamePattern(pset.db, &buf, access_method_pattern,
										   false, false, NULL, "am.amname", NULL, NULL);
	if (type_pattern)
		processSQLNamePattern(pset.db, &buf, type_pattern, have_where, false,
							  NULL, "t1.typname", NULL, NULL);

	appendPQExpBufferStr(&buf, "ORDER BY 1, 2, 4;");
>>>>>>> 899a04f5
	res = PSQLexec(buf.data);
	termPQExpBuffer(&buf);
	if (!res)
		return false;

<<<<<<< HEAD
	if (PQntuples(res) == 0 && !pset.quiet)
	{
		if (pattern == NULL)
			fprintf(pset.queryFout, _("No graphs found.\n"));
		else
			fprintf(pset.queryFout, _("No matching graphs found.\n"));
	}
	else
	{
		myopt.nullPrint = NULL;
		myopt.title = _("List of graphs");
		myopt.translate_header = true;

		printQuery(res, &myopt, pset.queryFout, false, pset.logfile);
	}
=======
	myopt.nullPrint = NULL;
	myopt.title = _("List of operator classes");
	myopt.translate_header = true;
	myopt.translate_columns = translate_columns;
	myopt.n_translate_columns = lengthof(translate_columns);

	printQuery(res, &myopt, pset.queryFout, false, pset.logfile);
>>>>>>> 899a04f5

	PQclear(res);
	return true;
}

/*
<<<<<<< HEAD
 * \dGl, \dGv, \dGe
 *
 * Describes graph labels (Agens)
 */
bool
listLabels(const char *pattern, bool verbose, const char labkind)
{
	bool		showVertices = (labkind == 'v' || labkind == '\0');
	bool		showEdges = (labkind == 'e' || labkind == '\0');
	PQExpBufferData buf;
	PGresult   *res;
	printQueryOpt myopt = pset.popt;

	initPQExpBuffer(&buf);
	printfPQExpBuffer(&buf,
		"SELECT g.graphname AS \"%s\",\n"
		"  l.labname AS \"%s\",\n"
		"  CASE l.labkind\n"
		"    WHEN 'v' THEN '%s'\n"
		"    WHEN 'e' THEN '%s'\n"
		"  END AS \"%s\",\n"
		"  pg_catalog.pg_get_userbyid(c.relowner) AS \"%s\"",
		gettext_noop("Graph"), gettext_noop("Name"),
		gettext_noop("vertex"), gettext_noop("edge"), gettext_noop("Type"),
		gettext_noop("Owner"));

	if (verbose)
	{
		appendPQExpBuffer(&buf,
			",\n  pg_catalog.pg_size_pretty(pg_catalog.pg_table_size(c.oid)) AS \"%s\""
			",\n  pg_catalog.obj_description(l.oid, 'ag_label') AS \"%s\"",
			gettext_noop("Size"), gettext_noop("Description"));
	}

	appendPQExpBuffer(&buf,
		"\nFROM pg_catalog.ag_label l\n"
		"  LEFT JOIN pg_catalog.pg_class c ON c.oid = l.relid\n"
		"  LEFT JOIN pg_catalog.ag_graph g ON g.oid = l.graphid\n");

	appendPQExpBufferStr(&buf, "WHERE l.labkind IN (");
	if (showVertices)
		appendPQExpBufferStr(&buf, "'v', ");
	if (showEdges)
		appendPQExpBufferStr(&buf, "'e', ");
	appendPQExpBufferStr(&buf, "'')\n");	/* dummy */

	processSQLNamePattern(pset.db, &buf, pattern, true, false,
						  "g.graphname", "l.labname", NULL, NULL);

	appendPQExpBufferStr(&buf, "ORDER BY 1, 3, 2;");

=======
 * \dAf
 * Lists operator families
 *
 * Takes an optional regexps to filter by index access method and type.
 */
bool
listOperatorFamilies(const char *access_method_pattern,
					 const char *type_pattern, bool verbose)
{
	PQExpBufferData buf;
	PGresult   *res;
	printQueryOpt myopt = pset.popt;
	bool		have_where = false;
	static const bool translate_columns[] = {false, false, false, false, false,
	false, false, false};

	initPQExpBuffer(&buf);

	printfPQExpBuffer(&buf,
					  "SELECT DISTINCT"
					  "  am.amname AS \"%s\",\n"
					  "  CASE\n"
					  "    WHEN pg_catalog.pg_opfamily_is_visible(f.oid)\n"
					  "    THEN format('%%I', f.opfname)\n"
					  "    ELSE format('%%I.%%I', n.nspname, f.opfname)\n"
					  "  END AS \"%s\",\n"
					  "  (SELECT\n"
					  "     string_agg(format_type(oc.opcintype, -1), ', ')\n"
					  "   FROM pg_opclass oc\n"
					  "   WHERE oc.opcfamily = f.oid) \"%s\"",
					  gettext_noop("AM"),
					  gettext_noop("Operator family"),
					  gettext_noop("Applicable types"));
	if (verbose)
		appendPQExpBuffer(&buf,
						  ",\n  pg_catalog.pg_get_userbyid(f.opfowner) AS \"%s\"\n",
						  gettext_noop("Owner"));
	appendPQExpBuffer(&buf,
					  "\nFROM pg_catalog.pg_opfamily f\n"
					  "  LEFT JOIN pg_catalog.pg_am am on am.oid = f.opfmethod\n"
					  "  LEFT JOIN pg_catalog.pg_namespace n ON n.oid = f.opfnamespace\n"
		);

	if (access_method_pattern)
		have_where = processSQLNamePattern(pset.db, &buf, access_method_pattern,
										   false, false, NULL, "am.amname", NULL, NULL);
	if (type_pattern)
	{
		appendPQExpBuffer(&buf,
						  "\n  %s EXISTS (\n"
						  "    SELECT 1\n"
						  "    FROM pg_type t\n"
						  "    JOIN pg_opclass oc ON oc.opcintype = t.oid\n"
						  "    WHERE oc.opcfamily = f.oid",
						  have_where ? "AND" : "WHERE");
		processSQLNamePattern(pset.db, &buf, type_pattern, true, false,
							  NULL, "t.typname", NULL, NULL);
		appendPQExpBuffer(&buf, ")");
	}

	appendPQExpBufferStr(&buf, "ORDER BY 1, 2;");
>>>>>>> 899a04f5
	res = PSQLexec(buf.data);
	termPQExpBuffer(&buf);
	if (!res)
		return false;

<<<<<<< HEAD
	if (PQntuples(res) == 0 && !pset.quiet)
	{
		if (pattern == NULL)
			fprintf(pset.queryFout, _("No labels found.\n"));
		else
			fprintf(pset.queryFout, _("No matching labels found.\n"));
	}
	else
	{
		myopt.nullPrint = NULL;
		myopt.title = _("List of labels");
		myopt.translate_header = true;

		printQuery(res, &myopt, pset.queryFout, false, pset.logfile);

		if (labkind == 'v' || labkind == 'e')
		{
			int i;

			for (i = 0; i < PQntuples(res); i++)
			{
				const char *nspname;
				const char *labname;

				nspname = PQgetvalue(res, i, 0);
				labname = PQgetvalue(res, i, 1);

				if (!describeOneLabelDetails(nspname, labname))
				{
					PQclear(res);
					return false;
				}
			}
		}
	}
=======
	myopt.nullPrint = NULL;
	myopt.title = _("List of operator families");
	myopt.translate_header = true;
	myopt.translate_columns = translate_columns;
	myopt.n_translate_columns = lengthof(translate_columns);

	printQuery(res, &myopt, pset.queryFout, false, pset.logfile);
>>>>>>> 899a04f5

	PQclear(res);
	return true;
}

/*
<<<<<<< HEAD
 * describeOneLabelDetails (for \dGv, \dGe)
 *
 * Based on describeOneTableDetails()
 */
static bool
describeOneLabelDetails(const char *graphname, const char *labelname)
{
	PQExpBufferData buf;
	PGresult   *res = NULL;
	printTableOpt myopt = pset.popt.topt;
	printTableContent cont;
	bool		printTableInitialized = false;
	int			i;
	char	   *view_def = NULL;
	char	  **seq_values = NULL;
	char	  **modifiers = NULL;
	char	  **ptr;
	PQExpBufferData title;
	struct
	{
		int16		checks;
		char		relkind;
		char		labkind;
		bool		hasindex;
		Oid			tablespace;
	}			labelinfo;
	bool		retval;

	retval = false;

	myopt.default_footer = false;
	/* This output looks confusing in expanded mode. */
	myopt.expanded = false;

	initPQExpBuffer(&buf);
	initPQExpBuffer(&title);

	/* AgensGraph is based on Postgres 9.5 and later */
	Assert(pset.sversion >= 90500);

	printfPQExpBuffer(&buf,
			"SELECT c.relchecks, c.relkind, l.labkind, "
				"c.relhasindex, c.reltablespace\n"
			"FROM pg_catalog.pg_class c, "
				"pg_catalog.ag_label l, pg_catalog.ag_graph g\n"
			"WHERE c.oid = l.relid AND l.graphid = g.oid AND "
				"l.labname = '%s' AND g.graphname = '%s';",
			labelname, graphname);

	res = PSQLexec(buf.data);
	if (!res)
		goto error_return;

	/* Did we get anything? */
	if (PQntuples(res) == 0)
	{
		if (!pset.quiet)
			pg_log_error("Did not find any relation for \"%s.%s\"\n",
						 graphname, labelname);
		goto error_return;
	}
	if (PQntuples(res) > 1)
	{
		if (!pset.quiet)
			pg_log_error("Found too many relations for \"%s.%s\"\n",
						 graphname, labelname);
		goto error_return;
	}

	labelinfo.checks = atoi(PQgetvalue(res, 0, 0));
	labelinfo.relkind = *(PQgetvalue(res, 0, 1));
	labelinfo.labkind = *(PQgetvalue(res, 0, 2));
	labelinfo.hasindex = strcmp(PQgetvalue(res, 0, 3), "t") == 0;
	labelinfo.tablespace = atooid(PQgetvalue(res, 0, 4));

	PQclear(res);
	res = NULL;

	/* Make title */
	switch (labelinfo.labkind)
	{
		case 'v':
			printfPQExpBuffer(&title, _("Vertex label \"%s.%s\""),
							  graphname, labelname);
			break;
		case 'e':
			printfPQExpBuffer(&title, _("Edge label \"%s.%s\""),
							  graphname, labelname);
			break;
		default:
			/* untranslated unknown labkind */
			printfPQExpBuffer(&title, "?%c? \"%s.%s\"",
							  labelinfo.labkind, graphname, labelname);
			break;
	}

	printTableInit(&cont, &myopt, title.data, 0, 0);
	printTableInitialized = true;

	/* print property indexes */
	if (labelinfo.hasindex)
	{
		/* Footer information about a table */
		PGresult   *result = NULL;
		int			tuples = 0;

		printfPQExpBuffer(&buf,
				"SELECT c.relname, i.indisunique, "
					"i.indisclustered, i.indisvalid, i.indisreplident, "
					"pg_catalog.ag_get_propindexdef(i.indexrelid), "
					"c.reltablespace\n"
				"FROM pg_catalog.pg_index i, pg_catalog.pg_class c, "
					"pg_catalog.ag_label l, pg_catalog.ag_graph g\n"
				"WHERE i.indexrelid = c.oid AND "
					"i.indrelid = l.relid AND l.graphid = g.oid AND "
					"l.labname = '%s' AND g.graphname = '%s' AND "
					"i.indisexclusion = false AND i.indexprs IS NOT NULL\n"
				"ORDER BY 1;",
				labelname, graphname);

		result = PSQLexec(buf.data);
		if (!result)
			goto error_return;
		else
			tuples = PQntuples(result);

		if (tuples > 0)
		{
			printTableAddFooter(&cont, _("Property Indexes:"));

			for (i = 0; i < tuples; i++)
			{
				const char *indexdef;
				const char *usingpos;

				/* untranslated index name */
				printfPQExpBuffer(&buf, "    \"%s\"",
								  PQgetvalue(result, i, 0));

				if (strcmp(PQgetvalue(result, i, 1), "t") == 0)
					appendPQExpBufferStr(&buf, " UNIQUE");

				/* Everything after "USING" is echoed verbatim */
				indexdef = PQgetvalue(result, i, 5);
				usingpos = strstr(indexdef, " USING ");
				if (usingpos)
					indexdef = usingpos + 7;

				appendPQExpBuffer(&buf, " %s", indexdef);

				/* Add these for all cases */

				if (strcmp(PQgetvalue(result, i, 2), "t") == 0)
					appendPQExpBufferStr(&buf, " CLUSTER");

				if (strcmp(PQgetvalue(result, i, 3), "t") != 0)
					appendPQExpBufferStr(&buf, " INVALID");

				if (strcmp(PQgetvalue(result, i, 4), "t") == 0)
					appendPQExpBuffer(&buf, " REPLICA IDENTITY");

				printTableAddFooter(&cont, buf.data);
				add_tablespace_footer(&cont, 'i',
									  atooid(PQgetvalue(result, i, 6)), false);
			}
		}

		PQclear(result);
	}

	/* print label constraints */
	if (labelinfo.checks || labelinfo.hasindex)
	{
		/* Footer information about a table */
		PGresult   *result = NULL;
		int			tuples = 0;

		printfPQExpBuffer(&buf,
				"SELECT r.conname, "
					"pg_catalog.ag_get_graphconstraintdef(r.oid)\n"
				"FROM pg_catalog.pg_constraint r, "
					"pg_catalog.ag_label l, pg_catalog.ag_graph g\n"
				"WHERE r.conrelid = l.relid AND l.graphid = g.oid AND "
					"l.labname = '%s' AND g.graphname = '%s' AND "
					"r.contype IN ('c','x')\n"
				"ORDER BY 1;",
				labelname, graphname);

		result = PSQLexec(buf.data);
		if (!result)
			goto error_return;
		else
			tuples = PQntuples(result);

		if (tuples > 0)
		{
			printTableAddFooter(&cont, _("Constraints:"));

			for (i = 0; i < tuples; i++)
			{
				/* untranslated contraint name and def */
				printfPQExpBuffer(&buf, "    \"%s\"",
								  PQgetvalue(result, i, 0));

				/*
				 * TODO: transform that removed properties expression
				 *       and unique constraint expr
				 */
				appendPQExpBuffer(&buf, " %s", PQgetvalue(result, i, 1));

				printTableAddFooter(&cont, buf.data);
			}
		}

		PQclear(result);
	}

	/*
	 * Finish printing the footer information about a table.
	 */
	if (labelinfo.labkind == 'v' || labelinfo.labkind == 'e')
	{
		PGresult   *result;
		int			tuples;
		const char *ct = _("Child labels");
		int			ctw = pg_wcswidth(ct, strlen(ct), pset.encoding);

		/* print inherited tables */
		printfPQExpBuffer(&buf,
				"SELECT c.oid::pg_catalog.regclass\n"
				"FROM pg_catalog.pg_class c, pg_catalog.pg_inherits i, "
					"pg_catalog.ag_label l, pg_catalog.ag_graph g\n"
				"WHERE c.oid = i.inhparent AND "
					"i.inhrelid = l.relid AND l.graphid = g.oid AND "
					"l.labname = '%s' AND g.graphname = '%s'\n"
				"ORDER BY inhseqno;",
				labelname, graphname);

		result = PSQLexec(buf.data);
		if (!result)
			goto error_return;
		else
		{
			const char *s = _("Inherits");
			int			sw = pg_wcswidth(s, strlen(s), pset.encoding);

			tuples = PQntuples(result);

			for (i = 0; i < tuples; i++)
			{
				if (i == 0)
					printfPQExpBuffer(&buf, "%s: %s",
									  s, PQgetvalue(result, i, 0));
				else
					printfPQExpBuffer(&buf, "%*s  %s",
									  sw, "", PQgetvalue(result, i, 0));
				if (i < tuples - 1)
					appendPQExpBufferChar(&buf, ',');

				printTableAddFooter(&cont, buf.data);
			}

			PQclear(result);
		}

		/* print child labels */
		printfPQExpBuffer(&buf,
				"SELECT c.oid::pg_catalog.regclass\n"
				"FROM pg_catalog.pg_class c, pg_catalog.pg_inherits i, "
					"pg_catalog.ag_label l, pg_catalog.ag_graph g\n"
				"WHERE c.oid = i.inhrelid AND "
					"i.inhparent = l.relid AND l.graphid = g.oid AND "
					"l.labname = '%s' AND g.graphname = '%s'\n"
				"ORDER BY c.oid::pg_catalog.regclass::pg_catalog.text;",
				labelname, graphname);

		result = PSQLexec(buf.data);
		if (!result)
			goto error_return;
		else
			tuples = PQntuples(result);

		for (i = 0; i < tuples; i++)
		{
			if (i == 0)
				printfPQExpBuffer(&buf, "%s: %s",
								  ct, PQgetvalue(result, i, 0));
			else
				printfPQExpBuffer(&buf, "%*s  %s",
								  ctw, "", PQgetvalue(result, i, 0));
			if (i < tuples - 1)
				appendPQExpBufferChar(&buf, ',');

			printTableAddFooter(&cont, buf.data);
		}

		PQclear(result);

		/* Tablespace info */
		add_tablespace_footer(&cont, labelinfo.relkind, labelinfo.tablespace,
							  true);
	}

	printTable(&cont, pset.queryFout, false, pset.logfile);

	retval = true;

error_return:
	/* clean up */
	if (printTableInitialized)
		printTableCleanup(&cont);
	termPQExpBuffer(&buf);
	termPQExpBuffer(&title);

	if (seq_values)
	{
		for (ptr = seq_values; *ptr; ptr++)
			free(*ptr);
		free(seq_values);
	}

	if (modifiers)
	{
		for (ptr = modifiers; *ptr; ptr++)
			free(*ptr);
		free(modifiers);
	}

	if (view_def)
		free(view_def);

	if (res)
		PQclear(res);

	return retval;
=======
 * \dAo
 * Lists operators of operator families
 *
 * Takes an optional regexps to filter by index access method and operator
 * family.
 */
bool
listOpFamilyOperators(const char *access_method_pattern,
					  const char *family_pattern, bool verbose)
{
	PQExpBufferData buf;
	PGresult   *res;
	printQueryOpt myopt = pset.popt;
	bool		have_where = false;

	static const bool translate_columns[] = {false, false, false, false, false,
	false, false, true, false};

	initPQExpBuffer(&buf);

	printfPQExpBuffer(&buf,
					  "SELECT\n"
					  "  am.amname AS \"%s\",\n"
					  "  CASE\n"
					  "    WHEN pg_catalog.pg_opfamily_is_visible(of.oid)\n"
					  "    THEN format('%%I', of.opfname)\n"
					  "    ELSE format('%%I.%%I', nsf.nspname, of.opfname)\n"
					  "  END AS \"%s\",\n"
					  "  format ('%%s (%%s, %%s)',\n"
					  "    CASE\n"
					  "      WHEN pg_catalog.pg_operator_is_visible(op.oid) \n"
					  "      THEN op.oprname::pg_catalog.text \n"
					  "      ELSE o.amopopr::pg_catalog.regoper::pg_catalog.text \n"
					  "    END,\n"
					  "    pg_catalog.format_type(o.amoplefttype, NULL),\n"
					  "    pg_catalog.format_type(o.amoprighttype, NULL)\n"
					  "  ) AS \"%s\"\n",
					  gettext_noop("AM"),
					  gettext_noop("Opfamily Name"),
					  gettext_noop("Operator"));

	if (verbose)
		appendPQExpBuffer(&buf,
						  ", o.amopstrategy AS \"%s\",\n"
						  "  CASE o.amoppurpose\n"
						  "    WHEN 'o' THEN '%s'\n"
						  "    WHEN 's' THEN '%s'\n"
						  "  END AS \"%s\",\n"
						  "  ofs.opfname AS \"%s\"\n",
						  gettext_noop("Strategy"),
						  gettext_noop("ordering"),
						  gettext_noop("search"),
						  gettext_noop("Purpose"),
						  gettext_noop("Sort opfamily"));
	appendPQExpBuffer(&buf,
					  "FROM pg_catalog.pg_amop o\n"
					  "  LEFT JOIN pg_catalog.pg_operator op ON op.oid = o.amopopr\n"
					  "  LEFT JOIN pg_catalog.pg_opfamily of ON of.oid = o.amopfamily\n"
					  "  LEFT JOIN pg_catalog.pg_am am ON am.oid = of.opfmethod AND am.oid = o.amopmethod\n"
					  "  LEFT JOIN pg_catalog.pg_namespace nsf ON of.opfnamespace = nsf.oid\n");
	if (verbose)
		appendPQExpBuffer(&buf,
						  "  LEFT JOIN pg_catalog.pg_opfamily ofs ON ofs.oid = o.amopsortfamily\n");

	if (access_method_pattern)
		have_where = processSQLNamePattern(pset.db, &buf, access_method_pattern,
										   false, false, NULL, "am.amname",
										   NULL, NULL);

	if (family_pattern)
		processSQLNamePattern(pset.db, &buf, family_pattern, have_where, false,
							  "nsf.nspname", "of.opfname", NULL, NULL);

	appendPQExpBufferStr(&buf, "ORDER BY 1, 2, o.amopstrategy, 3;");

	res = PSQLexec(buf.data);
	termPQExpBuffer(&buf);
	if (!res)
		return false;

	myopt.nullPrint = NULL;
	myopt.title = _("List of operators of operator families");
	myopt.translate_header = true;
	myopt.translate_columns = translate_columns;
	myopt.n_translate_columns = lengthof(translate_columns);

	printQuery(res, &myopt, pset.queryFout, false, pset.logfile);

	PQclear(res);
	return true;
}

/*
 * \dAp
 * Lists procedures of operator families
 *
 * Takes an optional regexps to filter by index access method and operator
 * family.
 */
bool
listOpFamilyProcedures(const char *access_method_pattern,
					   const char *family_pattern)
{
	PQExpBufferData buf;
	PGresult   *res;
	printQueryOpt myopt = pset.popt;
	bool		have_where = false;
	static const bool translate_columns[] = {false, false, false, false, false, false, false};

	initPQExpBuffer(&buf);

	printfPQExpBuffer(&buf,
					  "SELECT DISTINCT\n"
					  "  am.amname AS \"%s\",\n"
					  "  CASE\n"
					  "    WHEN pg_catalog.pg_opfamily_is_visible(of.oid)\n"
					  "    THEN format('%%I', of.opfname)\n"
					  "    ELSE format('%%I.%%I', ns.nspname, of.opfname)\n"
					  "  END AS \"%s\",\n"
					  "  pg_catalog.format_type(ap.amproclefttype, NULL) AS \"%s\",\n"
					  "  pg_catalog.format_type(ap.amprocrighttype, NULL) AS \"%s\",\n"
					  "  ap.amprocnum AS \"%s\"\n,"
					  "  p.proname AS \"%s\"\n",
					  gettext_noop("AM"),
					  gettext_noop("Operator family"),
					  gettext_noop("Left arg type"),
					  gettext_noop("Right arg type"),
					  gettext_noop("Number"),
					  gettext_noop("Proc name"));

	appendPQExpBuffer(&buf,
					  "FROM pg_catalog.pg_amproc ap\n"
					  "  LEFT JOIN pg_catalog.pg_opfamily of ON of.oid = ap.amprocfamily\n"
					  "  LEFT JOIN pg_catalog.pg_am am ON am.oid = of.opfmethod\n"
					  "  LEFT JOIN pg_catalog.pg_namespace ns ON of.opfnamespace = ns.oid\n"
					  "  LEFT JOIN pg_catalog.pg_proc p ON ap.amproc = p.oid\n");

	if (access_method_pattern)
		have_where = processSQLNamePattern(pset.db, &buf, access_method_pattern,
										   false, false, NULL, "am.amname",
										   NULL, NULL);
	if (family_pattern)
		processSQLNamePattern(pset.db, &buf, family_pattern, have_where, false,
							  "ns.nspname", "of.opfname", NULL, NULL);

	appendPQExpBufferStr(&buf,
						 "ORDER BY 1, 2, 3, 4, 5;");

	res = PSQLexec(buf.data);
	termPQExpBuffer(&buf);
	if (!res)
		return false;

	myopt.nullPrint = NULL;
	myopt.title = _("List of procedures of operator families");
	myopt.translate_header = true;
	myopt.translate_columns = translate_columns;
	myopt.n_translate_columns = lengthof(translate_columns);

	printQuery(res, &myopt, pset.queryFout, false, pset.logfile);

	PQclear(res);
	return true;
>>>>>>> 899a04f5
}<|MERGE_RESOLUTION|>--- conflicted
+++ resolved
@@ -6020,43 +6020,6 @@
 }
 
 /*
-<<<<<<< HEAD
- * \dG
- *
- * Describes graphs (Agens)
- */
-bool
-listGraphs(const char *pattern, bool verbose)
-{
-	PQExpBufferData buf;
-	PGresult *res;
-	printQueryOpt myopt = pset.popt;
-
-	initPQExpBuffer(&buf);
-	printfPQExpBuffer(&buf,
-		"SELECT g.graphname AS \"%s\",\n"
-		"  pg_catalog.pg_get_userbyid(n.nspowner) AS \"%s\"",
-		gettext_noop("Name"), gettext_noop("Owner"));
-
-	if (verbose)
-	{
-		appendPQExpBufferStr(&buf, ",\n  ");
-		printACLColumn(&buf, "n.nspacl");
-		appendPQExpBuffer(&buf,
-			",\n  pg_catalog.obj_description(g.oid, 'ag_graph') AS \"%s\"",
-			gettext_noop("Description"));
-	}
-
-	appendPQExpBuffer(&buf,
-		"\nFROM pg_catalog.ag_graph g\n"
-		"  LEFT JOIN pg_catalog.pg_namespace n ON n.oid = g.nspid\n");
-
-	processSQLNamePattern(pset.db, &buf, pattern, false, false,
-						  NULL, "g.graphname", NULL, NULL);
-
-	appendPQExpBufferStr(&buf, "ORDER BY 1;");
-
-=======
  * \dAc
  * Lists operator classes
  *
@@ -6128,29 +6091,11 @@
 							  NULL, "t1.typname", NULL, NULL);
 
 	appendPQExpBufferStr(&buf, "ORDER BY 1, 2, 4;");
->>>>>>> 899a04f5
 	res = PSQLexec(buf.data);
 	termPQExpBuffer(&buf);
 	if (!res)
 		return false;
 
-<<<<<<< HEAD
-	if (PQntuples(res) == 0 && !pset.quiet)
-	{
-		if (pattern == NULL)
-			fprintf(pset.queryFout, _("No graphs found.\n"));
-		else
-			fprintf(pset.queryFout, _("No matching graphs found.\n"));
-	}
-	else
-	{
-		myopt.nullPrint = NULL;
-		myopt.title = _("List of graphs");
-		myopt.translate_header = true;
-
-		printQuery(res, &myopt, pset.queryFout, false, pset.logfile);
-	}
-=======
 	myopt.nullPrint = NULL;
 	myopt.title = _("List of operator classes");
 	myopt.translate_header = true;
@@ -6158,66 +6103,12 @@
 	myopt.n_translate_columns = lengthof(translate_columns);
 
 	printQuery(res, &myopt, pset.queryFout, false, pset.logfile);
->>>>>>> 899a04f5
 
 	PQclear(res);
 	return true;
 }
 
 /*
-<<<<<<< HEAD
- * \dGl, \dGv, \dGe
- *
- * Describes graph labels (Agens)
- */
-bool
-listLabels(const char *pattern, bool verbose, const char labkind)
-{
-	bool		showVertices = (labkind == 'v' || labkind == '\0');
-	bool		showEdges = (labkind == 'e' || labkind == '\0');
-	PQExpBufferData buf;
-	PGresult   *res;
-	printQueryOpt myopt = pset.popt;
-
-	initPQExpBuffer(&buf);
-	printfPQExpBuffer(&buf,
-		"SELECT g.graphname AS \"%s\",\n"
-		"  l.labname AS \"%s\",\n"
-		"  CASE l.labkind\n"
-		"    WHEN 'v' THEN '%s'\n"
-		"    WHEN 'e' THEN '%s'\n"
-		"  END AS \"%s\",\n"
-		"  pg_catalog.pg_get_userbyid(c.relowner) AS \"%s\"",
-		gettext_noop("Graph"), gettext_noop("Name"),
-		gettext_noop("vertex"), gettext_noop("edge"), gettext_noop("Type"),
-		gettext_noop("Owner"));
-
-	if (verbose)
-	{
-		appendPQExpBuffer(&buf,
-			",\n  pg_catalog.pg_size_pretty(pg_catalog.pg_table_size(c.oid)) AS \"%s\""
-			",\n  pg_catalog.obj_description(l.oid, 'ag_label') AS \"%s\"",
-			gettext_noop("Size"), gettext_noop("Description"));
-	}
-
-	appendPQExpBuffer(&buf,
-		"\nFROM pg_catalog.ag_label l\n"
-		"  LEFT JOIN pg_catalog.pg_class c ON c.oid = l.relid\n"
-		"  LEFT JOIN pg_catalog.ag_graph g ON g.oid = l.graphid\n");
-
-	appendPQExpBufferStr(&buf, "WHERE l.labkind IN (");
-	if (showVertices)
-		appendPQExpBufferStr(&buf, "'v', ");
-	if (showEdges)
-		appendPQExpBufferStr(&buf, "'e', ");
-	appendPQExpBufferStr(&buf, "'')\n");	/* dummy */
-
-	processSQLNamePattern(pset.db, &buf, pattern, true, false,
-						  "g.graphname", "l.labname", NULL, NULL);
-
-	appendPQExpBufferStr(&buf, "ORDER BY 1, 3, 2;");
-
-=======
  * \dAf
  * Lists operator families
  *
@@ -6279,49 +6170,11 @@
 	}
 
 	appendPQExpBufferStr(&buf, "ORDER BY 1, 2;");
->>>>>>> 899a04f5
 	res = PSQLexec(buf.data);
 	termPQExpBuffer(&buf);
 	if (!res)
 		return false;
 
-<<<<<<< HEAD
-	if (PQntuples(res) == 0 && !pset.quiet)
-	{
-		if (pattern == NULL)
-			fprintf(pset.queryFout, _("No labels found.\n"));
-		else
-			fprintf(pset.queryFout, _("No matching labels found.\n"));
-	}
-	else
-	{
-		myopt.nullPrint = NULL;
-		myopt.title = _("List of labels");
-		myopt.translate_header = true;
-
-		printQuery(res, &myopt, pset.queryFout, false, pset.logfile);
-
-		if (labkind == 'v' || labkind == 'e')
-		{
-			int i;
-
-			for (i = 0; i < PQntuples(res); i++)
-			{
-				const char *nspname;
-				const char *labname;
-
-				nspname = PQgetvalue(res, i, 0);
-				labname = PQgetvalue(res, i, 1);
-
-				if (!describeOneLabelDetails(nspname, labname))
-				{
-					PQclear(res);
-					return false;
-				}
-			}
-		}
-	}
-=======
 	myopt.nullPrint = NULL;
 	myopt.title = _("List of operator families");
 	myopt.translate_header = true;
@@ -6329,350 +6182,12 @@
 	myopt.n_translate_columns = lengthof(translate_columns);
 
 	printQuery(res, &myopt, pset.queryFout, false, pset.logfile);
->>>>>>> 899a04f5
 
 	PQclear(res);
 	return true;
 }
 
 /*
-<<<<<<< HEAD
- * describeOneLabelDetails (for \dGv, \dGe)
- *
- * Based on describeOneTableDetails()
- */
-static bool
-describeOneLabelDetails(const char *graphname, const char *labelname)
-{
-	PQExpBufferData buf;
-	PGresult   *res = NULL;
-	printTableOpt myopt = pset.popt.topt;
-	printTableContent cont;
-	bool		printTableInitialized = false;
-	int			i;
-	char	   *view_def = NULL;
-	char	  **seq_values = NULL;
-	char	  **modifiers = NULL;
-	char	  **ptr;
-	PQExpBufferData title;
-	struct
-	{
-		int16		checks;
-		char		relkind;
-		char		labkind;
-		bool		hasindex;
-		Oid			tablespace;
-	}			labelinfo;
-	bool		retval;
-
-	retval = false;
-
-	myopt.default_footer = false;
-	/* This output looks confusing in expanded mode. */
-	myopt.expanded = false;
-
-	initPQExpBuffer(&buf);
-	initPQExpBuffer(&title);
-
-	/* AgensGraph is based on Postgres 9.5 and later */
-	Assert(pset.sversion >= 90500);
-
-	printfPQExpBuffer(&buf,
-			"SELECT c.relchecks, c.relkind, l.labkind, "
-				"c.relhasindex, c.reltablespace\n"
-			"FROM pg_catalog.pg_class c, "
-				"pg_catalog.ag_label l, pg_catalog.ag_graph g\n"
-			"WHERE c.oid = l.relid AND l.graphid = g.oid AND "
-				"l.labname = '%s' AND g.graphname = '%s';",
-			labelname, graphname);
-
-	res = PSQLexec(buf.data);
-	if (!res)
-		goto error_return;
-
-	/* Did we get anything? */
-	if (PQntuples(res) == 0)
-	{
-		if (!pset.quiet)
-			pg_log_error("Did not find any relation for \"%s.%s\"\n",
-						 graphname, labelname);
-		goto error_return;
-	}
-	if (PQntuples(res) > 1)
-	{
-		if (!pset.quiet)
-			pg_log_error("Found too many relations for \"%s.%s\"\n",
-						 graphname, labelname);
-		goto error_return;
-	}
-
-	labelinfo.checks = atoi(PQgetvalue(res, 0, 0));
-	labelinfo.relkind = *(PQgetvalue(res, 0, 1));
-	labelinfo.labkind = *(PQgetvalue(res, 0, 2));
-	labelinfo.hasindex = strcmp(PQgetvalue(res, 0, 3), "t") == 0;
-	labelinfo.tablespace = atooid(PQgetvalue(res, 0, 4));
-
-	PQclear(res);
-	res = NULL;
-
-	/* Make title */
-	switch (labelinfo.labkind)
-	{
-		case 'v':
-			printfPQExpBuffer(&title, _("Vertex label \"%s.%s\""),
-							  graphname, labelname);
-			break;
-		case 'e':
-			printfPQExpBuffer(&title, _("Edge label \"%s.%s\""),
-							  graphname, labelname);
-			break;
-		default:
-			/* untranslated unknown labkind */
-			printfPQExpBuffer(&title, "?%c? \"%s.%s\"",
-							  labelinfo.labkind, graphname, labelname);
-			break;
-	}
-
-	printTableInit(&cont, &myopt, title.data, 0, 0);
-	printTableInitialized = true;
-
-	/* print property indexes */
-	if (labelinfo.hasindex)
-	{
-		/* Footer information about a table */
-		PGresult   *result = NULL;
-		int			tuples = 0;
-
-		printfPQExpBuffer(&buf,
-				"SELECT c.relname, i.indisunique, "
-					"i.indisclustered, i.indisvalid, i.indisreplident, "
-					"pg_catalog.ag_get_propindexdef(i.indexrelid), "
-					"c.reltablespace\n"
-				"FROM pg_catalog.pg_index i, pg_catalog.pg_class c, "
-					"pg_catalog.ag_label l, pg_catalog.ag_graph g\n"
-				"WHERE i.indexrelid = c.oid AND "
-					"i.indrelid = l.relid AND l.graphid = g.oid AND "
-					"l.labname = '%s' AND g.graphname = '%s' AND "
-					"i.indisexclusion = false AND i.indexprs IS NOT NULL\n"
-				"ORDER BY 1;",
-				labelname, graphname);
-
-		result = PSQLexec(buf.data);
-		if (!result)
-			goto error_return;
-		else
-			tuples = PQntuples(result);
-
-		if (tuples > 0)
-		{
-			printTableAddFooter(&cont, _("Property Indexes:"));
-
-			for (i = 0; i < tuples; i++)
-			{
-				const char *indexdef;
-				const char *usingpos;
-
-				/* untranslated index name */
-				printfPQExpBuffer(&buf, "    \"%s\"",
-								  PQgetvalue(result, i, 0));
-
-				if (strcmp(PQgetvalue(result, i, 1), "t") == 0)
-					appendPQExpBufferStr(&buf, " UNIQUE");
-
-				/* Everything after "USING" is echoed verbatim */
-				indexdef = PQgetvalue(result, i, 5);
-				usingpos = strstr(indexdef, " USING ");
-				if (usingpos)
-					indexdef = usingpos + 7;
-
-				appendPQExpBuffer(&buf, " %s", indexdef);
-
-				/* Add these for all cases */
-
-				if (strcmp(PQgetvalue(result, i, 2), "t") == 0)
-					appendPQExpBufferStr(&buf, " CLUSTER");
-
-				if (strcmp(PQgetvalue(result, i, 3), "t") != 0)
-					appendPQExpBufferStr(&buf, " INVALID");
-
-				if (strcmp(PQgetvalue(result, i, 4), "t") == 0)
-					appendPQExpBuffer(&buf, " REPLICA IDENTITY");
-
-				printTableAddFooter(&cont, buf.data);
-				add_tablespace_footer(&cont, 'i',
-									  atooid(PQgetvalue(result, i, 6)), false);
-			}
-		}
-
-		PQclear(result);
-	}
-
-	/* print label constraints */
-	if (labelinfo.checks || labelinfo.hasindex)
-	{
-		/* Footer information about a table */
-		PGresult   *result = NULL;
-		int			tuples = 0;
-
-		printfPQExpBuffer(&buf,
-				"SELECT r.conname, "
-					"pg_catalog.ag_get_graphconstraintdef(r.oid)\n"
-				"FROM pg_catalog.pg_constraint r, "
-					"pg_catalog.ag_label l, pg_catalog.ag_graph g\n"
-				"WHERE r.conrelid = l.relid AND l.graphid = g.oid AND "
-					"l.labname = '%s' AND g.graphname = '%s' AND "
-					"r.contype IN ('c','x')\n"
-				"ORDER BY 1;",
-				labelname, graphname);
-
-		result = PSQLexec(buf.data);
-		if (!result)
-			goto error_return;
-		else
-			tuples = PQntuples(result);
-
-		if (tuples > 0)
-		{
-			printTableAddFooter(&cont, _("Constraints:"));
-
-			for (i = 0; i < tuples; i++)
-			{
-				/* untranslated contraint name and def */
-				printfPQExpBuffer(&buf, "    \"%s\"",
-								  PQgetvalue(result, i, 0));
-
-				/*
-				 * TODO: transform that removed properties expression
-				 *       and unique constraint expr
-				 */
-				appendPQExpBuffer(&buf, " %s", PQgetvalue(result, i, 1));
-
-				printTableAddFooter(&cont, buf.data);
-			}
-		}
-
-		PQclear(result);
-	}
-
-	/*
-	 * Finish printing the footer information about a table.
-	 */
-	if (labelinfo.labkind == 'v' || labelinfo.labkind == 'e')
-	{
-		PGresult   *result;
-		int			tuples;
-		const char *ct = _("Child labels");
-		int			ctw = pg_wcswidth(ct, strlen(ct), pset.encoding);
-
-		/* print inherited tables */
-		printfPQExpBuffer(&buf,
-				"SELECT c.oid::pg_catalog.regclass\n"
-				"FROM pg_catalog.pg_class c, pg_catalog.pg_inherits i, "
-					"pg_catalog.ag_label l, pg_catalog.ag_graph g\n"
-				"WHERE c.oid = i.inhparent AND "
-					"i.inhrelid = l.relid AND l.graphid = g.oid AND "
-					"l.labname = '%s' AND g.graphname = '%s'\n"
-				"ORDER BY inhseqno;",
-				labelname, graphname);
-
-		result = PSQLexec(buf.data);
-		if (!result)
-			goto error_return;
-		else
-		{
-			const char *s = _("Inherits");
-			int			sw = pg_wcswidth(s, strlen(s), pset.encoding);
-
-			tuples = PQntuples(result);
-
-			for (i = 0; i < tuples; i++)
-			{
-				if (i == 0)
-					printfPQExpBuffer(&buf, "%s: %s",
-									  s, PQgetvalue(result, i, 0));
-				else
-					printfPQExpBuffer(&buf, "%*s  %s",
-									  sw, "", PQgetvalue(result, i, 0));
-				if (i < tuples - 1)
-					appendPQExpBufferChar(&buf, ',');
-
-				printTableAddFooter(&cont, buf.data);
-			}
-
-			PQclear(result);
-		}
-
-		/* print child labels */
-		printfPQExpBuffer(&buf,
-				"SELECT c.oid::pg_catalog.regclass\n"
-				"FROM pg_catalog.pg_class c, pg_catalog.pg_inherits i, "
-					"pg_catalog.ag_label l, pg_catalog.ag_graph g\n"
-				"WHERE c.oid = i.inhrelid AND "
-					"i.inhparent = l.relid AND l.graphid = g.oid AND "
-					"l.labname = '%s' AND g.graphname = '%s'\n"
-				"ORDER BY c.oid::pg_catalog.regclass::pg_catalog.text;",
-				labelname, graphname);
-
-		result = PSQLexec(buf.data);
-		if (!result)
-			goto error_return;
-		else
-			tuples = PQntuples(result);
-
-		for (i = 0; i < tuples; i++)
-		{
-			if (i == 0)
-				printfPQExpBuffer(&buf, "%s: %s",
-								  ct, PQgetvalue(result, i, 0));
-			else
-				printfPQExpBuffer(&buf, "%*s  %s",
-								  ctw, "", PQgetvalue(result, i, 0));
-			if (i < tuples - 1)
-				appendPQExpBufferChar(&buf, ',');
-
-			printTableAddFooter(&cont, buf.data);
-		}
-
-		PQclear(result);
-
-		/* Tablespace info */
-		add_tablespace_footer(&cont, labelinfo.relkind, labelinfo.tablespace,
-							  true);
-	}
-
-	printTable(&cont, pset.queryFout, false, pset.logfile);
-
-	retval = true;
-
-error_return:
-	/* clean up */
-	if (printTableInitialized)
-		printTableCleanup(&cont);
-	termPQExpBuffer(&buf);
-	termPQExpBuffer(&title);
-
-	if (seq_values)
-	{
-		for (ptr = seq_values; *ptr; ptr++)
-			free(*ptr);
-		free(seq_values);
-	}
-
-	if (modifiers)
-	{
-		for (ptr = modifiers; *ptr; ptr++)
-			free(*ptr);
-		free(modifiers);
-	}
-
-	if (view_def)
-		free(view_def);
-
-	if (res)
-		PQclear(res);
-
-	return retval;
-=======
  * \dAo
  * Lists operators of operator families
  *
@@ -6836,5 +6351,500 @@
 
 	PQclear(res);
 	return true;
->>>>>>> 899a04f5
+}
+
+/*
+ * \dG
+ *
+ * Describes graphs (Agens)
+ */
+bool
+listGraphs(const char *pattern, bool verbose)
+{
+	PQExpBufferData buf;
+	PGresult *res;
+	printQueryOpt myopt = pset.popt;
+
+	initPQExpBuffer(&buf);
+	printfPQExpBuffer(&buf,
+		"SELECT g.graphname AS \"%s\",\n"
+		"  pg_catalog.pg_get_userbyid(n.nspowner) AS \"%s\"",
+		gettext_noop("Name"), gettext_noop("Owner"));
+
+	if (verbose)
+	{
+		appendPQExpBufferStr(&buf, ",\n  ");
+		printACLColumn(&buf, "n.nspacl");
+		appendPQExpBuffer(&buf,
+			",\n  pg_catalog.obj_description(g.oid, 'ag_graph') AS \"%s\"",
+			gettext_noop("Description"));
+	}
+
+	appendPQExpBuffer(&buf,
+		"\nFROM pg_catalog.ag_graph g\n"
+		"  LEFT JOIN pg_catalog.pg_namespace n ON n.oid = g.nspid\n");
+
+	processSQLNamePattern(pset.db, &buf, pattern, false, false,
+						  NULL, "g.graphname", NULL, NULL);
+
+	appendPQExpBufferStr(&buf, "ORDER BY 1;");
+
+	res = PSQLexec(buf.data);
+	termPQExpBuffer(&buf);
+	if (!res)
+		return false;
+
+	if (PQntuples(res) == 0 && !pset.quiet)
+	{
+		if (pattern == NULL)
+			fprintf(pset.queryFout, _("No graphs found.\n"));
+		else
+			fprintf(pset.queryFout, _("No matching graphs found.\n"));
+	}
+	else
+	{
+		myopt.nullPrint = NULL;
+		myopt.title = _("List of graphs");
+		myopt.translate_header = true;
+
+		printQuery(res, &myopt, pset.queryFout, false, pset.logfile);
+	}
+
+	PQclear(res);
+	return true;
+}
+
+/*
+ * \dGl, \dGv, \dGe
+ *
+ * Describes graph labels (Agens)
+ */
+bool
+listLabels(const char *pattern, bool verbose, const char labkind)
+{
+	bool		showVertices = (labkind == 'v' || labkind == '\0');
+	bool		showEdges = (labkind == 'e' || labkind == '\0');
+	PQExpBufferData buf;
+	PGresult   *res;
+	printQueryOpt myopt = pset.popt;
+
+	initPQExpBuffer(&buf);
+	printfPQExpBuffer(&buf,
+		"SELECT g.graphname AS \"%s\",\n"
+		"  l.labname AS \"%s\",\n"
+		"  CASE l.labkind\n"
+		"    WHEN 'v' THEN '%s'\n"
+		"    WHEN 'e' THEN '%s'\n"
+		"  END AS \"%s\",\n"
+		"  pg_catalog.pg_get_userbyid(c.relowner) AS \"%s\"",
+		gettext_noop("Graph"), gettext_noop("Name"),
+		gettext_noop("vertex"), gettext_noop("edge"), gettext_noop("Type"),
+		gettext_noop("Owner"));
+
+	if (verbose)
+	{
+		appendPQExpBuffer(&buf,
+			",\n  pg_catalog.pg_size_pretty(pg_catalog.pg_table_size(c.oid)) AS \"%s\""
+			",\n  pg_catalog.obj_description(l.oid, 'ag_label') AS \"%s\"",
+			gettext_noop("Size"), gettext_noop("Description"));
+	}
+
+	appendPQExpBuffer(&buf,
+		"\nFROM pg_catalog.ag_label l\n"
+		"  LEFT JOIN pg_catalog.pg_class c ON c.oid = l.relid\n"
+		"  LEFT JOIN pg_catalog.ag_graph g ON g.oid = l.graphid\n");
+
+	appendPQExpBufferStr(&buf, "WHERE l.labkind IN (");
+	if (showVertices)
+		appendPQExpBufferStr(&buf, "'v', ");
+	if (showEdges)
+		appendPQExpBufferStr(&buf, "'e', ");
+	appendPQExpBufferStr(&buf, "'')\n");	/* dummy */
+
+	processSQLNamePattern(pset.db, &buf, pattern, true, false,
+						  "g.graphname", "l.labname", NULL, NULL);
+
+	appendPQExpBufferStr(&buf, "ORDER BY 1, 3, 2;");
+
+	res = PSQLexec(buf.data);
+	termPQExpBuffer(&buf);
+	if (!res)
+		return false;
+
+	if (PQntuples(res) == 0 && !pset.quiet)
+	{
+		if (pattern == NULL)
+			fprintf(pset.queryFout, _("No labels found.\n"));
+		else
+			fprintf(pset.queryFout, _("No matching labels found.\n"));
+	}
+	else
+	{
+		myopt.nullPrint = NULL;
+		myopt.title = _("List of labels");
+		myopt.translate_header = true;
+
+		printQuery(res, &myopt, pset.queryFout, false, pset.logfile);
+
+		if (labkind == 'v' || labkind == 'e')
+		{
+			int i;
+
+			for (i = 0; i < PQntuples(res); i++)
+			{
+				const char *nspname;
+				const char *labname;
+
+				nspname = PQgetvalue(res, i, 0);
+				labname = PQgetvalue(res, i, 1);
+
+				if (!describeOneLabelDetails(nspname, labname))
+				{
+					PQclear(res);
+					return false;
+				}
+			}
+		}
+	}
+
+	PQclear(res);
+	return true;
+}
+
+/*
+ * describeOneLabelDetails (for \dGv, \dGe)
+ *
+ * Based on describeOneTableDetails()
+ */
+static bool
+describeOneLabelDetails(const char *graphname, const char *labelname)
+{
+	PQExpBufferData buf;
+	PGresult   *res = NULL;
+	printTableOpt myopt = pset.popt.topt;
+	printTableContent cont;
+	bool		printTableInitialized = false;
+	int			i;
+	char	   *view_def = NULL;
+	char	  **seq_values = NULL;
+	char	  **modifiers = NULL;
+	char	  **ptr;
+	PQExpBufferData title;
+	struct
+	{
+		int16		checks;
+		char		relkind;
+		char		labkind;
+		bool		hasindex;
+		Oid			tablespace;
+	}			labelinfo;
+	bool		retval;
+
+	retval = false;
+
+	myopt.default_footer = false;
+	/* This output looks confusing in expanded mode. */
+	myopt.expanded = false;
+
+	initPQExpBuffer(&buf);
+	initPQExpBuffer(&title);
+
+	/* AgensGraph is based on Postgres 9.5 and later */
+	Assert(pset.sversion >= 90500);
+
+	printfPQExpBuffer(&buf,
+			"SELECT c.relchecks, c.relkind, l.labkind, "
+				"c.relhasindex, c.reltablespace\n"
+			"FROM pg_catalog.pg_class c, "
+				"pg_catalog.ag_label l, pg_catalog.ag_graph g\n"
+			"WHERE c.oid = l.relid AND l.graphid = g.oid AND "
+				"l.labname = '%s' AND g.graphname = '%s';",
+			labelname, graphname);
+
+	res = PSQLexec(buf.data);
+	if (!res)
+		goto error_return;
+
+	/* Did we get anything? */
+	if (PQntuples(res) == 0)
+	{
+		if (!pset.quiet)
+			pg_log_error("Did not find any relation for \"%s.%s\"\n",
+						 graphname, labelname);
+		goto error_return;
+	}
+	if (PQntuples(res) > 1)
+	{
+		if (!pset.quiet)
+			pg_log_error("Found too many relations for \"%s.%s\"\n",
+						 graphname, labelname);
+		goto error_return;
+	}
+
+	labelinfo.checks = atoi(PQgetvalue(res, 0, 0));
+	labelinfo.relkind = *(PQgetvalue(res, 0, 1));
+	labelinfo.labkind = *(PQgetvalue(res, 0, 2));
+	labelinfo.hasindex = strcmp(PQgetvalue(res, 0, 3), "t") == 0;
+	labelinfo.tablespace = atooid(PQgetvalue(res, 0, 4));
+
+	PQclear(res);
+	res = NULL;
+
+	/* Make title */
+	switch (labelinfo.labkind)
+	{
+		case 'v':
+			printfPQExpBuffer(&title, _("Vertex label \"%s.%s\""),
+							  graphname, labelname);
+			break;
+		case 'e':
+			printfPQExpBuffer(&title, _("Edge label \"%s.%s\""),
+							  graphname, labelname);
+			break;
+		default:
+			/* untranslated unknown labkind */
+			printfPQExpBuffer(&title, "?%c? \"%s.%s\"",
+							  labelinfo.labkind, graphname, labelname);
+			break;
+	}
+
+	printTableInit(&cont, &myopt, title.data, 0, 0);
+	printTableInitialized = true;
+
+	/* print property indexes */
+	if (labelinfo.hasindex)
+	{
+		/* Footer information about a table */
+		PGresult   *result = NULL;
+		int			tuples = 0;
+
+		printfPQExpBuffer(&buf,
+				"SELECT c.relname, i.indisunique, "
+					"i.indisclustered, i.indisvalid, i.indisreplident, "
+					"pg_catalog.ag_get_propindexdef(i.indexrelid), "
+					"c.reltablespace\n"
+				"FROM pg_catalog.pg_index i, pg_catalog.pg_class c, "
+					"pg_catalog.ag_label l, pg_catalog.ag_graph g\n"
+				"WHERE i.indexrelid = c.oid AND "
+					"i.indrelid = l.relid AND l.graphid = g.oid AND "
+					"l.labname = '%s' AND g.graphname = '%s' AND "
+					"i.indisexclusion = false AND i.indexprs IS NOT NULL\n"
+				"ORDER BY 1;",
+				labelname, graphname);
+
+		result = PSQLexec(buf.data);
+		if (!result)
+			goto error_return;
+		else
+			tuples = PQntuples(result);
+
+		if (tuples > 0)
+		{
+			printTableAddFooter(&cont, _("Property Indexes:"));
+
+			for (i = 0; i < tuples; i++)
+			{
+				const char *indexdef;
+				const char *usingpos;
+
+				/* untranslated index name */
+				printfPQExpBuffer(&buf, "    \"%s\"",
+								  PQgetvalue(result, i, 0));
+
+				if (strcmp(PQgetvalue(result, i, 1), "t") == 0)
+					appendPQExpBufferStr(&buf, " UNIQUE");
+
+				/* Everything after "USING" is echoed verbatim */
+				indexdef = PQgetvalue(result, i, 5);
+				usingpos = strstr(indexdef, " USING ");
+				if (usingpos)
+					indexdef = usingpos + 7;
+
+				appendPQExpBuffer(&buf, " %s", indexdef);
+
+				/* Add these for all cases */
+
+				if (strcmp(PQgetvalue(result, i, 2), "t") == 0)
+					appendPQExpBufferStr(&buf, " CLUSTER");
+
+				if (strcmp(PQgetvalue(result, i, 3), "t") != 0)
+					appendPQExpBufferStr(&buf, " INVALID");
+
+				if (strcmp(PQgetvalue(result, i, 4), "t") == 0)
+					appendPQExpBuffer(&buf, " REPLICA IDENTITY");
+
+				printTableAddFooter(&cont, buf.data);
+				add_tablespace_footer(&cont, 'i',
+									  atooid(PQgetvalue(result, i, 6)), false);
+			}
+		}
+
+		PQclear(result);
+	}
+
+	/* print label constraints */
+	if (labelinfo.checks || labelinfo.hasindex)
+	{
+		/* Footer information about a table */
+		PGresult   *result = NULL;
+		int			tuples = 0;
+
+		printfPQExpBuffer(&buf,
+				"SELECT r.conname, "
+					"pg_catalog.ag_get_graphconstraintdef(r.oid)\n"
+				"FROM pg_catalog.pg_constraint r, "
+					"pg_catalog.ag_label l, pg_catalog.ag_graph g\n"
+				"WHERE r.conrelid = l.relid AND l.graphid = g.oid AND "
+					"l.labname = '%s' AND g.graphname = '%s' AND "
+					"r.contype IN ('c','x')\n"
+				"ORDER BY 1;",
+				labelname, graphname);
+
+		result = PSQLexec(buf.data);
+		if (!result)
+			goto error_return;
+		else
+			tuples = PQntuples(result);
+
+		if (tuples > 0)
+		{
+			printTableAddFooter(&cont, _("Constraints:"));
+
+			for (i = 0; i < tuples; i++)
+			{
+				/* untranslated contraint name and def */
+				printfPQExpBuffer(&buf, "    \"%s\"",
+								  PQgetvalue(result, i, 0));
+
+				/*
+				 * TODO: transform that removed properties expression
+				 *       and unique constraint expr
+				 */
+				appendPQExpBuffer(&buf, " %s", PQgetvalue(result, i, 1));
+
+				printTableAddFooter(&cont, buf.data);
+			}
+		}
+
+		PQclear(result);
+	}
+
+	/*
+	 * Finish printing the footer information about a table.
+	 */
+	if (labelinfo.labkind == 'v' || labelinfo.labkind == 'e')
+	{
+		PGresult   *result;
+		int			tuples;
+		const char *ct = _("Child labels");
+		int			ctw = pg_wcswidth(ct, strlen(ct), pset.encoding);
+
+		/* print inherited tables */
+		printfPQExpBuffer(&buf,
+				"SELECT c.oid::pg_catalog.regclass\n"
+				"FROM pg_catalog.pg_class c, pg_catalog.pg_inherits i, "
+					"pg_catalog.ag_label l, pg_catalog.ag_graph g\n"
+				"WHERE c.oid = i.inhparent AND "
+					"i.inhrelid = l.relid AND l.graphid = g.oid AND "
+					"l.labname = '%s' AND g.graphname = '%s'\n"
+				"ORDER BY inhseqno;",
+				labelname, graphname);
+
+		result = PSQLexec(buf.data);
+		if (!result)
+			goto error_return;
+		else
+		{
+			const char *s = _("Inherits");
+			int			sw = pg_wcswidth(s, strlen(s), pset.encoding);
+
+			tuples = PQntuples(result);
+
+			for (i = 0; i < tuples; i++)
+			{
+				if (i == 0)
+					printfPQExpBuffer(&buf, "%s: %s",
+									  s, PQgetvalue(result, i, 0));
+				else
+					printfPQExpBuffer(&buf, "%*s  %s",
+									  sw, "", PQgetvalue(result, i, 0));
+				if (i < tuples - 1)
+					appendPQExpBufferChar(&buf, ',');
+
+				printTableAddFooter(&cont, buf.data);
+			}
+
+			PQclear(result);
+		}
+
+		/* print child labels */
+		printfPQExpBuffer(&buf,
+				"SELECT c.oid::pg_catalog.regclass\n"
+				"FROM pg_catalog.pg_class c, pg_catalog.pg_inherits i, "
+					"pg_catalog.ag_label l, pg_catalog.ag_graph g\n"
+				"WHERE c.oid = i.inhrelid AND "
+					"i.inhparent = l.relid AND l.graphid = g.oid AND "
+					"l.labname = '%s' AND g.graphname = '%s'\n"
+				"ORDER BY c.oid::pg_catalog.regclass::pg_catalog.text;",
+				labelname, graphname);
+
+		result = PSQLexec(buf.data);
+		if (!result)
+			goto error_return;
+		else
+			tuples = PQntuples(result);
+
+		for (i = 0; i < tuples; i++)
+		{
+			if (i == 0)
+				printfPQExpBuffer(&buf, "%s: %s",
+								  ct, PQgetvalue(result, i, 0));
+			else
+				printfPQExpBuffer(&buf, "%*s  %s",
+								  ctw, "", PQgetvalue(result, i, 0));
+			if (i < tuples - 1)
+				appendPQExpBufferChar(&buf, ',');
+
+			printTableAddFooter(&cont, buf.data);
+		}
+
+		PQclear(result);
+
+		/* Tablespace info */
+		add_tablespace_footer(&cont, labelinfo.relkind, labelinfo.tablespace,
+							  true);
+	}
+
+	printTable(&cont, pset.queryFout, false, pset.logfile);
+
+	retval = true;
+
+error_return:
+	/* clean up */
+	if (printTableInitialized)
+		printTableCleanup(&cont);
+	termPQExpBuffer(&buf);
+	termPQExpBuffer(&title);
+
+	if (seq_values)
+	{
+		for (ptr = seq_values; *ptr; ptr++)
+			free(*ptr);
+		free(seq_values);
+	}
+
+	if (modifiers)
+	{
+		for (ptr = modifiers; *ptr; ptr++)
+			free(*ptr);
+		free(modifiers);
+	}
+
+	if (view_def)
+		free(view_def);
+
+	if (res)
+		PQclear(res);
+
+	return retval;
 }