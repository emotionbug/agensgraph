--- conflicted
+++ resolved
@@ -114,13 +114,6 @@
 /* \dRs */
 bool		describeSubscriptions(const char *pattern, bool verbose);
 
-<<<<<<< HEAD
-/* \dG */
-extern bool listGraphs(const char *pattern, bool verbose);
-
-/* \dGl, \dGv, \dGe */
-extern bool listLabels(const char *pattern, bool verbose, const char labkind);
-=======
 /* \dAc */
 extern bool listOperatorClasses(const char *access_method_pattern,
 								const char *opclass_pattern,
@@ -139,6 +132,11 @@
 extern bool listOpFamilyProcedures(const char *access_method_pattern,
 								   const char *family_pattern);
 
->>>>>>> 899a04f5
+/* AgensGraph Commands */
+/* \dG */
+extern bool listGraphs(const char *pattern, bool verbose);
+
+/* \dGl, \dGv, \dGe */
+extern bool listLabels(const char *pattern, bool verbose, const char labkind);
 
 #endif							/* DESCRIBE_H */