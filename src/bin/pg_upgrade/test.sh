--- conflicted
+++ resolved
@@ -95,10 +95,7 @@
 BASE_PGDATA="$temp_root/data"
 PGDATA="${BASE_PGDATA}.old"
 export PGDATA
-<<<<<<< HEAD
 export AGDATA=$PGDATA
-rm -rf "$BASE_PGDATA" "$PGDATA"
-=======
 
 # Send installcheck outputs to a private directory.  This avoids conflict when
 # check-world runs pg_upgrade check concurrently with src/test/regress check.
@@ -110,7 +107,6 @@
 mkdir "$outputdir"/sql
 mkdir "$outputdir"/expected
 mkdir "$outputdir"/testtablespace
->>>>>>> 9e1c9f95
 
 logdir=`pwd`/log
 rm -rf "$logdir"
