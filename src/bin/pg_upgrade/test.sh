--- conflicted
+++ resolved
@@ -113,10 +113,7 @@
 BASE_PGDATA="$temp_root/data"
 PGDATA="${BASE_PGDATA}.old"
 export PGDATA
-<<<<<<< HEAD
 export AGDATA=$PGDATA
-rm -rf "$BASE_PGDATA" "$PGDATA"
-=======
 
 # Send installcheck outputs to a private directory.  This avoids conflict when
 # check-world runs pg_upgrade check concurrently with src/test/regress check.
@@ -128,7 +125,6 @@
 mkdir "$outputdir"/sql
 mkdir "$outputdir"/expected
 mkdir "$outputdir"/testtablespace
->>>>>>> db5b64b9
 
 logdir=`pwd`/log
 rm -rf "$logdir"
@@ -241,12 +237,8 @@
 	exit 1
 fi
 
-<<<<<<< HEAD
-PGDATA=$BASE_PGDATA
+PGDATA="$BASE_PGDATA"
 AGDATA=$PGDATA
-=======
-PGDATA="$BASE_PGDATA"
->>>>>>> db5b64b9
 
 standard_initdb 'initdb'
 
