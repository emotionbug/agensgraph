# ----------
# src/test/regress/parallel_schedule
#
# By convention, we put no more than twenty tests in any one parallel group;
# this limits the number of connections needed to run the tests.
# ----------

# run tablespace by itself, and first, because it forces a checkpoint;
# we'd prefer not to have checkpoints later in the tests because that
# interferes with crash-recovery testing.
test: tablespace

# ----------
# The first group of parallel tests
# ----------
test: boolean char name varchar text int2 int4 int8 oid float4 float8 bit numeric txid uuid enum money rangetypes pg_lsn regproc

# Depends on things setup during char, varchar and text
test: strings
# Depends on int2, int4, int8, float4, float8
test: numerology

# ----------
# The second group of parallel tests
# ----------
test: point lseg line box path polygon circle date time timetz timestamp timestamptz interval abstime reltime tinterval inet macaddr tstypes comments

# ----------
# Another group of parallel tests
# geometry depends on point, lseg, box, path, polygon and circle
# horology depends on interval, timetz, timestamp, timestamptz, reltime and abstime
# ----------
test: geometry horology regex oidjoins type_sanity opr_sanity

# ----------
# These four each depend on the previous one
# ----------
test: insert
test: insert_conflict
test: create_function_1
test: create_type
test: create_table
test: create_function_2

# ----------
# Load huge amounts of data
# We should split the data files into single files and then
# execute two copy tests parallel, to check that copy itself
# is concurrent safe.
# ----------
test: copy copyselect copydml

# ----------
# More groups of parallel tests
# ----------
test: create_misc create_operator
# These depend on the above two
test: create_index create_view

# ----------
# Another group of parallel tests
# ----------
test: create_aggregate create_function_3 create_cast constraints triggers inherit create_table_like typed_table vacuum drop_if_exists updatable_views rolenames roleattributes create_am

# ----------
# sanity_check does a vacuum, affecting the sort order of SELECT *
# results. So it should not run parallel to other tests.
# ----------
test: sanity_check

# ----------
# Believe it or not, select creates a table, subsequent
# tests need.
# ----------
test: errors
test: select
ignore: random

# ----------
# Another group of parallel tests
# ----------
test: select_into select_distinct select_distinct_on select_implicit select_having subselect union case join aggregates transactions random portals arrays btree_index hash_index update namespace prepared_xacts delete

# ----------
# Another group of parallel tests
# ----------
<<<<<<< HEAD
test: brin gin gist spgist privileges collate matview lock replica_identity rowsecurity object_address tablesample groupingsets
=======
test: brin gin gist spgist privileges init_privs security_label collate matview lock replica_identity rowsecurity object_address tablesample groupingsets drop_operator
>>>>>>> b5bce6c1

# ----------
# Another group of parallel tests
# ----------
test: alter_generic alter_operator misc psql async dbsize misc_functions

# rules cannot run concurrently with any test that creates a view
test: rules psql_crosstab select_parallel amutils

# ----------
# Another group of parallel tests
# ----------
test: select_views portals_p2 foreign_key cluster dependency guc bitmapops combocid tsearch tsdicts foreign_data window xmlmap functional_deps advisory_lock json jsonb json_encoding indirect_toast equivclass
# ----------
# Another group of parallel tests
# NB: temp.sql does a reconnect which transiently uses 2 connections,
# so keep this parallel group to at most 19 tests
# ----------
test: plancache limit plpgsql copy2 temp domain rangefuncs prepare without_oid conversion truncate alter_table sequence polymorphism rowtypes returning largeobject with xml

# event triggers cannot run concurrently with any test that runs DDL
test: event_trigger

# run stats by itself because its delay may be insufficient under heavy load
test: stats

# run cypher dml test
test: cypher_dml graphid

# run cypher ddl test
test: cypher_ddl<|MERGE_RESOLUTION|>--- conflicted
+++ resolved
@@ -84,11 +84,7 @@
 # ----------
 # Another group of parallel tests
 # ----------
-<<<<<<< HEAD
-test: brin gin gist spgist privileges collate matview lock replica_identity rowsecurity object_address tablesample groupingsets
-=======
 test: brin gin gist spgist privileges init_privs security_label collate matview lock replica_identity rowsecurity object_address tablesample groupingsets drop_operator
->>>>>>> b5bce6c1
 
 # ----------
 # Another group of parallel tests
