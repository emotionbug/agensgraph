--- conflicted
+++ resolved
@@ -3708,8 +3708,6 @@
 
 select unreserved_test();
 
-<<<<<<< HEAD
-=======
 create or replace function unreserved_test() returns int as $$
 declare
   return int := 42;
@@ -3735,7 +3733,6 @@
 
 select obj_description('unreserved_test()'::regprocedure, 'pg_proc');
 
->>>>>>> 9e1c9f95
 drop function unreserved_test();
 
 --
