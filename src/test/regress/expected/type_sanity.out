--
-- TYPE_SANITY
-- Sanity checks for common errors in making type-related system tables:
-- pg_type, pg_class, pg_attribute, pg_range.
--
-- None of the SELECTs here should ever find any matching entries,
-- so the expected output is easy to maintain ;-).
-- A test failure indicates someone messed up an entry in the system tables.
--
-- NB: we assume the oidjoins test will have caught any dangling links,
-- that is OID or REGPROC fields that are not zero and do not match some
-- row in the linked-to table.  However, if we want to enforce that a link
-- field can't be 0, we have to check it here.
-- **************** pg_type ****************
-- Look for illegal values in pg_type fields.
SELECT p1.oid, p1.typname
FROM pg_type as p1
WHERE p1.typnamespace = 0 OR
    (p1.typlen <= 0 AND p1.typlen != -1 AND p1.typlen != -2) OR
    (p1.typtype not in ('b', 'c', 'd', 'e', 'p', 'r', 'm')) OR
    NOT p1.typisdefined OR
    (p1.typalign not in ('c', 's', 'i', 'd')) OR
    (p1.typstorage not in ('p', 'x', 'e', 'm'));
 oid | typname 
-----+---------
(0 rows)

-- Look for "pass by value" types that can't be passed by value.
SELECT p1.oid, p1.typname
FROM pg_type as p1
WHERE p1.typbyval AND
    (p1.typlen != 1 OR p1.typalign != 'c') AND
    (p1.typlen != 2 OR p1.typalign != 's') AND
    (p1.typlen != 4 OR p1.typalign != 'i') AND
    (p1.typlen != 8 OR p1.typalign != 'd');
 oid | typname 
-----+---------
(0 rows)

-- Look for "toastable" types that aren't varlena.
SELECT p1.oid, p1.typname
FROM pg_type as p1
WHERE p1.typstorage != 'p' AND
    (p1.typbyval OR p1.typlen != -1);
 oid | typname 
-----+---------
(0 rows)

-- Look for complex types that do not have a typrelid entry,
-- or basic types that do.
SELECT p1.oid, p1.typname
FROM pg_type as p1
WHERE (p1.typtype = 'c' AND p1.typrelid = 0) OR
    (p1.typtype != 'c' AND p1.typrelid != 0);
 oid | typname 
-----+---------
(0 rows)

-- Look for types that should have an array type but don't.
-- Generally anything that's not a pseudotype should have an array type.
-- However, we do have a small number of exceptions.
SELECT p1.oid, p1.typname
FROM pg_type as p1
WHERE p1.typtype not in ('p') AND p1.typname NOT LIKE E'\\_%'
    AND NOT EXISTS
    (SELECT 1 FROM pg_type as p2
     WHERE p2.typname = ('_' || p1.typname)::name AND
           p2.typelem = p1.oid and p1.typarray = p2.oid)
ORDER BY p1.oid;
 oid  |     typname     
------+-----------------
  194 | pg_node_tree
 3361 | pg_ndistinct
 3402 | pg_dependencies
 5017 | pg_mcv_list
(4 rows)

-- Make sure typarray points to a "true" array type of our own base
SELECT p1.oid, p1.typname as basetype, p2.typname as arraytype,
       p2.typsubscript
FROM   pg_type p1 LEFT JOIN pg_type p2 ON (p1.typarray = p2.oid)
WHERE  p1.typarray <> 0 AND
       (p2.oid IS NULL OR
        p2.typsubscript <> 'array_subscript_handler'::regproc);
 oid | basetype | arraytype | typsubscript 
-----+----------+-----------+--------------
(0 rows)

-- Look for range types that do not have a pg_range entry
SELECT p1.oid, p1.typname
FROM pg_type as p1
WHERE p1.typtype = 'r' AND
   NOT EXISTS(SELECT 1 FROM pg_range r WHERE rngtypid = p1.oid);
 oid | typname 
-----+---------
(0 rows)

-- Look for range types whose typalign isn't sufficient
SELECT p1.oid, p1.typname, p1.typalign, p2.typname, p2.typalign
FROM pg_type as p1
     LEFT JOIN pg_range as r ON rngtypid = p1.oid
     LEFT JOIN pg_type as p2 ON rngsubtype = p2.oid
WHERE p1.typtype = 'r' AND
    (p1.typalign != (CASE WHEN p2.typalign = 'd' THEN 'd'::"char"
                          ELSE 'i'::"char" END)
     OR p2.oid IS NULL);
 oid | typname | typalign | typname | typalign 
-----+---------+----------+---------+----------
(0 rows)

-- Text conversion routines must be provided.
SELECT p1.oid, p1.typname
FROM pg_type as p1
WHERE (p1.typinput = 0 OR p1.typoutput = 0);
 oid | typname 
-----+---------
(0 rows)

-- Check for bogus typinput routines
SELECT p1.oid, p1.typname, p2.oid, p2.proname
FROM pg_type AS p1, pg_proc AS p2
WHERE p1.typinput = p2.oid AND NOT
    ((p2.pronargs = 1 AND p2.proargtypes[0] = 'cstring'::regtype) OR
     (p2.pronargs = 2 AND p2.proargtypes[0] = 'cstring'::regtype AND
      p2.proargtypes[1] = 'oid'::regtype) OR
     (p2.pronargs = 3 AND p2.proargtypes[0] = 'cstring'::regtype AND
      p2.proargtypes[1] = 'oid'::regtype AND
      p2.proargtypes[2] = 'int4'::regtype));
 oid | typname | oid | proname 
-----+---------+-----+---------
(0 rows)

-- Check for type of the variadic array parameter's elements.
-- provariadic should be ANYOID if the type of the last element is ANYOID,
-- ANYELEMENTOID if the type of the last element is ANYARRAYOID,
-- ANYCOMPATIBLEOID if the type of the last element is ANYCOMPATIBLEARRAYOID,
-- and otherwise the element type corresponding to the array type.
SELECT oid::regprocedure, provariadic::regtype, proargtypes::regtype[]
FROM pg_proc
WHERE provariadic != 0
AND case proargtypes[array_length(proargtypes, 1)-1]
	WHEN '"any"'::regtype THEN '"any"'::regtype
	WHEN 'anyarray'::regtype THEN 'anyelement'::regtype
	WHEN 'anycompatiblearray'::regtype THEN 'anycompatible'::regtype
	ELSE (SELECT t.oid
		  FROM pg_type t
		  WHERE t.typarray = proargtypes[array_length(proargtypes, 1)-1])
	END  != provariadic;
 oid | provariadic | proargtypes 
-----+-------------+-------------
(0 rows)

-- Check that all and only those functions with a variadic type have
-- a variadic argument.
SELECT oid::regprocedure, proargmodes, provariadic
FROM pg_proc
WHERE (proargmodes IS NOT NULL AND 'v' = any(proargmodes))
    IS DISTINCT FROM
    (provariadic != 0);
 oid | proargmodes | provariadic 
-----+-------------+-------------
(0 rows)

-- As of 8.0, this check finds refcursor, which is borrowing
-- other types' I/O routines
SELECT p1.oid, p1.typname, p2.oid, p2.proname
FROM pg_type AS p1, pg_proc AS p2
WHERE p1.typinput = p2.oid AND p1.typtype in ('b', 'p') AND NOT
    (p1.typelem != 0 AND p1.typlen < 0) AND NOT
    (p2.prorettype = p1.oid AND NOT p2.proretset)
ORDER BY 1;
 oid  |  typname  | oid | proname 
------+-----------+-----+---------
 1790 | refcursor |  46 | textin
(1 row)

-- Varlena array types will point to array_in
-- Exception as of 8.1: int2vector and oidvector have their own I/O routines
SELECT p1.oid, p1.typname, p2.oid, p2.proname
FROM pg_type AS p1, pg_proc AS p2
WHERE p1.typinput = p2.oid AND
    (p1.typelem != 0 AND p1.typlen < 0) AND NOT
    (p2.oid = 'array_in'::regproc)
ORDER BY 1;
 oid |  typname   | oid |   proname    
-----+------------+-----+--------------
  22 | int2vector |  40 | int2vectorin
  30 | oidvector  |  54 | oidvectorin
(2 rows)

-- typinput routines should not be volatile
SELECT p1.oid, p1.typname, p2.oid, p2.proname
FROM pg_type AS p1, pg_proc AS p2
WHERE p1.typinput = p2.oid AND p2.provolatile NOT IN ('i', 's');
 oid | typname | oid | proname 
-----+---------+-----+---------
(0 rows)

-- Composites, domains, enums, multiranges, ranges should all use the same input routines
SELECT DISTINCT typtype, typinput
FROM pg_type AS p1
WHERE p1.typtype not in ('b', 'p')
<<<<<<< HEAD
ORDER BY 1, 2;
 typtype | typinput  
---------+-----------
=======
ORDER BY 1;
 typtype |   typinput    
---------+---------------
>>>>>>> ca3b3748
 c       | record_in
 d       | domain_in
 e       | enum_in
 m       | multirange_in
 r       | range_in
(5 rows)

-- Check for bogus typoutput routines
-- As of 8.0, this check finds refcursor, which is borrowing
-- other types' I/O routines
SELECT p1.oid, p1.typname, p2.oid, p2.proname
FROM pg_type AS p1, pg_proc AS p2
WHERE p1.typoutput = p2.oid AND p1.typtype in ('b', 'p') AND NOT
    (p2.pronargs = 1 AND
     (p2.proargtypes[0] = p1.oid OR
      (p2.oid = 'array_out'::regproc AND
       p1.typelem != 0 AND p1.typlen = -1)))
ORDER BY 1;
 oid  |  typname  | oid | proname 
------+-----------+-----+---------
 1790 | refcursor |  47 | textout
(1 row)

SELECT p1.oid, p1.typname, p2.oid, p2.proname
FROM pg_type AS p1, pg_proc AS p2
WHERE p1.typoutput = p2.oid AND NOT
    (p2.prorettype = 'cstring'::regtype AND NOT p2.proretset);
 oid | typname | oid | proname 
-----+---------+-----+---------
(0 rows)

-- typoutput routines should not be volatile
SELECT p1.oid, p1.typname, p2.oid, p2.proname
FROM pg_type AS p1, pg_proc AS p2
WHERE p1.typoutput = p2.oid AND p2.provolatile NOT IN ('i', 's');
 oid | typname | oid | proname 
-----+---------+-----+---------
(0 rows)

-- Composites, enums, multiranges, ranges should all use the same output routines
SELECT DISTINCT typtype, typoutput
FROM pg_type AS p1
WHERE p1.typtype not in ('b', 'd', 'p')
<<<<<<< HEAD
ORDER BY 1, 2;
 typtype |   typoutput   
---------+---------------
=======
ORDER BY 1;
 typtype |   typoutput    
---------+----------------
>>>>>>> ca3b3748
 c       | record_out
 c       | vertex_out
 c       | edge_out
 c       | graphpath_out
 e       | enum_out
 m       | multirange_out
 r       | range_out
<<<<<<< HEAD
(6 rows)
=======
(4 rows)
>>>>>>> ca3b3748

-- Domains should have same typoutput as their base types
SELECT p1.oid, p1.typname, p2.oid, p2.typname
FROM pg_type AS p1 LEFT JOIN pg_type AS p2 ON p1.typbasetype = p2.oid
WHERE p1.typtype = 'd' AND p1.typoutput IS DISTINCT FROM p2.typoutput;
 oid | typname | oid | typname 
-----+---------+-----+---------
(0 rows)

-- Check for bogus typreceive routines
SELECT p1.oid, p1.typname, p2.oid, p2.proname
FROM pg_type AS p1, pg_proc AS p2
WHERE p1.typreceive = p2.oid AND NOT
    ((p2.pronargs = 1 AND p2.proargtypes[0] = 'internal'::regtype) OR
     (p2.pronargs = 2 AND p2.proargtypes[0] = 'internal'::regtype AND
      p2.proargtypes[1] = 'oid'::regtype) OR
     (p2.pronargs = 3 AND p2.proargtypes[0] = 'internal'::regtype AND
      p2.proargtypes[1] = 'oid'::regtype AND
      p2.proargtypes[2] = 'int4'::regtype));
 oid | typname | oid | proname 
-----+---------+-----+---------
(0 rows)

-- As of 7.4, this check finds refcursor, which is borrowing
-- other types' I/O routines
SELECT p1.oid, p1.typname, p2.oid, p2.proname
FROM pg_type AS p1, pg_proc AS p2
WHERE p1.typreceive = p2.oid AND p1.typtype in ('b', 'p') AND NOT
    (p1.typelem != 0 AND p1.typlen < 0) AND NOT
    (p2.prorettype = p1.oid AND NOT p2.proretset)
ORDER BY 1;
 oid  |  typname  | oid  | proname  
------+-----------+------+----------
 1790 | refcursor | 2414 | textrecv
(1 row)

-- Varlena array types will point to array_recv
-- Exception as of 8.1: int2vector and oidvector have their own I/O routines
SELECT p1.oid, p1.typname, p2.oid, p2.proname
FROM pg_type AS p1, pg_proc AS p2
WHERE p1.typreceive = p2.oid AND
    (p1.typelem != 0 AND p1.typlen < 0) AND NOT
    (p2.oid = 'array_recv'::regproc)
ORDER BY 1;
 oid |  typname   | oid  |    proname     
-----+------------+------+----------------
  22 | int2vector | 2410 | int2vectorrecv
  30 | oidvector  | 2420 | oidvectorrecv
(2 rows)

-- Suspicious if typreceive doesn't take same number of args as typinput
SELECT p1.oid, p1.typname, p2.oid, p2.proname, p3.oid, p3.proname
FROM pg_type AS p1, pg_proc AS p2, pg_proc AS p3
WHERE p1.typinput = p2.oid AND p1.typreceive = p3.oid AND
    p2.pronargs != p3.pronargs;
 oid | typname | oid | proname | oid | proname 
-----+---------+-----+---------+-----+---------
(0 rows)

-- typreceive routines should not be volatile
SELECT p1.oid, p1.typname, p2.oid, p2.proname
FROM pg_type AS p1, pg_proc AS p2
WHERE p1.typreceive = p2.oid AND p2.provolatile NOT IN ('i', 's');
 oid | typname | oid | proname 
-----+---------+-----+---------
(0 rows)

-- Composites, domains, enums, multiranges, ranges should all use the same receive routines
SELECT DISTINCT typtype, typreceive
FROM pg_type AS p1
WHERE p1.typtype not in ('b', 'p')
ORDER BY 1;
 typtype |   typreceive    
---------+-----------------
 c       | record_recv
 d       | domain_recv
 e       | enum_recv
 m       | multirange_recv
 r       | range_recv
(5 rows)

-- Check for bogus typsend routines
-- As of 7.4, this check finds refcursor, which is borrowing
-- other types' I/O routines
SELECT p1.oid, p1.typname, p2.oid, p2.proname
FROM pg_type AS p1, pg_proc AS p2
WHERE p1.typsend = p2.oid AND p1.typtype in ('b', 'p') AND NOT
    (p2.pronargs = 1 AND
     (p2.proargtypes[0] = p1.oid OR
      (p2.oid = 'array_send'::regproc AND
       p1.typelem != 0 AND p1.typlen = -1)))
ORDER BY 1;
 oid  |  typname  | oid  | proname  
------+-----------+------+----------
 1790 | refcursor | 2415 | textsend
(1 row)

SELECT p1.oid, p1.typname, p2.oid, p2.proname
FROM pg_type AS p1, pg_proc AS p2
WHERE p1.typsend = p2.oid AND NOT
    (p2.prorettype = 'bytea'::regtype AND NOT p2.proretset);
 oid | typname | oid | proname 
-----+---------+-----+---------
(0 rows)

-- typsend routines should not be volatile
SELECT p1.oid, p1.typname, p2.oid, p2.proname
FROM pg_type AS p1, pg_proc AS p2
WHERE p1.typsend = p2.oid AND p2.provolatile NOT IN ('i', 's');
 oid | typname | oid | proname 
-----+---------+-----+---------
(0 rows)

-- Composites, enums, multiranges, ranges should all use the same send routines
SELECT DISTINCT typtype, typsend
FROM pg_type AS p1
WHERE p1.typtype not in ('b', 'd', 'p')
ORDER BY 1;
 typtype |     typsend     
---------+-----------------
 c       | record_send
 e       | enum_send
 m       | multirange_send
 r       | range_send
(4 rows)

-- Domains should have same typsend as their base types
SELECT p1.oid, p1.typname, p2.oid, p2.typname
FROM pg_type AS p1 LEFT JOIN pg_type AS p2 ON p1.typbasetype = p2.oid
WHERE p1.typtype = 'd' AND p1.typsend IS DISTINCT FROM p2.typsend;
 oid | typname | oid | typname 
-----+---------+-----+---------
(0 rows)

-- Check for bogus typmodin routines
SELECT p1.oid, p1.typname, p2.oid, p2.proname
FROM pg_type AS p1, pg_proc AS p2
WHERE p1.typmodin = p2.oid AND NOT
    (p2.pronargs = 1 AND
     p2.proargtypes[0] = 'cstring[]'::regtype AND
     p2.prorettype = 'int4'::regtype AND NOT p2.proretset);
 oid | typname | oid | proname 
-----+---------+-----+---------
(0 rows)

-- typmodin routines should not be volatile
SELECT p1.oid, p1.typname, p2.oid, p2.proname
FROM pg_type AS p1, pg_proc AS p2
WHERE p1.typmodin = p2.oid AND p2.provolatile NOT IN ('i', 's');
 oid | typname | oid | proname 
-----+---------+-----+---------
(0 rows)

-- Check for bogus typmodout routines
SELECT p1.oid, p1.typname, p2.oid, p2.proname
FROM pg_type AS p1, pg_proc AS p2
WHERE p1.typmodout = p2.oid AND NOT
    (p2.pronargs = 1 AND
     p2.proargtypes[0] = 'int4'::regtype AND
     p2.prorettype = 'cstring'::regtype AND NOT p2.proretset);
 oid | typname | oid | proname 
-----+---------+-----+---------
(0 rows)

-- typmodout routines should not be volatile
SELECT p1.oid, p1.typname, p2.oid, p2.proname
FROM pg_type AS p1, pg_proc AS p2
WHERE p1.typmodout = p2.oid AND p2.provolatile NOT IN ('i', 's');
 oid | typname | oid | proname 
-----+---------+-----+---------
(0 rows)

-- Array types should have same typmodin/out as their element types
SELECT p1.oid, p1.typname, p2.oid, p2.typname
FROM pg_type AS p1, pg_type AS p2
WHERE p1.typelem = p2.oid AND NOT
    (p1.typmodin = p2.typmodin AND p1.typmodout = p2.typmodout);
 oid | typname | oid | typname 
-----+---------+-----+---------
(0 rows)

-- Array types should have same typdelim as their element types
SELECT p1.oid, p1.typname, p2.oid, p2.typname
FROM pg_type AS p1, pg_type AS p2
WHERE p1.typarray = p2.oid AND NOT (p1.typdelim = p2.typdelim);
 oid | typname | oid | typname 
-----+---------+-----+---------
(0 rows)

-- Look for array types whose typalign isn't sufficient
SELECT p1.oid, p1.typname, p1.typalign, p2.typname, p2.typalign
FROM pg_type AS p1, pg_type AS p2
WHERE p1.typarray = p2.oid AND
    p2.typalign != (CASE WHEN p1.typalign = 'd' THEN 'd'::"char"
                         ELSE 'i'::"char" END);
 oid | typname | typalign | typname | typalign 
-----+---------+----------+---------+----------
(0 rows)

-- Check for typelem set without a handler
SELECT p1.oid, p1.typname, p1.typelem
FROM pg_type AS p1
WHERE p1.typelem != 0 AND p1.typsubscript = 0;
 oid | typname | typelem 
-----+---------+---------
(0 rows)

-- Check for misuse of standard subscript handlers
SELECT p1.oid, p1.typname,
       p1.typelem, p1.typlen, p1.typbyval
FROM pg_type AS p1
WHERE p1.typsubscript = 'array_subscript_handler'::regproc AND NOT
    (p1.typelem != 0 AND p1.typlen = -1 AND NOT p1.typbyval);
 oid | typname | typelem | typlen | typbyval 
-----+---------+---------+--------+----------
(0 rows)

SELECT p1.oid, p1.typname,
       p1.typelem, p1.typlen, p1.typbyval
FROM pg_type AS p1
WHERE p1.typsubscript = 'raw_array_subscript_handler'::regproc AND NOT
    (p1.typelem != 0 AND p1.typlen > 0 AND NOT p1.typbyval);
 oid | typname | typelem | typlen | typbyval 
-----+---------+---------+--------+----------
(0 rows)

-- Check for bogus typanalyze routines
SELECT p1.oid, p1.typname, p2.oid, p2.proname
FROM pg_type AS p1, pg_proc AS p2
WHERE p1.typanalyze = p2.oid AND NOT
    (p2.pronargs = 1 AND
     p2.proargtypes[0] = 'internal'::regtype AND
     p2.prorettype = 'bool'::regtype AND NOT p2.proretset);
 oid | typname | oid | proname 
-----+---------+-----+---------
(0 rows)

-- there does not seem to be a reason to care about volatility of typanalyze
-- domains inherit their base type's typanalyze
SELECT d.oid, d.typname, d.typanalyze, t.oid, t.typname, t.typanalyze
FROM pg_type d JOIN pg_type t ON d.typbasetype = t.oid
WHERE d.typanalyze != t.typanalyze;
 oid | typname | typanalyze | oid | typname | typanalyze 
-----+---------+------------+-----+---------+------------
(0 rows)

-- range_typanalyze should be used for all and only range types
-- (but exclude domains, which we checked above)
SELECT t.oid, t.typname, t.typanalyze
FROM pg_type t LEFT JOIN pg_range r on t.oid = r.rngtypid
WHERE t.typbasetype = 0 AND
    (t.typanalyze = 'range_typanalyze'::regproc) != (r.rngtypid IS NOT NULL);
 oid | typname | typanalyze 
-----+---------+------------
(0 rows)

-- array_typanalyze should be used for all and only array types
-- (but exclude domains, which we checked above)
-- As of 9.2 this finds int2vector and oidvector, which are weird anyway
SELECT t.oid, t.typname, t.typanalyze
FROM pg_type t
WHERE t.typbasetype = 0 AND
    (t.typanalyze = 'array_typanalyze'::regproc) !=
    (t.typsubscript = 'array_subscript_handler'::regproc)
ORDER BY 1;
 oid |  typname   | typanalyze 
-----+------------+------------
  22 | int2vector | -
  30 | oidvector  | -
(2 rows)

-- **************** pg_class ****************
-- Look for illegal values in pg_class fields
SELECT p1.oid, p1.relname
FROM pg_class as p1
WHERE relkind NOT IN ('r', 'i', 'S', 't', 'v', 'm', 'c', 'f', 'p') OR
    relpersistence NOT IN ('p', 'u', 't') OR
    relreplident NOT IN ('d', 'n', 'f', 'i');
 oid | relname 
-----+---------
(0 rows)

-- All tables and indexes should have an access method.
SELECT p1.oid, p1.relname
FROM pg_class as p1
WHERE p1.relkind NOT IN ('S', 'v', 'f', 'c') and
    p1.relam = 0;
 oid | relname 
-----+---------
(0 rows)

-- Conversely, sequences, views, types shouldn't have them
SELECT p1.oid, p1.relname
FROM pg_class as p1
WHERE p1.relkind IN ('S', 'v', 'f', 'c') and
    p1.relam != 0;
 oid | relname 
-----+---------
(0 rows)

-- Indexes should have AMs of type 'i'
SELECT pc.oid, pc.relname, pa.amname, pa.amtype
FROM pg_class as pc JOIN pg_am AS pa ON (pc.relam = pa.oid)
WHERE pc.relkind IN ('i') and
    pa.amtype != 'i';
 oid | relname | amname | amtype 
-----+---------+--------+--------
(0 rows)

-- Tables, matviews etc should have AMs of type 't'
SELECT pc.oid, pc.relname, pa.amname, pa.amtype
FROM pg_class as pc JOIN pg_am AS pa ON (pc.relam = pa.oid)
WHERE pc.relkind IN ('r', 't', 'm') and
    pa.amtype != 't';
 oid | relname | amname | amtype 
-----+---------+--------+--------
(0 rows)

-- **************** pg_attribute ****************
-- Look for illegal values in pg_attribute fields
SELECT p1.attrelid, p1.attname
FROM pg_attribute as p1
WHERE p1.attrelid = 0 OR p1.atttypid = 0 OR p1.attnum = 0 OR
    p1.attcacheoff != -1 OR p1.attinhcount < 0 OR
    (p1.attinhcount = 0 AND NOT p1.attislocal);
 attrelid | attname 
----------+---------
(0 rows)

-- Cross-check attnum against parent relation
SELECT p1.attrelid, p1.attname, p2.oid, p2.relname
FROM pg_attribute AS p1, pg_class AS p2
WHERE p1.attrelid = p2.oid AND p1.attnum > p2.relnatts;
 attrelid | attname | oid | relname 
----------+---------+-----+---------
(0 rows)

-- Detect missing pg_attribute entries: should have as many non-system
-- attributes as parent relation expects
SELECT p1.oid, p1.relname
FROM pg_class AS p1
WHERE p1.relnatts != (SELECT count(*) FROM pg_attribute AS p2
                      WHERE p2.attrelid = p1.oid AND p2.attnum > 0);
 oid | relname 
-----+---------
(0 rows)

-- Cross-check against pg_type entry
-- NOTE: we allow attstorage to be 'plain' even when typstorage is not;
-- this is mainly for toast tables.
SELECT p1.attrelid, p1.attname, p2.oid, p2.typname
FROM pg_attribute AS p1, pg_type AS p2
WHERE p1.atttypid = p2.oid AND
    (p1.attlen != p2.typlen OR
     p1.attalign != p2.typalign OR
     p1.attbyval != p2.typbyval OR
     (p1.attstorage != p2.typstorage AND p1.attstorage != 'p'));
 attrelid | attname | oid | typname 
----------+---------+-----+---------
(0 rows)

-- **************** pg_range ****************
-- Look for illegal values in pg_range fields.
SELECT p1.rngtypid, p1.rngsubtype
FROM pg_range as p1
WHERE p1.rngtypid = 0 OR p1.rngsubtype = 0 OR p1.rngsubopc = 0;
 rngtypid | rngsubtype 
----------+------------
(0 rows)

-- rngcollation should be specified iff subtype is collatable
SELECT p1.rngtypid, p1.rngsubtype, p1.rngcollation, t.typcollation
FROM pg_range p1 JOIN pg_type t ON t.oid = p1.rngsubtype
WHERE (rngcollation = 0) != (typcollation = 0);
 rngtypid | rngsubtype | rngcollation | typcollation 
----------+------------+--------------+--------------
(0 rows)

-- opclass had better be a btree opclass accepting the subtype.
-- We must allow anyarray matches, cf opr_sanity's binary_coercible()
SELECT p1.rngtypid, p1.rngsubtype, o.opcmethod, o.opcname
FROM pg_range p1 JOIN pg_opclass o ON o.oid = p1.rngsubopc
WHERE o.opcmethod != 403 OR
    ((o.opcintype != p1.rngsubtype) AND NOT
     (o.opcintype = 'pg_catalog.anyarray'::regtype AND
      EXISTS(select 1 from pg_catalog.pg_type where
             oid = p1.rngsubtype and typelem != 0 and
             typsubscript = 'array_subscript_handler'::regproc)));
 rngtypid | rngsubtype | opcmethod | opcname 
----------+------------+-----------+---------
(0 rows)

-- canonical function, if any, had better match the range type
SELECT p1.rngtypid, p1.rngsubtype, p.proname
FROM pg_range p1 JOIN pg_proc p ON p.oid = p1.rngcanonical
WHERE pronargs != 1 OR proargtypes[0] != rngtypid OR prorettype != rngtypid;
 rngtypid | rngsubtype | proname 
----------+------------+---------
(0 rows)

-- subdiff function, if any, had better match the subtype
SELECT p1.rngtypid, p1.rngsubtype, p.proname
FROM pg_range p1 JOIN pg_proc p ON p.oid = p1.rngsubdiff
WHERE pronargs != 2
    OR proargtypes[0] != rngsubtype OR proargtypes[1] != rngsubtype
    OR prorettype != 'pg_catalog.float8'::regtype;
 rngtypid | rngsubtype | proname 
----------+------------+---------
(0 rows)

-- every range should have a valid multirange
SELECT p1.rngtypid, p1.rngsubtype, p1.rngmultitypid
FROM pg_range p1
WHERE p1.rngmultitypid IS NULL OR p1.rngmultitypid = 0;
 rngtypid | rngsubtype | rngmultitypid 
----------+------------+---------------
(0 rows)
<|MERGE_RESOLUTION|>--- conflicted
+++ resolved
@@ -200,15 +200,9 @@
 SELECT DISTINCT typtype, typinput
 FROM pg_type AS p1
 WHERE p1.typtype not in ('b', 'p')
-<<<<<<< HEAD
 ORDER BY 1, 2;
- typtype | typinput  
----------+-----------
-=======
-ORDER BY 1;
  typtype |   typinput    
 ---------+---------------
->>>>>>> ca3b3748
  c       | record_in
  d       | domain_in
  e       | enum_in
@@ -252,15 +246,9 @@
 SELECT DISTINCT typtype, typoutput
 FROM pg_type AS p1
 WHERE p1.typtype not in ('b', 'd', 'p')
-<<<<<<< HEAD
 ORDER BY 1, 2;
- typtype |   typoutput   
----------+---------------
-=======
-ORDER BY 1;
  typtype |   typoutput    
 ---------+----------------
->>>>>>> ca3b3748
  c       | record_out
  c       | vertex_out
  c       | edge_out
@@ -268,11 +256,7 @@
  e       | enum_out
  m       | multirange_out
  r       | range_out
-<<<<<<< HEAD
-(6 rows)
-=======
-(4 rows)
->>>>>>> ca3b3748
+(7 rows)
 
 -- Domains should have same typoutput as their base types
 SELECT p1.oid, p1.typname, p2.oid, p2.typname
