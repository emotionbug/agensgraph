--- conflicted
+++ resolved
@@ -437,7 +437,7 @@
 FROM pg_proc as p1 LEFT JOIN pg_description as d
      ON p1.tableoid = d.classoid and p1.oid = d.objoid and d.objsubid = 0
 WHERE d.classoid IS NULL AND p1.oid <= 9999;
- oid  |   proname    
+ oid  |   proname
 ------+--------------
  7000 | graphid
  7007 | graphid_oid
@@ -1452,7 +1452,7 @@
      p.prorettype != p.proargtypes[0] OR
      p.prorettype != p.proargtypes[1] OR
      NOT physically_coercible(a.aggtranstype, p.proargtypes[0]));
- aggfnoid | proname 
+ aggfnoid | proname
 ----------+---------
 (0 rows)
 
@@ -1461,7 +1461,7 @@
 FROM pg_aggregate as a, pg_proc as p
 WHERE a.aggcombinefn = p.oid AND
     a.aggtranstype = 'internal'::regtype AND p.proisstrict;
- aggfnoid | proname 
+ aggfnoid | proname
 ----------+---------
 (0 rows)
 
@@ -1473,7 +1473,7 @@
 WHERE (aggserialfn != 0 OR aggdeserialfn != 0)
   AND (aggtranstype != 'internal'::regtype OR aggcombinefn = 0 OR
        aggserialfn = 0 OR aggdeserialfn = 0);
- aggfnoid | aggtranstype | aggserialfn | aggdeserialfn 
+ aggfnoid | aggtranstype | aggserialfn | aggdeserialfn
 ----------+--------------+-------------+---------------
 (0 rows)
 
@@ -1486,7 +1486,7 @@
     (p.prorettype != 'bytea'::regtype OR p.pronargs != 1 OR
      p.proargtypes[0] != 'internal'::regtype OR
      NOT p.proisstrict);
- aggfnoid | proname 
+ aggfnoid | proname
 ----------+---------
 (0 rows)
 
@@ -1500,7 +1500,7 @@
      p.proargtypes[0] != 'bytea'::regtype OR
      p.proargtypes[1] != 'internal'::regtype OR
      NOT p.proisstrict);
- aggfnoid | proname 
+ aggfnoid | proname
 ----------+---------
 (0 rows)
 
@@ -1515,7 +1515,7 @@
     a.aggfnoid < b.aggfnoid AND a.aggtransfn = b.aggtransfn AND
     (a.aggcombinefn != b.aggcombinefn OR a.aggserialfn != b.aggserialfn
      OR a.aggdeserialfn != b.aggdeserialfn);
- aggfnoid | aggcombinefn | aggserialfn | aggdeserialfn | aggfnoid | aggcombinefn | aggserialfn | aggdeserialfn 
+ aggfnoid | aggcombinefn | aggserialfn | aggdeserialfn | aggfnoid | aggcombinefn | aggserialfn | aggdeserialfn
 ----------+--------------+-------------+---------------+----------+--------------+-------------+---------------
 (0 rows)
 
@@ -1828,11 +1828,7 @@
        4000 |           15 | >
        4000 |           16 | @>
        4000 |           18 | =
-<<<<<<< HEAD
-(113 rows)
-=======
-(112 rows)
->>>>>>> b5bce6c1
+(114 rows)
 
 -- Check that all opclass search operators have selectivity estimators.
 -- This is not absolutely required, but it seems a reasonable thing
