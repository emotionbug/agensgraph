--
-- OPR_SANITY
-- Sanity checks for common errors in making operator/procedure system tables:
-- pg_operator, pg_proc, pg_cast, pg_conversion, pg_aggregate, pg_am,
-- pg_amop, pg_amproc, pg_opclass, pg_opfamily, pg_index.
--
-- Every test failure in this file should be closely inspected.
-- The description of the failing test should be read carefully before
-- adjusting the expected output.  In most cases, the queries should
-- not find *any* matching entries.
--
-- NB: we assume the oidjoins test will have caught any dangling links,
-- that is OID or REGPROC fields that are not zero and do not match some
-- row in the linked-to table.  However, if we want to enforce that a link
-- field can't be 0, we have to check it here.
--
-- NB: run this test earlier than the create_operator test, because
-- that test creates some bogus operators...
-- Helper functions to deal with cases where binary-coercible matches are
-- allowed.
-- This should match IsBinaryCoercible() in parse_coerce.c.
-- It doesn't currently know about some cases, notably domains, anyelement,
-- anynonarray, anyenum, or record, but it doesn't need to (yet).
create function binary_coercible(oid, oid) returns bool as $$
begin
  if $1 = $2 then return true; end if;
  if EXISTS(select 1 from pg_catalog.pg_cast where
            castsource = $1 and casttarget = $2 and
            castmethod = 'b' and castcontext = 'i')
  then return true; end if;
  if $2 = 'pg_catalog.any'::pg_catalog.regtype then return true; end if;
  if $2 = 'pg_catalog.anyarray'::pg_catalog.regtype then
    if EXISTS(select 1 from pg_catalog.pg_type where
              oid = $1 and typelem != 0 and
              typsubscript = 'pg_catalog.array_subscript_handler'::pg_catalog.regproc)
    then return true; end if;
  end if;
  if $2 = 'pg_catalog.anyrange'::pg_catalog.regtype then
    if (select typtype from pg_catalog.pg_type where oid = $1) = 'r'
    then return true; end if;
  end if;
  if $2 = 'pg_catalog.anymultirange'::pg_catalog.regtype then
    if (select typtype from pg_catalog.pg_type where oid = $1) = 'm'
    then return true; end if;
  end if;
  return false;
end
$$ language plpgsql strict stable;
-- This one ignores castcontext, so it will allow cases where an explicit
-- (but still binary) cast would be required to convert the input type.
-- We don't currently use this for any tests in this file, but it is a
-- reasonable alternative definition for some scenarios.
create function explicitly_binary_coercible(oid, oid) returns bool as $$
begin
  if $1 = $2 then return true; end if;
  if EXISTS(select 1 from pg_catalog.pg_cast where
            castsource = $1 and casttarget = $2 and
            castmethod = 'b')
  then return true; end if;
  if $2 = 'pg_catalog.any'::pg_catalog.regtype then return true; end if;
  if $2 = 'pg_catalog.anyarray'::pg_catalog.regtype then
    if EXISTS(select 1 from pg_catalog.pg_type where
              oid = $1 and typelem != 0 and
              typsubscript = 'pg_catalog.array_subscript_handler'::pg_catalog.regproc)
    then return true; end if;
  end if;
  if $2 = 'pg_catalog.anyrange'::pg_catalog.regtype then
    if (select typtype from pg_catalog.pg_type where oid = $1) = 'r'
    then return true; end if;
  end if;
  return false;
end
$$ language plpgsql strict stable;
-- **************** pg_proc ****************
-- Look for illegal values in pg_proc fields.
SELECT p1.oid, p1.proname
FROM pg_proc as p1
WHERE p1.prolang = 0 OR p1.prorettype = 0 OR
       p1.pronargs < 0 OR
       p1.pronargdefaults < 0 OR
       p1.pronargdefaults > p1.pronargs OR
       array_lower(p1.proargtypes, 1) != 0 OR
       array_upper(p1.proargtypes, 1) != p1.pronargs-1 OR
       0::oid = ANY (p1.proargtypes) OR
       procost <= 0 OR
       CASE WHEN proretset THEN prorows <= 0 ELSE prorows != 0 END OR
       prokind NOT IN ('f', 'a', 'w', 'p') OR
       provolatile NOT IN ('i', 's', 'v') OR
       proparallel NOT IN ('s', 'r', 'u');
 oid | proname 
-----+---------
(0 rows)

-- prosrc should never be null or empty
SELECT p1.oid, p1.proname
FROM pg_proc as p1
WHERE prosrc IS NULL OR prosrc = '' OR prosrc = '-';
 oid | proname 
-----+---------
(0 rows)

-- proretset should only be set for normal functions
SELECT p1.oid, p1.proname
FROM pg_proc AS p1
WHERE proretset AND prokind != 'f';
 oid | proname 
-----+---------
(0 rows)

-- currently, no built-in functions should be SECURITY DEFINER;
-- this might change in future, but there will probably never be many.
SELECT p1.oid, p1.proname
FROM pg_proc AS p1
WHERE prosecdef
ORDER BY 1;
 oid | proname 
-----+---------
(0 rows)

-- pronargdefaults should be 0 iff proargdefaults is null
SELECT p1.oid, p1.proname
FROM pg_proc AS p1
WHERE (pronargdefaults <> 0) != (proargdefaults IS NOT NULL);
 oid | proname 
-----+---------
(0 rows)

-- probin should be non-empty for C functions, null everywhere else
SELECT p1.oid, p1.proname
FROM pg_proc as p1
WHERE prolang = 13 AND (probin IS NULL OR probin = '' OR probin = '-');
 oid | proname 
-----+---------
(0 rows)

SELECT p1.oid, p1.proname
FROM pg_proc as p1
WHERE prolang != 13 AND probin IS NOT NULL;
 oid | proname 
-----+---------
(0 rows)

-- Look for conflicting proc definitions (same names and input datatypes).
-- (This test should be dead code now that we have the unique index
-- pg_proc_proname_args_nsp_index, but I'll leave it in anyway.)
SELECT p1.oid, p1.proname, p2.oid, p2.proname
FROM pg_proc AS p1, pg_proc AS p2
WHERE p1.oid != p2.oid AND
    p1.proname = p2.proname AND
    p1.pronargs = p2.pronargs AND
    p1.proargtypes = p2.proargtypes;
 oid | proname | oid | proname 
-----+---------+-----+---------
(0 rows)

-- Considering only built-in procs (prolang = 12), look for multiple uses
-- of the same internal function (ie, matching prosrc fields).  It's OK to
-- have several entries with different pronames for the same internal function,
-- but conflicts in the number of arguments and other critical items should
-- be complained of.  (We don't check data types here; see next query.)
-- Note: ignore aggregate functions here, since they all point to the same
-- dummy built-in function.
SELECT p1.oid, p1.proname, p2.oid, p2.proname
FROM pg_proc AS p1, pg_proc AS p2
WHERE p1.oid < p2.oid AND
    p1.prosrc = p2.prosrc AND
    p1.prolang = 12 AND p2.prolang = 12 AND
    (p1.prokind != 'a' OR p2.prokind != 'a') AND
    (p1.prolang != p2.prolang OR
     p1.prokind != p2.prokind OR
     p1.prosecdef != p2.prosecdef OR
     p1.proleakproof != p2.proleakproof OR
     p1.proisstrict != p2.proisstrict OR
     p1.proretset != p2.proretset OR
     p1.provolatile != p2.provolatile OR
     p1.pronargs != p2.pronargs);
 oid | proname | oid | proname 
-----+---------+-----+---------
(0 rows)

-- Look for uses of different type OIDs in the argument/result type fields
-- for different aliases of the same built-in function.
-- This indicates that the types are being presumed to be binary-equivalent,
-- or that the built-in function is prepared to deal with different types.
-- That's not wrong, necessarily, but we make lists of all the types being
-- so treated.  Note that the expected output of this part of the test will
-- need to be modified whenever new pairs of types are made binary-equivalent,
-- or when new polymorphic built-in functions are added!
-- Note: ignore aggregate functions here, since they all point to the same
-- dummy built-in function.  Likewise, ignore range and multirange constructor
-- functions.
SELECT DISTINCT p1.prorettype::regtype, p2.prorettype::regtype
FROM pg_proc AS p1, pg_proc AS p2
WHERE p1.oid != p2.oid AND
    p1.prosrc = p2.prosrc AND
    p1.prolang = 12 AND p2.prolang = 12 AND
    p1.prokind != 'a' AND p2.prokind != 'a' AND
    p1.prosrc NOT LIKE E'range\\_constructor_' AND
    p2.prosrc NOT LIKE E'range\\_constructor_' AND
    p1.prosrc NOT LIKE E'multirange\\_constructor_' AND
    p2.prosrc NOT LIKE E'multirange\\_constructor_' AND
    (p1.prorettype < p2.prorettype)
ORDER BY 1, 2;
         prorettype          |        prorettype        
-----------------------------+--------------------------
 bigint                      | xid8
 text                        | character varying
 timestamp without time zone | timestamp with time zone
 txid_snapshot               | pg_snapshot
(4 rows)

SELECT DISTINCT p1.proargtypes[0]::regtype, p2.proargtypes[0]::regtype
FROM pg_proc AS p1, pg_proc AS p2
WHERE p1.oid != p2.oid AND
    p1.prosrc = p2.prosrc AND
    p1.prolang = 12 AND p2.prolang = 12 AND
    p1.prokind != 'a' AND p2.prokind != 'a' AND
    p1.prosrc NOT LIKE E'range\\_constructor_' AND
    p2.prosrc NOT LIKE E'range\\_constructor_' AND
    p1.prosrc NOT LIKE E'multirange\\_constructor_' AND
    p2.prosrc NOT LIKE E'multirange\\_constructor_' AND
    (p1.proargtypes[0] < p2.proargtypes[0])
ORDER BY 1, 2;
         proargtypes         |       proargtypes        
-----------------------------+--------------------------
 bigint                      | xid8
 text                        | character
 text                        | character varying
 timestamp without time zone | timestamp with time zone
 bit                         | bit varying
 txid_snapshot               | pg_snapshot
(6 rows)

SELECT DISTINCT p1.proargtypes[1]::regtype, p2.proargtypes[1]::regtype
FROM pg_proc AS p1, pg_proc AS p2
WHERE p1.oid != p2.oid AND
    p1.prosrc = p2.prosrc AND
    p1.prolang = 12 AND p2.prolang = 12 AND
    p1.prokind != 'a' AND p2.prokind != 'a' AND
    p1.prosrc NOT LIKE E'range\\_constructor_' AND
    p2.prosrc NOT LIKE E'range\\_constructor_' AND
    p1.prosrc NOT LIKE E'multirange\\_constructor_' AND
    p2.prosrc NOT LIKE E'multirange\\_constructor_' AND
    (p1.proargtypes[1] < p2.proargtypes[1])
ORDER BY 1, 2;
         proargtypes         |       proargtypes        
-----------------------------+--------------------------
 integer                     | xid
 timestamp without time zone | timestamp with time zone
 bit                         | bit varying
 txid_snapshot               | pg_snapshot
(4 rows)

SELECT DISTINCT p1.proargtypes[2]::regtype, p2.proargtypes[2]::regtype
FROM pg_proc AS p1, pg_proc AS p2
WHERE p1.oid != p2.oid AND
    p1.prosrc = p2.prosrc AND
    p1.prolang = 12 AND p2.prolang = 12 AND
    p1.prokind != 'a' AND p2.prokind != 'a' AND
    (p1.proargtypes[2] < p2.proargtypes[2])
ORDER BY 1, 2;
         proargtypes         |       proargtypes        
-----------------------------+--------------------------
 timestamp without time zone | timestamp with time zone
(1 row)

SELECT DISTINCT p1.proargtypes[3]::regtype, p2.proargtypes[3]::regtype
FROM pg_proc AS p1, pg_proc AS p2
WHERE p1.oid != p2.oid AND
    p1.prosrc = p2.prosrc AND
    p1.prolang = 12 AND p2.prolang = 12 AND
    p1.prokind != 'a' AND p2.prokind != 'a' AND
    (p1.proargtypes[3] < p2.proargtypes[3])
ORDER BY 1, 2;
         proargtypes         |       proargtypes        
-----------------------------+--------------------------
 timestamp without time zone | timestamp with time zone
(1 row)

SELECT DISTINCT p1.proargtypes[4]::regtype, p2.proargtypes[4]::regtype
FROM pg_proc AS p1, pg_proc AS p2
WHERE p1.oid != p2.oid AND
    p1.prosrc = p2.prosrc AND
    p1.prolang = 12 AND p2.prolang = 12 AND
    p1.prokind != 'a' AND p2.prokind != 'a' AND
    (p1.proargtypes[4] < p2.proargtypes[4])
ORDER BY 1, 2;
 proargtypes | proargtypes 
-------------+-------------
(0 rows)

SELECT DISTINCT p1.proargtypes[5]::regtype, p2.proargtypes[5]::regtype
FROM pg_proc AS p1, pg_proc AS p2
WHERE p1.oid != p2.oid AND
    p1.prosrc = p2.prosrc AND
    p1.prolang = 12 AND p2.prolang = 12 AND
    p1.prokind != 'a' AND p2.prokind != 'a' AND
    (p1.proargtypes[5] < p2.proargtypes[5])
ORDER BY 1, 2;
 proargtypes | proargtypes 
-------------+-------------
(0 rows)

SELECT DISTINCT p1.proargtypes[6]::regtype, p2.proargtypes[6]::regtype
FROM pg_proc AS p1, pg_proc AS p2
WHERE p1.oid != p2.oid AND
    p1.prosrc = p2.prosrc AND
    p1.prolang = 12 AND p2.prolang = 12 AND
    p1.prokind != 'a' AND p2.prokind != 'a' AND
    (p1.proargtypes[6] < p2.proargtypes[6])
ORDER BY 1, 2;
 proargtypes | proargtypes 
-------------+-------------
(0 rows)

SELECT DISTINCT p1.proargtypes[7]::regtype, p2.proargtypes[7]::regtype
FROM pg_proc AS p1, pg_proc AS p2
WHERE p1.oid != p2.oid AND
    p1.prosrc = p2.prosrc AND
    p1.prolang = 12 AND p2.prolang = 12 AND
    p1.prokind != 'a' AND p2.prokind != 'a' AND
    (p1.proargtypes[7] < p2.proargtypes[7])
ORDER BY 1, 2;
 proargtypes | proargtypes 
-------------+-------------
(0 rows)

-- Look for functions that return type "internal" and do not have any
-- "internal" argument.  Such a function would be a security hole since
-- it might be used to call an internal function from an SQL command.
-- As of 7.3 this query should find only internal_in, which is safe because
-- it always throws an error when called.
SELECT p1.oid, p1.proname
FROM pg_proc as p1
WHERE p1.prorettype = 'internal'::regtype AND NOT
    'internal'::regtype = ANY (p1.proargtypes);
 oid  |   proname   
------+-------------
 2304 | internal_in
(1 row)

-- Look for functions that return a polymorphic type and do not have any
-- polymorphic argument.  Calls of such functions would be unresolvable
-- at parse time.  As of 9.6 this query should find only some input functions
-- and GiST support functions associated with these pseudotypes.
SELECT p1.oid, p1.proname
FROM pg_proc as p1
WHERE p1.prorettype IN
    ('anyelement'::regtype, 'anyarray'::regtype, 'anynonarray'::regtype,
     'anyenum'::regtype)
  AND NOT
    ('anyelement'::regtype = ANY (p1.proargtypes) OR
     'anyarray'::regtype = ANY (p1.proargtypes) OR
     'anynonarray'::regtype = ANY (p1.proargtypes) OR
     'anyenum'::regtype = ANY (p1.proargtypes) OR
     'anyrange'::regtype = ANY (p1.proargtypes) OR
     'anymultirange'::regtype = ANY (p1.proargtypes))
ORDER BY 2;
 oid  |    proname     
------+----------------
 2296 | anyarray_in
 2502 | anyarray_recv
 2312 | anyelement_in
 3504 | anyenum_in
 2777 | anynonarray_in
  750 | array_in
 2400 | array_recv
 3506 | enum_in
 3532 | enum_recv
(9 rows)

-- anyrange and anymultirange are tighter than the rest, can only resolve
-- from each other
SELECT p1.oid, p1.proname
FROM pg_proc as p1
WHERE p1.prorettype IN ('anyrange'::regtype, 'anymultirange'::regtype)
  AND NOT
    ('anyrange'::regtype = ANY (p1.proargtypes) OR
      'anymultirange'::regtype = ANY (p1.proargtypes))
ORDER BY 2;
 oid  |     proname      
------+------------------
 4229 | anymultirange_in
 3832 | anyrange_in
 4231 | multirange_in
 4233 | multirange_recv
 3876 | range_gist_union
 3834 | range_in
 3836 | range_recv
(7 rows)

-- similarly for the anycompatible family
SELECT p1.oid, p1.proname
FROM pg_proc as p1
WHERE p1.prorettype IN
    ('anycompatible'::regtype, 'anycompatiblearray'::regtype,
     'anycompatiblenonarray'::regtype)
  AND NOT
    ('anycompatible'::regtype = ANY (p1.proargtypes) OR
     'anycompatiblearray'::regtype = ANY (p1.proargtypes) OR
     'anycompatiblenonarray'::regtype = ANY (p1.proargtypes) OR
     'anycompatiblerange'::regtype = ANY (p1.proargtypes))
ORDER BY 2;
 oid  |         proname          
------+--------------------------
 5086 | anycompatible_in
 5088 | anycompatiblearray_in
 5090 | anycompatiblearray_recv
 5092 | anycompatiblenonarray_in
(4 rows)

SELECT p1.oid, p1.proname
FROM pg_proc as p1
WHERE p1.prorettype = 'anycompatiblerange'::regtype
  AND NOT
     'anycompatiblerange'::regtype = ANY (p1.proargtypes)
ORDER BY 2;
 oid  |        proname        
------+-----------------------
 5094 | anycompatiblerange_in
(1 row)

-- Look for functions that accept cstring and are neither datatype input
-- functions nor encoding conversion functions.  It's almost never a good
-- idea to use cstring input for a function meant to be called from SQL;
-- text should be used instead, because cstring lacks suitable casts.
-- As of 9.6 this query should find only cstring_out and cstring_send.
-- However, we must manually exclude shell_in, which might or might not be
-- rejected by the EXISTS clause depending on whether there are currently
-- any shell types.
SELECT p1.oid, p1.proname
FROM pg_proc as p1
WHERE 'cstring'::regtype = ANY (p1.proargtypes)
    AND NOT EXISTS(SELECT 1 FROM pg_type WHERE typinput = p1.oid)
    AND NOT EXISTS(SELECT 1 FROM pg_conversion WHERE conproc = p1.oid)
    AND p1.oid != 'shell_in(cstring)'::regprocedure
ORDER BY 1;
 oid  |   proname    
------+--------------
 2293 | cstring_out
 2501 | cstring_send
 7009 | graph_labid
(3 rows)

-- Likewise, look for functions that return cstring and aren't datatype output
-- functions nor typmod output functions.
-- As of 9.6 this query should find only cstring_in and cstring_recv.
-- However, we must manually exclude shell_out.
SELECT p1.oid, p1.proname
FROM pg_proc as p1
WHERE  p1.prorettype = 'cstring'::regtype
    AND NOT EXISTS(SELECT 1 FROM pg_type WHERE typoutput = p1.oid)
    AND NOT EXISTS(SELECT 1 FROM pg_type WHERE typmodout = p1.oid)
    AND p1.oid != 'shell_out(void)'::regprocedure
ORDER BY 1;
 oid  |   proname    
------+--------------
 2292 | cstring_in
 2500 | cstring_recv
(2 rows)

-- Check for length inconsistencies between the various argument-info arrays.
SELECT p1.oid, p1.proname
FROM pg_proc as p1
WHERE proallargtypes IS NOT NULL AND
    array_length(proallargtypes,1) < array_length(proargtypes,1);
 oid | proname 
-----+---------
(0 rows)

SELECT p1.oid, p1.proname
FROM pg_proc as p1
WHERE proargmodes IS NOT NULL AND
    array_length(proargmodes,1) < array_length(proargtypes,1);
 oid | proname 
-----+---------
(0 rows)

SELECT p1.oid, p1.proname
FROM pg_proc as p1
WHERE proargnames IS NOT NULL AND
    array_length(proargnames,1) < array_length(proargtypes,1);
 oid | proname 
-----+---------
(0 rows)

SELECT p1.oid, p1.proname
FROM pg_proc as p1
WHERE proallargtypes IS NOT NULL AND proargmodes IS NOT NULL AND
    array_length(proallargtypes,1) <> array_length(proargmodes,1);
 oid | proname 
-----+---------
(0 rows)

SELECT p1.oid, p1.proname
FROM pg_proc as p1
WHERE proallargtypes IS NOT NULL AND proargnames IS NOT NULL AND
    array_length(proallargtypes,1) <> array_length(proargnames,1);
 oid | proname 
-----+---------
(0 rows)

SELECT p1.oid, p1.proname
FROM pg_proc as p1
WHERE proargmodes IS NOT NULL AND proargnames IS NOT NULL AND
    array_length(proargmodes,1) <> array_length(proargnames,1);
 oid | proname 
-----+---------
(0 rows)

-- Check that proallargtypes matches proargtypes
SELECT p1.oid, p1.proname, p1.proargtypes, p1.proallargtypes, p1.proargmodes
FROM pg_proc as p1
WHERE proallargtypes IS NOT NULL AND
  ARRAY(SELECT unnest(proargtypes)) <>
  ARRAY(SELECT proallargtypes[i]
        FROM generate_series(1, array_length(proallargtypes, 1)) g(i)
        WHERE proargmodes IS NULL OR proargmodes[i] IN ('i', 'b', 'v'));
 oid | proname | proargtypes | proallargtypes | proargmodes 
-----+---------+-------------+----------------+-------------
(0 rows)

-- Check for prosupport functions with the wrong signature
SELECT p1.oid, p1.proname, p2.oid, p2.proname
FROM pg_proc AS p1, pg_proc AS p2
WHERE p2.oid = p1.prosupport AND
    (p2.prorettype != 'internal'::regtype OR p2.proretset OR p2.pronargs != 1
     OR p2.proargtypes[0] != 'internal'::regtype);
 oid | proname | oid | proname 
-----+---------+-----+---------
(0 rows)

-- Insist that all built-in pg_proc entries have descriptions
SELECT p1.oid, p1.proname
FROM pg_proc as p1 LEFT JOIN pg_description as d
     ON p1.tableoid = d.classoid and p1.oid = d.objoid and d.objsubid = 0
WHERE d.classoid IS NULL AND p1.oid <= 9999;
 oid | proname 
-----+---------
(0 rows)

-- List of built-in leakproof functions
--
-- Leakproof functions should only be added after carefully
-- scrutinizing all possibly executed codepaths for possible
-- information leaks. Don't add functions here unless you know what a
-- leakproof function is. If unsure, don't mark it as such.
-- temporarily disable fancy output, so catalog changes create less diff noise
\a\t
SELECT p1.oid::regprocedure
FROM pg_proc p1 JOIN pg_namespace pn
     ON pronamespace = pn.oid
WHERE nspname = 'pg_catalog' AND proleakproof
ORDER BY 1;
boollt(boolean,boolean)
boolgt(boolean,boolean)
booleq(boolean,boolean)
chareq("char","char")
nameeq(name,name)
int2eq(smallint,smallint)
int2lt(smallint,smallint)
int4eq(integer,integer)
int4lt(integer,integer)
texteq(text,text)
xideq(xid,xid)
cideq(cid,cid)
charne("char","char")
charle("char","char")
chargt("char","char")
charge("char","char")
boolne(boolean,boolean)
int4ne(integer,integer)
int2ne(smallint,smallint)
int2gt(smallint,smallint)
int4gt(integer,integer)
int2le(smallint,smallint)
int4le(integer,integer)
int4ge(integer,integer)
int2ge(smallint,smallint)
textne(text,text)
int24eq(smallint,integer)
int42eq(integer,smallint)
int24lt(smallint,integer)
int42lt(integer,smallint)
int24gt(smallint,integer)
int42gt(integer,smallint)
int24ne(smallint,integer)
int42ne(integer,smallint)
int24le(smallint,integer)
int42le(integer,smallint)
int24ge(smallint,integer)
int42ge(integer,smallint)
oideq(oid,oid)
oidne(oid,oid)
float8(smallint)
float4(smallint)
nameeqtext(name,text)
namelttext(name,text)
nameletext(name,text)
namegetext(name,text)
namegttext(name,text)
namenetext(name,text)
btnametextcmp(name,text)
texteqname(text,name)
textltname(text,name)
textlename(text,name)
textgename(text,name)
textgtname(text,name)
textnename(text,name)
bttextnamecmp(text,name)
float4eq(real,real)
float4ne(real,real)
float4lt(real,real)
float4le(real,real)
float4gt(real,real)
float4ge(real,real)
float8eq(double precision,double precision)
float8ne(double precision,double precision)
float8lt(double precision,double precision)
float8le(double precision,double precision)
float8gt(double precision,double precision)
float8ge(double precision,double precision)
float48eq(real,double precision)
float48ne(real,double precision)
float48lt(real,double precision)
float48le(real,double precision)
float48gt(real,double precision)
float48ge(real,double precision)
float84eq(double precision,real)
float84ne(double precision,real)
float84lt(double precision,real)
float84le(double precision,real)
float84gt(double precision,real)
float84ge(double precision,real)
float8(real)
int4(smallint)
float8(integer)
float4(integer)
btint2cmp(smallint,smallint)
btint4cmp(integer,integer)
btfloat4cmp(real,real)
btfloat8cmp(double precision,double precision)
btoidcmp(oid,oid)
btcharcmp("char","char")
btnamecmp(name,name)
bttextcmp(text,text)
cash_cmp(money,money)
btoidvectorcmp(oidvector,oidvector)
text(name)
name(text)
name(character)
text_larger(text,text)
text_smaller(text,text)
int8eq(bigint,bigint)
int8ne(bigint,bigint)
int8lt(bigint,bigint)
int8gt(bigint,bigint)
int8le(bigint,bigint)
int8ge(bigint,bigint)
int84eq(bigint,integer)
int84ne(bigint,integer)
int84lt(bigint,integer)
int84gt(bigint,integer)
int84le(bigint,integer)
int84ge(bigint,integer)
int8(integer)
float8(bigint)
oidvectorne(oidvector,oidvector)
float4(bigint)
namelt(name,name)
namele(name,name)
namegt(name,name)
namege(name,name)
namene(name,name)
oidvectorlt(oidvector,oidvector)
oidvectorle(oidvector,oidvector)
oidvectoreq(oidvector,oidvector)
oidvectorge(oidvector,oidvector)
oidvectorgt(oidvector,oidvector)
oidlt(oid,oid)
oidle(oid,oid)
text_lt(text,text)
text_le(text,text)
text_gt(text,text)
text_ge(text,text)
int8(smallint)
macaddr_eq(macaddr,macaddr)
macaddr_lt(macaddr,macaddr)
macaddr_le(macaddr,macaddr)
macaddr_gt(macaddr,macaddr)
macaddr_ge(macaddr,macaddr)
macaddr_ne(macaddr,macaddr)
macaddr_cmp(macaddr,macaddr)
btint8cmp(bigint,bigint)
int48eq(integer,bigint)
int48ne(integer,bigint)
int48lt(integer,bigint)
int48gt(integer,bigint)
int48le(integer,bigint)
int48ge(integer,bigint)
cash_eq(money,money)
cash_ne(money,money)
cash_lt(money,money)
cash_le(money,money)
cash_gt(money,money)
cash_ge(money,money)
network_eq(inet,inet)
network_lt(inet,inet)
network_le(inet,inet)
network_gt(inet,inet)
network_ge(inet,inet)
network_ne(inet,inet)
network_cmp(inet,inet)
lseg_eq(lseg,lseg)
bpchareq(character,character)
bpcharlt(character,character)
bpcharle(character,character)
bpchargt(character,character)
bpcharge(character,character)
bpcharne(character,character)
bpchar_larger(character,character)
bpchar_smaller(character,character)
bpcharcmp(character,character)
date_eq(date,date)
date_lt(date,date)
date_le(date,date)
date_gt(date,date)
date_ge(date,date)
date_ne(date,date)
date_cmp(date,date)
time_lt(time without time zone,time without time zone)
time_le(time without time zone,time without time zone)
time_gt(time without time zone,time without time zone)
time_ge(time without time zone,time without time zone)
time_ne(time without time zone,time without time zone)
time_cmp(time without time zone,time without time zone)
time_eq(time without time zone,time without time zone)
timestamptz_eq(timestamp with time zone,timestamp with time zone)
timestamptz_ne(timestamp with time zone,timestamp with time zone)
timestamptz_lt(timestamp with time zone,timestamp with time zone)
timestamptz_le(timestamp with time zone,timestamp with time zone)
timestamptz_ge(timestamp with time zone,timestamp with time zone)
timestamptz_gt(timestamp with time zone,timestamp with time zone)
interval_eq(interval,interval)
interval_ne(interval,interval)
interval_lt(interval,interval)
interval_le(interval,interval)
interval_ge(interval,interval)
interval_gt(interval,interval)
charlt("char","char")
tidne(tid,tid)
int8(oid)
tideq(tid,tid)
timestamptz_cmp(timestamp with time zone,timestamp with time zone)
interval_cmp(interval,interval)
xideqint4(xid,integer)
timetz_eq(time with time zone,time with time zone)
timetz_ne(time with time zone,time with time zone)
timetz_lt(time with time zone,time with time zone)
timetz_le(time with time zone,time with time zone)
timetz_ge(time with time zone,time with time zone)
timetz_gt(time with time zone,time with time zone)
timetz_cmp(time with time zone,time with time zone)
"interval"(time without time zone)
name(character varying)
"varchar"(name)
circle_eq(circle,circle)
circle_ne(circle,circle)
circle_lt(circle,circle)
circle_gt(circle,circle)
circle_le(circle,circle)
circle_ge(circle,circle)
lseg_ne(lseg,lseg)
lseg_lt(lseg,lseg)
lseg_le(lseg,lseg)
lseg_gt(lseg,lseg)
lseg_ge(lseg,lseg)
biteq(bit,bit)
bitne(bit,bit)
bitge(bit,bit)
bitgt(bit,bit)
bitle(bit,bit)
bitlt(bit,bit)
bitcmp(bit,bit)
oidgt(oid,oid)
oidge(oid,oid)
varbiteq(bit varying,bit varying)
varbitne(bit varying,bit varying)
varbitge(bit varying,bit varying)
varbitgt(bit varying,bit varying)
varbitle(bit varying,bit varying)
varbitlt(bit varying,bit varying)
varbitcmp(bit varying,bit varying)
boolle(boolean,boolean)
boolge(boolean,boolean)
btboolcmp(boolean,boolean)
"numeric"(integer)
"numeric"(real)
"numeric"(double precision)
"numeric"(bigint)
"numeric"(smallint)
int28eq(smallint,bigint)
int28ne(smallint,bigint)
int28lt(smallint,bigint)
int28gt(smallint,bigint)
int28le(smallint,bigint)
int28ge(smallint,bigint)
int82eq(bigint,smallint)
int82ne(bigint,smallint)
int82lt(bigint,smallint)
int82gt(bigint,smallint)
int82le(bigint,smallint)
int82ge(bigint,smallint)
byteaeq(bytea,bytea)
bytealt(bytea,bytea)
byteale(bytea,bytea)
byteagt(bytea,bytea)
byteage(bytea,bytea)
byteane(bytea,bytea)
byteacmp(bytea,bytea)
timestamp_cmp(timestamp without time zone,timestamp without time zone)
timestamp_eq(timestamp without time zone,timestamp without time zone)
timestamp_ne(timestamp without time zone,timestamp without time zone)
timestamp_lt(timestamp without time zone,timestamp without time zone)
timestamp_le(timestamp without time zone,timestamp without time zone)
timestamp_ge(timestamp without time zone,timestamp without time zone)
timestamp_gt(timestamp without time zone,timestamp without time zone)
text_pattern_lt(text,text)
text_pattern_le(text,text)
text_pattern_ge(text,text)
text_pattern_gt(text,text)
bttext_pattern_cmp(text,text)
bpchar_pattern_lt(character,character)
bpchar_pattern_le(character,character)
bpchar_pattern_ge(character,character)
bpchar_pattern_gt(character,character)
btbpchar_pattern_cmp(character,character)
btint48cmp(integer,bigint)
btint84cmp(bigint,integer)
btint24cmp(smallint,integer)
btint42cmp(integer,smallint)
btint28cmp(smallint,bigint)
btint82cmp(bigint,smallint)
btfloat48cmp(real,double precision)
btfloat84cmp(double precision,real)
md5(text)
md5(bytea)
bool(integer)
int4(boolean)
tidgt(tid,tid)
tidlt(tid,tid)
tidge(tid,tid)
tidle(tid,tid)
bttidcmp(tid,tid)
uuid_lt(uuid,uuid)
uuid_le(uuid,uuid)
uuid_eq(uuid,uuid)
uuid_ge(uuid,uuid)
uuid_gt(uuid,uuid)
uuid_ne(uuid,uuid)
uuid_cmp(uuid,uuid)
pg_lsn_lt(pg_lsn,pg_lsn)
pg_lsn_le(pg_lsn,pg_lsn)
pg_lsn_eq(pg_lsn,pg_lsn)
pg_lsn_ge(pg_lsn,pg_lsn)
pg_lsn_gt(pg_lsn,pg_lsn)
pg_lsn_ne(pg_lsn,pg_lsn)
pg_lsn_cmp(pg_lsn,pg_lsn)
xidneq(xid,xid)
xidneqint4(xid,integer)
sha224(bytea)
sha256(bytea)
sha384(bytea)
sha512(bytea)
gen_random_uuid()
starts_with(text,text)
macaddr8_eq(macaddr8,macaddr8)
macaddr8_lt(macaddr8,macaddr8)
macaddr8_le(macaddr8,macaddr8)
macaddr8_gt(macaddr8,macaddr8)
macaddr8_ge(macaddr8,macaddr8)
macaddr8_ne(macaddr8,macaddr8)
macaddr8_cmp(macaddr8,macaddr8)
macaddr8(macaddr)
xid8lt(xid8,xid8)
xid8gt(xid8,xid8)
xid8le(xid8,xid8)
xid8ge(xid8,xid8)
xid8eq(xid8,xid8)
xid8ne(xid8,xid8)
xid8cmp(xid8,xid8)
-- restore normal output mode
\a\t
-- List of functions used by libpq's fe-lobj.c
--
-- If the output of this query changes, you probably broke libpq.
-- lo_initialize() assumes that there will be at most one match for
-- each listed name.
select proname, oid from pg_catalog.pg_proc
where proname in (
  'lo_open',
  'lo_close',
  'lo_creat',
  'lo_create',
  'lo_unlink',
  'lo_lseek',
  'lo_lseek64',
  'lo_tell',
  'lo_tell64',
  'lo_truncate',
  'lo_truncate64',
  'loread',
  'lowrite')
and pronamespace = (select oid from pg_catalog.pg_namespace
                    where nspname = 'pg_catalog')
order by 1;
    proname    | oid  
---------------+------
 lo_close      |  953
 lo_creat      |  957
 lo_create     |  715
 lo_lseek      |  956
 lo_lseek64    | 3170
 lo_open       |  952
 lo_tell       |  958
 lo_tell64     | 3171
 lo_truncate   | 1004
 lo_truncate64 | 3172
 lo_unlink     |  964
 loread        |  954
 lowrite       |  955
(13 rows)

-- Check that all immutable functions are marked parallel safe
SELECT p1.oid, p1.proname
FROM pg_proc AS p1
WHERE provolatile = 'i' AND proparallel = 'u';
 oid | proname 
-----+---------
(0 rows)

-- **************** pg_cast ****************
-- Catch bogus values in pg_cast columns (other than cases detected by
-- oidjoins test).
SELECT *
FROM pg_cast c
WHERE castsource = 0 OR casttarget = 0 OR castcontext NOT IN ('e', 'a', 'i')
    OR castmethod NOT IN ('f', 'b' ,'i');
 oid | castsource | casttarget | castfunc | castcontext | castmethod 
-----+------------+------------+----------+-------------+------------
(0 rows)

-- Check that castfunc is nonzero only for cast methods that need a function,
-- and zero otherwise
SELECT *
FROM pg_cast c
WHERE (castmethod = 'f' AND castfunc = 0)
   OR (castmethod IN ('b', 'i') AND castfunc <> 0);
 oid | castsource | casttarget | castfunc | castcontext | castmethod 
-----+------------+------------+----------+-------------+------------
(0 rows)

-- Look for casts to/from the same type that aren't length coercion functions.
-- (We assume they are length coercions if they take multiple arguments.)
-- Such entries are not necessarily harmful, but they are useless.
SELECT *
FROM pg_cast c
WHERE castsource = casttarget AND castfunc = 0;
 oid | castsource | casttarget | castfunc | castcontext | castmethod 
-----+------------+------------+----------+-------------+------------
(0 rows)

SELECT c.*
FROM pg_cast c, pg_proc p
WHERE c.castfunc = p.oid AND p.pronargs < 2 AND castsource = casttarget;
 oid | castsource | casttarget | castfunc | castcontext | castmethod 
-----+------------+------------+----------+-------------+------------
(0 rows)

-- Look for cast functions that don't have the right signature.  The
-- argument and result types in pg_proc must be the same as, or binary
-- compatible with, what it says in pg_cast.
-- As a special case, we allow casts from CHAR(n) that use functions
-- declared to take TEXT.  This does not pass the binary-coercibility test
-- because CHAR(n)-to-TEXT normally invokes rtrim().  However, the results
-- are the same, so long as the function is one that ignores trailing blanks.
SELECT c.*
FROM pg_cast c, pg_proc p
WHERE c.castfunc = p.oid AND
    (p.pronargs < 1 OR p.pronargs > 3
     OR NOT (binary_coercible(c.castsource, p.proargtypes[0])
             OR (c.castsource = 'character'::regtype AND
                 p.proargtypes[0] = 'text'::regtype))
     OR NOT binary_coercible(p.prorettype, c.casttarget));
 oid | castsource | casttarget | castfunc | castcontext | castmethod 
-----+------------+------------+----------+-------------+------------
(0 rows)

SELECT c.*
FROM pg_cast c, pg_proc p
WHERE c.castfunc = p.oid AND
    ((p.pronargs > 1 AND p.proargtypes[1] != 'int4'::regtype) OR
     (p.pronargs > 2 AND p.proargtypes[2] != 'bool'::regtype));
 oid | castsource | casttarget | castfunc | castcontext | castmethod 
-----+------------+------------+----------+-------------+------------
(0 rows)

-- Look for binary compatible casts that do not have the reverse
-- direction registered as well, or where the reverse direction is not
-- also binary compatible.  This is legal, but usually not intended.
-- As of 7.4, this finds the casts from text and varchar to bpchar, because
-- those are binary-compatible while the reverse way goes through rtrim().
-- As of 8.2, this finds the cast from cidr to inet, because that is a
-- trivial binary coercion while the other way goes through inet_to_cidr().
-- As of 8.3, this finds the casts from xml to text, varchar, and bpchar,
-- because those are binary-compatible while the reverse goes through
-- texttoxml(), which does an XML syntax check.
-- As of 9.1, this finds the cast from pg_node_tree to text, which we
-- intentionally do not provide a reverse pathway for.
SELECT castsource::regtype, casttarget::regtype, castfunc, castcontext
FROM pg_cast c
WHERE c.castmethod = 'b' AND
    NOT EXISTS (SELECT 1 FROM pg_cast k
                WHERE k.castmethod = 'b' AND
                    k.castsource = c.casttarget AND
                    k.casttarget = c.castsource);
    castsource     |    casttarget     | castfunc | castcontext 
-------------------+-------------------+----------+-------------
 text              | character         |        0 | i
 character varying | character         |        0 | i
 pg_node_tree      | text              |        0 | i
 pg_ndistinct      | bytea             |        0 | i
 pg_dependencies   | bytea             |        0 | i
 pg_mcv_list       | bytea             |        0 | i
 cidr              | inet              |        0 | i
 xml               | text              |        0 | a
 xml               | character varying |        0 | a
 xml               | character         |        0 | a
(10 rows)

-- **************** pg_conversion ****************
-- Look for illegal values in pg_conversion fields.
SELECT p1.oid, p1.conname
FROM pg_conversion as p1
WHERE p1.conproc = 0 OR
    pg_encoding_to_char(conforencoding) = '' OR
    pg_encoding_to_char(contoencoding) = '';
 oid | conname 
-----+---------
(0 rows)

-- Look for conprocs that don't have the expected signature.
SELECT p.oid, p.proname, c.oid, c.conname
FROM pg_proc p, pg_conversion c
WHERE p.oid = c.conproc AND
    (p.prorettype != 'void'::regtype OR p.proretset OR
     p.pronargs != 5 OR
     p.proargtypes[0] != 'int4'::regtype OR
     p.proargtypes[1] != 'int4'::regtype OR
     p.proargtypes[2] != 'cstring'::regtype OR
     p.proargtypes[3] != 'internal'::regtype OR
     p.proargtypes[4] != 'int4'::regtype);
 oid | proname | oid | conname 
-----+---------+-----+---------
(0 rows)

-- Check for conprocs that don't perform the specific conversion that
-- pg_conversion alleges they do, by trying to invoke each conversion
-- on some simple ASCII data.  (The conproc should throw an error if
-- it doesn't accept the encodings that are passed to it.)
-- Unfortunately, we can't test non-default conprocs this way, because
-- there is no way to ask convert() to invoke them, and we cannot call
-- them directly from SQL.  But there are no non-default built-in
-- conversions anyway.
-- (Similarly, this doesn't cope with any search path issues.)
SELECT p1.oid, p1.conname
FROM pg_conversion as p1
WHERE condefault AND
    convert('ABC'::bytea, pg_encoding_to_char(conforencoding),
            pg_encoding_to_char(contoencoding)) != 'ABC';
 oid | conname 
-----+---------
(0 rows)

-- **************** pg_operator ****************
-- Look for illegal values in pg_operator fields.
SELECT p1.oid, p1.oprname
FROM pg_operator as p1
WHERE (p1.oprkind != 'b' AND p1.oprkind != 'l') OR
    p1.oprresult = 0 OR p1.oprcode = 0;
 oid | oprname 
-----+---------
(0 rows)

-- Look for missing or unwanted operand types
SELECT p1.oid, p1.oprname
FROM pg_operator as p1
WHERE (p1.oprleft = 0 and p1.oprkind != 'l') OR
    (p1.oprleft != 0 and p1.oprkind = 'l') OR
    p1.oprright = 0;
 oid | oprname 
-----+---------
(0 rows)

-- Look for conflicting operator definitions (same names and input datatypes).
SELECT p1.oid, p1.oprcode, p2.oid, p2.oprcode
FROM pg_operator AS p1, pg_operator AS p2
WHERE p1.oid != p2.oid AND
    p1.oprname = p2.oprname AND
    p1.oprkind = p2.oprkind AND
    p1.oprleft = p2.oprleft AND
    p1.oprright = p2.oprright;
 oid | oprcode | oid | oprcode 
-----+---------+-----+---------
(0 rows)

-- Look for commutative operators that don't commute.
-- DEFINITIONAL NOTE: If A.oprcom = B, then x A y has the same result as y B x.
-- We expect that B will always say that B.oprcom = A as well; that's not
-- inherently essential, but it would be inefficient not to mark it so.
SELECT p1.oid, p1.oprcode, p2.oid, p2.oprcode
FROM pg_operator AS p1, pg_operator AS p2
WHERE p1.oprcom = p2.oid AND
    (p1.oprkind != 'b' OR
     p1.oprleft != p2.oprright OR
     p1.oprright != p2.oprleft OR
     p1.oprresult != p2.oprresult OR
     p1.oid != p2.oprcom);
 oid | oprcode | oid | oprcode 
-----+---------+-----+---------
(0 rows)

-- Look for negatory operators that don't agree.
-- DEFINITIONAL NOTE: If A.oprnegate = B, then both A and B must yield
-- boolean results, and (x A y) == ! (x B y), or the equivalent for
-- single-operand operators.
-- We expect that B will always say that B.oprnegate = A as well; that's not
-- inherently essential, but it would be inefficient not to mark it so.
-- Also, A and B had better not be the same operator.
SELECT p1.oid, p1.oprcode, p2.oid, p2.oprcode
FROM pg_operator AS p1, pg_operator AS p2
WHERE p1.oprnegate = p2.oid AND
    (p1.oprkind != p2.oprkind OR
     p1.oprleft != p2.oprleft OR
     p1.oprright != p2.oprright OR
     p1.oprresult != 'bool'::regtype OR
     p2.oprresult != 'bool'::regtype OR
     p1.oid != p2.oprnegate OR
     p1.oid = p2.oid);
 oid | oprcode | oid | oprcode 
-----+---------+-----+---------
(0 rows)

-- Make a list of the names of operators that are claimed to be commutator
-- pairs.  This list will grow over time, but before accepting a new entry
-- make sure you didn't link the wrong operators.
SELECT DISTINCT o1.oprname AS op1, o2.oprname AS op2
FROM pg_operator o1, pg_operator o2
WHERE o1.oprcom = o2.oid AND o1.oprname <= o2.oprname
ORDER BY 1, 2;
 op1  | op2  
------+------
 #    | #
 &    | &
 &&   | &&
 *    | *
 *<   | *>
 *<=  | *>=
 *<>  | *<>
 *=   | *=
 +    | +
 -|-  | -|-
 <    | >
 <->  | <->
 <<   | >>
 <<=  | >>=
 <=   | >=
 <>   | <>
 <@   | @>
 =    | =
 ?#   | ?#
 ?-   | ?-
 ?-|  | ?-|
 ?|   | ?|
 ?||  | ?||
 @@   | @@
 @@@  | @@@
 `*`  | `*`
 `+`  | `+`
 |    | |
 ~<=~ | ~>=~
 ~<~  | ~>~
 ~=   | ~=
<<<<<<< HEAD
(32 rows)
=======
(29 rows)
>>>>>>> 6214e2b2

-- Likewise for negator pairs.
SELECT DISTINCT o1.oprname AS op1, o2.oprname AS op2
FROM pg_operator o1, pg_operator o2
WHERE o1.oprnegate = o2.oid AND o1.oprname <= o2.oprname
ORDER BY 1, 2;
 op1  | op2  
------+------
 !~   | ~
 !~*  | ~*
 !~~  | ~~
 !~~* | ~~*
 *<   | *>=
 *<=  | *>
 *<>  | *=
 <    | >=
 <=   | >
 <>   | =
 <>   | ~=
 ~<=~ | ~>~
 ~<~  | ~>=~
(13 rows)

-- A mergejoinable or hashjoinable operator must be binary, must return
-- boolean, and must have a commutator (itself, unless it's a cross-type
-- operator).
SELECT p1.oid, p1.oprname FROM pg_operator AS p1
WHERE (p1.oprcanmerge OR p1.oprcanhash) AND NOT
    (p1.oprkind = 'b' AND p1.oprresult = 'bool'::regtype AND p1.oprcom != 0);
 oid | oprname 
-----+---------
(0 rows)

-- What's more, the commutator had better be mergejoinable/hashjoinable too.
SELECT p1.oid, p1.oprname, p2.oid, p2.oprname
FROM pg_operator AS p1, pg_operator AS p2
WHERE p1.oprcom = p2.oid AND
    (p1.oprcanmerge != p2.oprcanmerge OR
     p1.oprcanhash != p2.oprcanhash);
 oid | oprname | oid | oprname 
-----+---------+-----+---------
(0 rows)

-- Mergejoinable operators should appear as equality members of btree index
-- opfamilies.
SELECT p1.oid, p1.oprname
FROM pg_operator AS p1
WHERE p1.oprcanmerge AND NOT EXISTS
  (SELECT 1 FROM pg_amop
   WHERE amopmethod = (SELECT oid FROM pg_am WHERE amname = 'btree') AND
         amopopr = p1.oid AND amopstrategy = 3);
 oid  | oprname 
------+---------
 7136 | =
 7148 | =
(2 rows)

-- And the converse.
SELECT p1.oid, p1.oprname, p.amopfamily
FROM pg_operator AS p1, pg_amop p
WHERE amopopr = p1.oid
  AND amopmethod = (SELECT oid FROM pg_am WHERE amname = 'btree')
  AND amopstrategy = 3
  AND NOT p1.oprcanmerge;
 oid | oprname | amopfamily 
-----+---------+------------
(0 rows)

-- Hashable operators should appear as members of hash index opfamilies.
SELECT p1.oid, p1.oprname
FROM pg_operator AS p1
WHERE p1.oprcanhash AND NOT EXISTS
  (SELECT 1 FROM pg_amop
   WHERE amopmethod = (SELECT oid FROM pg_am WHERE amname = 'hash') AND
         amopopr = p1.oid AND amopstrategy = 1);
 oid  | oprname 
------+---------
 7148 | =
 7161 | =
(2 rows)

-- And the converse.
SELECT p1.oid, p1.oprname, p.amopfamily
FROM pg_operator AS p1, pg_amop p
WHERE amopopr = p1.oid
  AND amopmethod = (SELECT oid FROM pg_am WHERE amname = 'hash')
  AND NOT p1.oprcanhash;
 oid | oprname | amopfamily 
-----+---------+------------
(0 rows)

-- Check that each operator defined in pg_operator matches its oprcode entry
-- in pg_proc.  Easiest to do this separately for each oprkind.
SELECT p1.oid, p1.oprname, p2.oid, p2.proname
FROM pg_operator AS p1, pg_proc AS p2
WHERE p1.oprcode = p2.oid AND
    p1.oprkind = 'b' AND
    (p2.pronargs != 2
     OR NOT binary_coercible(p2.prorettype, p1.oprresult)
     OR NOT binary_coercible(p1.oprleft, p2.proargtypes[0])
     OR NOT binary_coercible(p1.oprright, p2.proargtypes[1]));
 oid | oprname | oid | proname 
-----+---------+-----+---------
(0 rows)

SELECT p1.oid, p1.oprname, p2.oid, p2.proname
FROM pg_operator AS p1, pg_proc AS p2
WHERE p1.oprcode = p2.oid AND
    p1.oprkind = 'l' AND
    (p2.pronargs != 1
     OR NOT binary_coercible(p2.prorettype, p1.oprresult)
     OR NOT binary_coercible(p1.oprright, p2.proargtypes[0])
     OR p1.oprleft != 0);
 oid | oprname | oid | proname 
-----+---------+-----+---------
(0 rows)

-- If the operator is mergejoinable or hashjoinable, its underlying function
-- should not be volatile.
SELECT p1.oid, p1.oprname, p2.oid, p2.proname
FROM pg_operator AS p1, pg_proc AS p2
WHERE p1.oprcode = p2.oid AND
    (p1.oprcanmerge OR p1.oprcanhash) AND
    p2.provolatile = 'v';
 oid | oprname | oid | proname 
-----+---------+-----+---------
(0 rows)

-- If oprrest is set, the operator must return boolean,
-- and it must link to a proc with the right signature
-- to be a restriction selectivity estimator.
-- The proc signature we want is: float8 proc(internal, oid, internal, int4)
SELECT p1.oid, p1.oprname, p2.oid, p2.proname
FROM pg_operator AS p1, pg_proc AS p2
WHERE p1.oprrest = p2.oid AND
    (p1.oprresult != 'bool'::regtype OR
     p2.prorettype != 'float8'::regtype OR p2.proretset OR
     p2.pronargs != 4 OR
     p2.proargtypes[0] != 'internal'::regtype OR
     p2.proargtypes[1] != 'oid'::regtype OR
     p2.proargtypes[2] != 'internal'::regtype OR
     p2.proargtypes[3] != 'int4'::regtype);
 oid | oprname | oid | proname 
-----+---------+-----+---------
(0 rows)

-- If oprjoin is set, the operator must be a binary boolean op,
-- and it must link to a proc with the right signature
-- to be a join selectivity estimator.
-- The proc signature we want is: float8 proc(internal, oid, internal, int2, internal)
-- (Note: the old signature with only 4 args is still allowed, but no core
-- estimator should be using it.)
SELECT p1.oid, p1.oprname, p2.oid, p2.proname
FROM pg_operator AS p1, pg_proc AS p2
WHERE p1.oprjoin = p2.oid AND
    (p1.oprkind != 'b' OR p1.oprresult != 'bool'::regtype OR
     p2.prorettype != 'float8'::regtype OR p2.proretset OR
     p2.pronargs != 5 OR
     p2.proargtypes[0] != 'internal'::regtype OR
     p2.proargtypes[1] != 'oid'::regtype OR
     p2.proargtypes[2] != 'internal'::regtype OR
     p2.proargtypes[3] != 'int2'::regtype OR
     p2.proargtypes[4] != 'internal'::regtype);
 oid | oprname | oid | proname 
-----+---------+-----+---------
(0 rows)

-- Insist that all built-in pg_operator entries have descriptions
SELECT p1.oid, p1.oprname
FROM pg_operator as p1 LEFT JOIN pg_description as d
     ON p1.tableoid = d.classoid and p1.oid = d.objoid and d.objsubid = 0
WHERE d.classoid IS NULL AND p1.oid <= 9999;
 oid | oprname 
-----+---------
(0 rows)

-- Check that operators' underlying functions have suitable comments,
-- namely 'implementation of XXX operator'.  (Note: it's not necessary to
-- put such comments into pg_proc.dat; initdb will generate them as needed.)
-- In some cases involving legacy names for operators, there are multiple
-- operators referencing the same pg_proc entry, so ignore operators whose
-- comments say they are deprecated.
-- We also have a few functions that are both operator support and meant to
-- be called directly; those should have comments matching their operator.
WITH funcdescs AS (
  SELECT p.oid as p_oid, proname, o.oid as o_oid,
    pd.description as prodesc,
    'implementation of ' || oprname || ' operator' as expecteddesc,
    od.description as oprdesc
  FROM pg_proc p JOIN pg_operator o ON oprcode = p.oid
       LEFT JOIN pg_description pd ON
         (pd.objoid = p.oid and pd.classoid = p.tableoid and pd.objsubid = 0)
       LEFT JOIN pg_description od ON
         (od.objoid = o.oid and od.classoid = o.tableoid and od.objsubid = 0)
  WHERE o.oid <= 9999
)
SELECT * FROM funcdescs
  WHERE prodesc IS DISTINCT FROM expecteddesc
    AND oprdesc NOT LIKE 'deprecated%'
    AND prodesc IS DISTINCT FROM oprdesc;
 p_oid | proname | o_oid | prodesc | expecteddesc | oprdesc 
-------+---------+-------+---------+--------------+---------
(0 rows)

-- Show all the operator-implementation functions that have their own
-- comments.  This should happen only in cases where the function and
-- operator syntaxes are both documented at the user level.
-- This should be a pretty short list; it's mostly legacy cases.
WITH funcdescs AS (
  SELECT p.oid as p_oid, proname, o.oid as o_oid,
    pd.description as prodesc,
    'implementation of ' || oprname || ' operator' as expecteddesc,
    od.description as oprdesc
  FROM pg_proc p JOIN pg_operator o ON oprcode = p.oid
       LEFT JOIN pg_description pd ON
         (pd.objoid = p.oid and pd.classoid = p.tableoid and pd.objsubid = 0)
       LEFT JOIN pg_description od ON
         (od.objoid = o.oid and od.classoid = o.tableoid and od.objsubid = 0)
  WHERE o.oid <= 9999
)
SELECT p_oid, proname, prodesc FROM funcdescs
  WHERE prodesc IS DISTINCT FROM expecteddesc
    AND oprdesc NOT LIKE 'deprecated%'
ORDER BY 1;
 p_oid |         proname         |                     prodesc                     
-------+-------------------------+-------------------------------------------------
   378 | array_append            | append element onto end of array
   379 | array_prepend           | prepend element onto front of array
  1035 | aclinsert               | add/update ACL item
  1036 | aclremove               | remove ACL item
  1037 | aclcontains             | contains
  3217 | jsonb_extract_path      | get value from jsonb with path elements
  3940 | jsonb_extract_path_text | get value from jsonb as text with path elements
  3951 | json_extract_path       | get value from json with path elements
  3953 | json_extract_path_text  | get value from json as text with path elements
(9 rows)

-- Operators that are commutator pairs should have identical volatility
-- and leakproofness markings on their implementation functions.
SELECT o1.oid, o1.oprcode, o2.oid, o2.oprcode
FROM pg_operator AS o1, pg_operator AS o2, pg_proc AS p1, pg_proc AS p2
WHERE o1.oprcom = o2.oid AND p1.oid = o1.oprcode AND p2.oid = o2.oprcode AND
    (p1.provolatile != p2.provolatile OR
     p1.proleakproof != p2.proleakproof);
 oid | oprcode | oid | oprcode 
-----+---------+-----+---------
(0 rows)

-- Likewise for negator pairs.
SELECT o1.oid, o1.oprcode, o2.oid, o2.oprcode
FROM pg_operator AS o1, pg_operator AS o2, pg_proc AS p1, pg_proc AS p2
WHERE o1.oprnegate = o2.oid AND p1.oid = o1.oprcode AND p2.oid = o2.oprcode AND
    (p1.provolatile != p2.provolatile OR
     p1.proleakproof != p2.proleakproof);
 oid | oprcode | oid | oprcode 
-----+---------+-----+---------
(0 rows)

-- Btree comparison operators' functions should have the same volatility
-- and leakproofness markings as the associated comparison support function.
SELECT pp.oid::regprocedure as proc, pp.provolatile as vp, pp.proleakproof as lp,
       po.oid::regprocedure as opr, po.provolatile as vo, po.proleakproof as lo
FROM pg_proc pp, pg_proc po, pg_operator o, pg_amproc ap, pg_amop ao
WHERE pp.oid = ap.amproc AND po.oid = o.oprcode AND o.oid = ao.amopopr AND
    ao.amopmethod = (SELECT oid FROM pg_am WHERE amname = 'btree') AND
    ao.amopfamily = ap.amprocfamily AND
    ao.amoplefttype = ap.amproclefttype AND
    ao.amoprighttype = ap.amprocrighttype AND
    ap.amprocnum = 1 AND
    (pp.provolatile != po.provolatile OR
     pp.proleakproof != po.proleakproof)
ORDER BY 1;
 proc | vp | lp | opr | vo | lo 
------+----+----+-----+----+----
(0 rows)

-- **************** pg_aggregate ****************
-- Look for illegal values in pg_aggregate fields.
SELECT ctid, aggfnoid::oid
FROM pg_aggregate as p1
WHERE aggfnoid = 0 OR aggtransfn = 0 OR
    aggkind NOT IN ('n', 'o', 'h') OR
    aggnumdirectargs < 0 OR
    (aggkind = 'n' AND aggnumdirectargs > 0) OR
    aggfinalmodify NOT IN ('r', 's', 'w') OR
    aggmfinalmodify NOT IN ('r', 's', 'w') OR
    aggtranstype = 0 OR aggtransspace < 0 OR aggmtransspace < 0;
 ctid | aggfnoid 
------+----------
(0 rows)

-- Make sure the matching pg_proc entry is sensible, too.
SELECT a.aggfnoid::oid, p.proname
FROM pg_aggregate as a, pg_proc as p
WHERE a.aggfnoid = p.oid AND
    (p.prokind != 'a' OR p.proretset OR p.pronargs < a.aggnumdirectargs);
 aggfnoid | proname 
----------+---------
(0 rows)

-- Make sure there are no prokind = PROKIND_AGGREGATE pg_proc entries without matches.
SELECT oid, proname
FROM pg_proc as p
WHERE p.prokind = 'a' AND
    NOT EXISTS (SELECT 1 FROM pg_aggregate a WHERE a.aggfnoid = p.oid);
 oid | proname 
-----+---------
(0 rows)

-- If there is no finalfn then the output type must be the transtype.
SELECT a.aggfnoid::oid, p.proname
FROM pg_aggregate as a, pg_proc as p
WHERE a.aggfnoid = p.oid AND
    a.aggfinalfn = 0 AND p.prorettype != a.aggtranstype;
 aggfnoid | proname 
----------+---------
(0 rows)

-- Cross-check transfn against its entry in pg_proc.
SELECT a.aggfnoid::oid, p.proname, ptr.oid, ptr.proname
FROM pg_aggregate AS a, pg_proc AS p, pg_proc AS ptr
WHERE a.aggfnoid = p.oid AND
    a.aggtransfn = ptr.oid AND
    (ptr.proretset
     OR NOT (ptr.pronargs =
             CASE WHEN a.aggkind = 'n' THEN p.pronargs + 1
             ELSE greatest(p.pronargs - a.aggnumdirectargs, 1) + 1 END)
     OR NOT binary_coercible(ptr.prorettype, a.aggtranstype)
     OR NOT binary_coercible(a.aggtranstype, ptr.proargtypes[0])
     OR (p.pronargs > 0 AND
         NOT binary_coercible(p.proargtypes[0], ptr.proargtypes[1]))
     OR (p.pronargs > 1 AND
         NOT binary_coercible(p.proargtypes[1], ptr.proargtypes[2]))
     OR (p.pronargs > 2 AND
         NOT binary_coercible(p.proargtypes[2], ptr.proargtypes[3]))
     -- we could carry the check further, but 3 args is enough for now
     OR (p.pronargs > 3)
    );
 aggfnoid | proname | oid | proname 
----------+---------+-----+---------
(0 rows)

-- Cross-check finalfn (if present) against its entry in pg_proc.
SELECT a.aggfnoid::oid, p.proname, pfn.oid, pfn.proname
FROM pg_aggregate AS a, pg_proc AS p, pg_proc AS pfn
WHERE a.aggfnoid = p.oid AND
    a.aggfinalfn = pfn.oid AND
    (pfn.proretset OR
     NOT binary_coercible(pfn.prorettype, p.prorettype) OR
     NOT binary_coercible(a.aggtranstype, pfn.proargtypes[0]) OR
     CASE WHEN a.aggfinalextra THEN pfn.pronargs != p.pronargs + 1
          ELSE pfn.pronargs != a.aggnumdirectargs + 1 END
     OR (pfn.pronargs > 1 AND
         NOT binary_coercible(p.proargtypes[0], pfn.proargtypes[1]))
     OR (pfn.pronargs > 2 AND
         NOT binary_coercible(p.proargtypes[1], pfn.proargtypes[2]))
     OR (pfn.pronargs > 3 AND
         NOT binary_coercible(p.proargtypes[2], pfn.proargtypes[3]))
     -- we could carry the check further, but 4 args is enough for now
     OR (pfn.pronargs > 4)
    );
 aggfnoid | proname | oid | proname 
----------+---------+-----+---------
(0 rows)

-- If transfn is strict then either initval should be non-NULL, or
-- input type should match transtype so that the first non-null input
-- can be assigned as the state value.
SELECT a.aggfnoid::oid, p.proname, ptr.oid, ptr.proname
FROM pg_aggregate AS a, pg_proc AS p, pg_proc AS ptr
WHERE a.aggfnoid = p.oid AND
    a.aggtransfn = ptr.oid AND ptr.proisstrict AND
    a.agginitval IS NULL AND
    NOT binary_coercible(p.proargtypes[0], a.aggtranstype);
 aggfnoid | proname | oid | proname 
----------+---------+-----+---------
(0 rows)

-- Check for inconsistent specifications of moving-aggregate columns.
SELECT ctid, aggfnoid::oid
FROM pg_aggregate as p1
WHERE aggmtranstype != 0 AND
    (aggmtransfn = 0 OR aggminvtransfn = 0);
 ctid | aggfnoid 
------+----------
(0 rows)

SELECT ctid, aggfnoid::oid
FROM pg_aggregate as p1
WHERE aggmtranstype = 0 AND
    (aggmtransfn != 0 OR aggminvtransfn != 0 OR aggmfinalfn != 0 OR
     aggmtransspace != 0 OR aggminitval IS NOT NULL);
 ctid | aggfnoid 
------+----------
(0 rows)

-- If there is no mfinalfn then the output type must be the mtranstype.
SELECT a.aggfnoid::oid, p.proname
FROM pg_aggregate as a, pg_proc as p
WHERE a.aggfnoid = p.oid AND
    a.aggmtransfn != 0 AND
    a.aggmfinalfn = 0 AND p.prorettype != a.aggmtranstype;
 aggfnoid | proname 
----------+---------
(0 rows)

-- Cross-check mtransfn (if present) against its entry in pg_proc.
SELECT a.aggfnoid::oid, p.proname, ptr.oid, ptr.proname
FROM pg_aggregate AS a, pg_proc AS p, pg_proc AS ptr
WHERE a.aggfnoid = p.oid AND
    a.aggmtransfn = ptr.oid AND
    (ptr.proretset
     OR NOT (ptr.pronargs =
             CASE WHEN a.aggkind = 'n' THEN p.pronargs + 1
             ELSE greatest(p.pronargs - a.aggnumdirectargs, 1) + 1 END)
     OR NOT binary_coercible(ptr.prorettype, a.aggmtranstype)
     OR NOT binary_coercible(a.aggmtranstype, ptr.proargtypes[0])
     OR (p.pronargs > 0 AND
         NOT binary_coercible(p.proargtypes[0], ptr.proargtypes[1]))
     OR (p.pronargs > 1 AND
         NOT binary_coercible(p.proargtypes[1], ptr.proargtypes[2]))
     OR (p.pronargs > 2 AND
         NOT binary_coercible(p.proargtypes[2], ptr.proargtypes[3]))
     -- we could carry the check further, but 3 args is enough for now
     OR (p.pronargs > 3)
    );
 aggfnoid | proname | oid | proname 
----------+---------+-----+---------
(0 rows)

-- Cross-check minvtransfn (if present) against its entry in pg_proc.
SELECT a.aggfnoid::oid, p.proname, ptr.oid, ptr.proname
FROM pg_aggregate AS a, pg_proc AS p, pg_proc AS ptr
WHERE a.aggfnoid = p.oid AND
    a.aggminvtransfn = ptr.oid AND
    (ptr.proretset
     OR NOT (ptr.pronargs =
             CASE WHEN a.aggkind = 'n' THEN p.pronargs + 1
             ELSE greatest(p.pronargs - a.aggnumdirectargs, 1) + 1 END)
     OR NOT binary_coercible(ptr.prorettype, a.aggmtranstype)
     OR NOT binary_coercible(a.aggmtranstype, ptr.proargtypes[0])
     OR (p.pronargs > 0 AND
         NOT binary_coercible(p.proargtypes[0], ptr.proargtypes[1]))
     OR (p.pronargs > 1 AND
         NOT binary_coercible(p.proargtypes[1], ptr.proargtypes[2]))
     OR (p.pronargs > 2 AND
         NOT binary_coercible(p.proargtypes[2], ptr.proargtypes[3]))
     -- we could carry the check further, but 3 args is enough for now
     OR (p.pronargs > 3)
    );
 aggfnoid | proname | oid | proname 
----------+---------+-----+---------
(0 rows)

-- Cross-check mfinalfn (if present) against its entry in pg_proc.
SELECT a.aggfnoid::oid, p.proname, pfn.oid, pfn.proname
FROM pg_aggregate AS a, pg_proc AS p, pg_proc AS pfn
WHERE a.aggfnoid = p.oid AND
    a.aggmfinalfn = pfn.oid AND
    (pfn.proretset OR
     NOT binary_coercible(pfn.prorettype, p.prorettype) OR
     NOT binary_coercible(a.aggmtranstype, pfn.proargtypes[0]) OR
     CASE WHEN a.aggmfinalextra THEN pfn.pronargs != p.pronargs + 1
          ELSE pfn.pronargs != a.aggnumdirectargs + 1 END
     OR (pfn.pronargs > 1 AND
         NOT binary_coercible(p.proargtypes[0], pfn.proargtypes[1]))
     OR (pfn.pronargs > 2 AND
         NOT binary_coercible(p.proargtypes[1], pfn.proargtypes[2]))
     OR (pfn.pronargs > 3 AND
         NOT binary_coercible(p.proargtypes[2], pfn.proargtypes[3]))
     -- we could carry the check further, but 4 args is enough for now
     OR (pfn.pronargs > 4)
    );
 aggfnoid | proname | oid | proname 
----------+---------+-----+---------
(0 rows)

-- If mtransfn is strict then either minitval should be non-NULL, or
-- input type should match mtranstype so that the first non-null input
-- can be assigned as the state value.
SELECT a.aggfnoid::oid, p.proname, ptr.oid, ptr.proname
FROM pg_aggregate AS a, pg_proc AS p, pg_proc AS ptr
WHERE a.aggfnoid = p.oid AND
    a.aggmtransfn = ptr.oid AND ptr.proisstrict AND
    a.aggminitval IS NULL AND
    NOT binary_coercible(p.proargtypes[0], a.aggmtranstype);
 aggfnoid | proname | oid | proname 
----------+---------+-----+---------
(0 rows)

-- mtransfn and minvtransfn should have same strictness setting.
SELECT a.aggfnoid::oid, p.proname, ptr.oid, ptr.proname, iptr.oid, iptr.proname
FROM pg_aggregate AS a, pg_proc AS p, pg_proc AS ptr, pg_proc AS iptr
WHERE a.aggfnoid = p.oid AND
    a.aggmtransfn = ptr.oid AND
    a.aggminvtransfn = iptr.oid AND
    ptr.proisstrict != iptr.proisstrict;
 aggfnoid | proname | oid | proname | oid | proname 
----------+---------+-----+---------+-----+---------
(0 rows)

-- Check that all combine functions have signature
-- combine(transtype, transtype) returns transtype
SELECT a.aggfnoid, p.proname
FROM pg_aggregate as a, pg_proc as p
WHERE a.aggcombinefn = p.oid AND
    (p.pronargs != 2 OR
     p.prorettype != p.proargtypes[0] OR
     p.prorettype != p.proargtypes[1] OR
     NOT binary_coercible(a.aggtranstype, p.proargtypes[0]));
 aggfnoid | proname 
----------+---------
(0 rows)

-- Check that no combine function for an INTERNAL transtype is strict.
SELECT a.aggfnoid, p.proname
FROM pg_aggregate as a, pg_proc as p
WHERE a.aggcombinefn = p.oid AND
    a.aggtranstype = 'internal'::regtype AND p.proisstrict;
 aggfnoid | proname 
----------+---------
(0 rows)

-- serialize/deserialize functions should be specified only for aggregates
-- with transtype internal and a combine function, and we should have both
-- or neither of them.
SELECT aggfnoid, aggtranstype, aggserialfn, aggdeserialfn
FROM pg_aggregate
WHERE (aggserialfn != 0 OR aggdeserialfn != 0)
  AND (aggtranstype != 'internal'::regtype OR aggcombinefn = 0 OR
       aggserialfn = 0 OR aggdeserialfn = 0);
 aggfnoid | aggtranstype | aggserialfn | aggdeserialfn 
----------+--------------+-------------+---------------
(0 rows)

-- Check that all serialization functions have signature
-- serialize(internal) returns bytea
-- Also insist that they be strict; it's wasteful to run them on NULLs.
SELECT a.aggfnoid, p.proname
FROM pg_aggregate as a, pg_proc as p
WHERE a.aggserialfn = p.oid AND
    (p.prorettype != 'bytea'::regtype OR p.pronargs != 1 OR
     p.proargtypes[0] != 'internal'::regtype OR
     NOT p.proisstrict);
 aggfnoid | proname 
----------+---------
(0 rows)

-- Check that all deserialization functions have signature
-- deserialize(bytea, internal) returns internal
-- Also insist that they be strict; it's wasteful to run them on NULLs.
SELECT a.aggfnoid, p.proname
FROM pg_aggregate as a, pg_proc as p
WHERE a.aggdeserialfn = p.oid AND
    (p.prorettype != 'internal'::regtype OR p.pronargs != 2 OR
     p.proargtypes[0] != 'bytea'::regtype OR
     p.proargtypes[1] != 'internal'::regtype OR
     NOT p.proisstrict);
 aggfnoid | proname 
----------+---------
(0 rows)

-- Check that aggregates which have the same transition function also have
-- the same combine, serialization, and deserialization functions.
-- While that isn't strictly necessary, it's fishy if they don't.
SELECT a.aggfnoid, a.aggcombinefn, a.aggserialfn, a.aggdeserialfn,
       b.aggfnoid, b.aggcombinefn, b.aggserialfn, b.aggdeserialfn
FROM
    pg_aggregate a, pg_aggregate b
WHERE
    a.aggfnoid < b.aggfnoid AND a.aggtransfn = b.aggtransfn AND
    (a.aggcombinefn != b.aggcombinefn OR a.aggserialfn != b.aggserialfn
     OR a.aggdeserialfn != b.aggdeserialfn);
 aggfnoid | aggcombinefn | aggserialfn | aggdeserialfn | aggfnoid | aggcombinefn | aggserialfn | aggdeserialfn 
----------+--------------+-------------+---------------+----------+--------------+-------------+---------------
(0 rows)

-- Cross-check aggsortop (if present) against pg_operator.
-- We expect to find entries for bool_and, bool_or, every, max, and min.
SELECT DISTINCT proname, oprname
FROM pg_operator AS o, pg_aggregate AS a, pg_proc AS p
WHERE a.aggfnoid = p.oid AND a.aggsortop = o.oid
ORDER BY 1, 2;
 proname  | oprname 
----------+---------
 bool_and | <
 bool_or  | >
 every    | <
 max      | >
 min      | <
(5 rows)

-- Check datatypes match
SELECT a.aggfnoid::oid, o.oid
FROM pg_operator AS o, pg_aggregate AS a, pg_proc AS p
WHERE a.aggfnoid = p.oid AND a.aggsortop = o.oid AND
    (oprkind != 'b' OR oprresult != 'boolean'::regtype
     OR oprleft != p.proargtypes[0] OR oprright != p.proargtypes[0]);
 aggfnoid | oid 
----------+-----
(0 rows)

-- Check operator is a suitable btree opfamily member
SELECT a.aggfnoid::oid, o.oid
FROM pg_operator AS o, pg_aggregate AS a, pg_proc AS p
WHERE a.aggfnoid = p.oid AND a.aggsortop = o.oid AND
    NOT EXISTS(SELECT 1 FROM pg_amop
               WHERE amopmethod = (SELECT oid FROM pg_am WHERE amname = 'btree')
                     AND amopopr = o.oid
                     AND amoplefttype = o.oprleft
                     AND amoprighttype = o.oprright);
 aggfnoid | oid 
----------+-----
(0 rows)

-- Check correspondence of btree strategies and names
SELECT DISTINCT proname, oprname, amopstrategy
FROM pg_operator AS o, pg_aggregate AS a, pg_proc AS p,
     pg_amop as ao
WHERE a.aggfnoid = p.oid AND a.aggsortop = o.oid AND
    amopopr = o.oid AND
    amopmethod = (SELECT oid FROM pg_am WHERE amname = 'btree')
ORDER BY 1, 2;
 proname  | oprname | amopstrategy 
----------+---------+--------------
 bool_and | <       |            1
 bool_or  | >       |            5
 every    | <       |            1
 max      | >       |            5
 min      | <       |            1
(5 rows)

-- Check that there are not aggregates with the same name and different
-- numbers of arguments.  While not technically wrong, we have a project policy
-- to avoid this because it opens the door for confusion in connection with
-- ORDER BY: novices frequently put the ORDER BY in the wrong place.
-- See the fate of the single-argument form of string_agg() for history.
-- (Note: we don't forbid users from creating such aggregates; the policy is
-- just to think twice before creating built-in aggregates like this.)
-- The only aggregates that should show up here are count(x) and count(*).
SELECT p1.oid::regprocedure, p2.oid::regprocedure
FROM pg_proc AS p1, pg_proc AS p2
WHERE p1.oid < p2.oid AND p1.proname = p2.proname AND
    p1.prokind = 'a' AND p2.prokind = 'a' AND
    array_dims(p1.proargtypes) != array_dims(p2.proargtypes)
ORDER BY 1;
     oid      |   oid   
--------------+---------
 count("any") | count()
(1 row)

-- For the same reason, built-in aggregates with default arguments are no good.
SELECT oid, proname
FROM pg_proc AS p
WHERE prokind = 'a' AND proargdefaults IS NOT NULL;
 oid | proname 
-----+---------
(0 rows)

-- For the same reason, we avoid creating built-in variadic aggregates, except
-- that variadic ordered-set aggregates are OK (since they have special syntax
-- that is not subject to the misplaced ORDER BY issue).
SELECT p.oid, proname
FROM pg_proc AS p JOIN pg_aggregate AS a ON a.aggfnoid = p.oid
WHERE prokind = 'a' AND provariadic != 0 AND a.aggkind = 'n';
 oid | proname 
-----+---------
(0 rows)

-- **************** pg_opfamily ****************
-- Look for illegal values in pg_opfamily fields
SELECT p1.oid
FROM pg_opfamily as p1
WHERE p1.opfmethod = 0 OR p1.opfnamespace = 0;
 oid 
-----
(0 rows)

-- Look for opfamilies having no opclasses.  While most validation of
-- opfamilies is now handled by AM-specific amvalidate functions, that's
-- driven from pg_opclass entries below, so an empty opfamily would not
-- get noticed.
SELECT oid, opfname FROM pg_opfamily f
WHERE NOT EXISTS (SELECT 1 FROM pg_opclass WHERE opcfamily = f.oid);
 oid | opfname 
-----+---------
(0 rows)

-- **************** pg_opclass ****************
-- Look for illegal values in pg_opclass fields
SELECT p1.oid
FROM pg_opclass AS p1
WHERE p1.opcmethod = 0 OR p1.opcnamespace = 0 OR p1.opcfamily = 0
    OR p1.opcintype = 0;
 oid 
-----
(0 rows)

-- opcmethod must match owning opfamily's opfmethod
SELECT p1.oid, p2.oid
FROM pg_opclass AS p1, pg_opfamily AS p2
WHERE p1.opcfamily = p2.oid AND p1.opcmethod != p2.opfmethod;
 oid | oid 
-----+-----
(0 rows)

-- There should not be multiple entries in pg_opclass with opcdefault true
-- and the same opcmethod/opcintype combination.
SELECT p1.oid, p2.oid
FROM pg_opclass AS p1, pg_opclass AS p2
WHERE p1.oid != p2.oid AND
    p1.opcmethod = p2.opcmethod AND p1.opcintype = p2.opcintype AND
    p1.opcdefault AND p2.opcdefault;
 oid | oid 
-----+-----
(0 rows)

-- Ask access methods to validate opclasses
-- (this replaces a lot of SQL-level checks that used to be done in this file)
SELECT oid, opcname FROM pg_opclass WHERE NOT amvalidate(oid);
 oid | opcname 
-----+---------
(0 rows)

-- **************** pg_am ****************
-- Look for illegal values in pg_am fields
SELECT p1.oid, p1.amname
FROM pg_am AS p1
WHERE p1.amhandler = 0;
 oid | amname 
-----+--------
(0 rows)

-- Check for index amhandler functions with the wrong signature
SELECT p1.oid, p1.amname, p2.oid, p2.proname
FROM pg_am AS p1, pg_proc AS p2
WHERE p2.oid = p1.amhandler AND p1.amtype = 'i' AND
    (p2.prorettype != 'index_am_handler'::regtype
     OR p2.proretset
     OR p2.pronargs != 1
     OR p2.proargtypes[0] != 'internal'::regtype);
 oid | amname | oid | proname 
-----+--------+-----+---------
(0 rows)

-- Check for table amhandler functions with the wrong signature
SELECT p1.oid, p1.amname, p2.oid, p2.proname
FROM pg_am AS p1, pg_proc AS p2
WHERE p2.oid = p1.amhandler AND p1.amtype = 's' AND
    (p2.prorettype != 'table_am_handler'::regtype
     OR p2.proretset
     OR p2.pronargs != 1
     OR p2.proargtypes[0] != 'internal'::regtype);
 oid | amname | oid | proname 
-----+--------+-----+---------
(0 rows)

-- **************** pg_amop ****************
-- Look for illegal values in pg_amop fields
SELECT p1.amopfamily, p1.amopstrategy
FROM pg_amop as p1
WHERE p1.amopfamily = 0 OR p1.amoplefttype = 0 OR p1.amoprighttype = 0
    OR p1.amopopr = 0 OR p1.amopmethod = 0 OR p1.amopstrategy < 1;
 amopfamily | amopstrategy 
------------+--------------
(0 rows)

SELECT p1.amopfamily, p1.amopstrategy
FROM pg_amop as p1
WHERE NOT ((p1.amoppurpose = 's' AND p1.amopsortfamily = 0) OR
           (p1.amoppurpose = 'o' AND p1.amopsortfamily <> 0));
 amopfamily | amopstrategy 
------------+--------------
(0 rows)

-- amopmethod must match owning opfamily's opfmethod
SELECT p1.oid, p2.oid
FROM pg_amop AS p1, pg_opfamily AS p2
WHERE p1.amopfamily = p2.oid AND p1.amopmethod != p2.opfmethod;
 oid | oid 
-----+-----
(0 rows)

-- Make a list of all the distinct operator names being used in particular
-- strategy slots.  This is a bit hokey, since the list might need to change
-- in future releases, but it's an effective way of spotting mistakes such as
-- swapping two operators within a family.
SELECT DISTINCT amopmethod, amopstrategy, oprname
FROM pg_amop p1 LEFT JOIN pg_operator p2 ON amopopr = p2.oid
ORDER BY 1, 2, 3;
 amopmethod | amopstrategy | oprname 
------------+--------------+---------
        403 |            1 | *<
        403 |            1 | <
        403 |            1 | ~<~
        403 |            2 | *<=
        403 |            2 | <=
        403 |            2 | ~<=~
        403 |            3 | *=
        403 |            3 | =
        403 |            4 | *>=
        403 |            4 | >=
        403 |            4 | ~>=~
        403 |            5 | *>
        403 |            5 | >
        403 |            5 | ~>~
        405 |            1 | =
        783 |            1 | <<
        783 |            1 | @@
        783 |            2 | &<
        783 |            3 | &&
        783 |            4 | &>
        783 |            5 | >>
        783 |            6 | -|-
        783 |            6 | ~=
        783 |            7 | @>
        783 |            8 | <@
        783 |            9 | &<|
        783 |           10 | <<|
        783 |           11 | |>>
        783 |           12 | |&>
        783 |           15 | <->
        783 |           16 | @>
        783 |           18 | =
        783 |           19 | <>
        783 |           20 | <
        783 |           21 | <=
        783 |           22 | >
        783 |           23 | >=
        783 |           24 | <<
        783 |           25 | <<=
        783 |           26 | >>
        783 |           27 | >>=
        783 |           28 | <@
        783 |           29 | <^
        783 |           30 | >^
        783 |           48 | <@
        783 |           68 | <@
       2742 |            1 | &&
       2742 |            1 | <
       2742 |            1 | @@
       2742 |            2 | <=
       2742 |            2 | @>
       2742 |            2 | @@@
       2742 |            3 | <@
       2742 |            3 | =
       2742 |            4 | =
       2742 |            4 | >=
       2742 |            5 | >
       2742 |            7 | @>
       2742 |            9 | ?
       2742 |           10 | ?|
       2742 |           11 | ?&
       2742 |           15 | @?
       2742 |           16 | @@
       3580 |            1 | <
       3580 |            1 | <<
       3580 |            2 | &<
       3580 |            2 | <=
       3580 |            3 | &&
       3580 |            3 | =
       3580 |            4 | &>
       3580 |            4 | >=
       3580 |            5 | >
       3580 |            5 | >>
       3580 |            6 | ~=
       3580 |            7 | >>=
       3580 |            7 | @>
       3580 |            8 | <<=
       3580 |            8 | <@
       3580 |            9 | &<|
       3580 |           10 | <<|
       3580 |           11 | |>>
       3580 |           12 | |&>
       3580 |           16 | @>
       3580 |           17 | -|-
       3580 |           18 | =
       3580 |           20 | <
       3580 |           21 | <=
       3580 |           22 | >
       3580 |           23 | >=
       3580 |           24 | >>
       3580 |           26 | <<
       4000 |            1 | <<
       4000 |            1 | ~<~
       4000 |            2 | &<
       4000 |            2 | ~<=~
       4000 |            3 | &&
       4000 |            3 | =
       4000 |            4 | &>
       4000 |            4 | ~>=~
       4000 |            5 | >>
       4000 |            5 | ~>~
       4000 |            6 | -|-
       4000 |            6 | ~=
       4000 |            7 | @>
       4000 |            8 | <@
       4000 |            9 | &<|
       4000 |           10 | <<|
       4000 |           11 | <
       4000 |           11 | |>>
       4000 |           12 | <=
       4000 |           12 | |&>
       4000 |           14 | >=
       4000 |           15 | <->
       4000 |           15 | >
       4000 |           16 | @>
       4000 |           18 | =
       4000 |           19 | <>
       4000 |           20 | <
       4000 |           21 | <=
       4000 |           22 | >
       4000 |           23 | >=
       4000 |           24 | <<
       4000 |           25 | <<=
       4000 |           26 | >>
       4000 |           27 | >>=
       4000 |           28 | ^@
<<<<<<< HEAD
(130 rows)
=======
       4000 |           29 | <^
       4000 |           30 | >^
(123 rows)
>>>>>>> 6214e2b2

-- Check that all opclass search operators have selectivity estimators.
-- This is not absolutely required, but it seems a reasonable thing
-- to insist on for all standard datatypes.
SELECT p1.amopfamily, p1.amopopr, p2.oid, p2.oprname
FROM pg_amop AS p1, pg_operator AS p2
WHERE p1.amopopr = p2.oid AND p1.amoppurpose = 's' AND
    (p2.oprrest = 0 OR p2.oprjoin = 0);
 amopfamily | amopopr | oid | oprname 
------------+---------+-----+---------
(0 rows)

-- Check that each opclass in an opfamily has associated operators, that is
-- ones whose oprleft matches opcintype (possibly by coercion).
SELECT p1.opcname, p1.opcfamily
FROM pg_opclass AS p1
WHERE NOT EXISTS(SELECT 1 FROM pg_amop AS p2
                 WHERE p2.amopfamily = p1.opcfamily
                   AND binary_coercible(p1.opcintype, p2.amoplefttype));
 opcname | opcfamily 
---------+-----------
(0 rows)

-- Check that each operator listed in pg_amop has an associated opclass,
-- that is one whose opcintype matches oprleft (possibly by coercion).
-- Otherwise the operator is useless because it cannot be matched to an index.
-- (In principle it could be useful to list such operators in multiple-datatype
-- btree opfamilies, but in practice you'd expect there to be an opclass for
-- every datatype the family knows about.)
SELECT p1.amopfamily, p1.amopstrategy, p1.amopopr
FROM pg_amop AS p1
WHERE NOT EXISTS(SELECT 1 FROM pg_opclass AS p2
                 WHERE p2.opcfamily = p1.amopfamily
                   AND binary_coercible(p2.opcintype, p1.amoplefttype));
 amopfamily | amopstrategy | amopopr 
------------+--------------+---------
(0 rows)

-- Operators that are primary members of opclasses must be immutable (else
-- it suggests that the index ordering isn't fixed).  Operators that are
-- cross-type members need only be stable, since they are just shorthands
-- for index probe queries.
SELECT p1.amopfamily, p1.amopopr, p2.oprname, p3.prosrc
FROM pg_amop AS p1, pg_operator AS p2, pg_proc AS p3
WHERE p1.amopopr = p2.oid AND p2.oprcode = p3.oid AND
    p1.amoplefttype = p1.amoprighttype AND
    p3.provolatile != 'i';
 amopfamily | amopopr | oprname | prosrc 
------------+---------+---------+--------
(0 rows)

SELECT p1.amopfamily, p1.amopopr, p2.oprname, p3.prosrc
FROM pg_amop AS p1, pg_operator AS p2, pg_proc AS p3
WHERE p1.amopopr = p2.oid AND p2.oprcode = p3.oid AND
    p1.amoplefttype != p1.amoprighttype AND
    p3.provolatile = 'v';
 amopfamily | amopopr | oprname | prosrc 
------------+---------+---------+--------
(0 rows)

-- **************** pg_amproc ****************
-- Look for illegal values in pg_amproc fields
SELECT p1.amprocfamily, p1.amprocnum
FROM pg_amproc as p1
WHERE p1.amprocfamily = 0 OR p1.amproclefttype = 0 OR p1.amprocrighttype = 0
    OR p1.amprocnum < 0 OR p1.amproc = 0;
 amprocfamily | amprocnum 
--------------+-----------
(0 rows)

-- Support routines that are primary members of opfamilies must be immutable
-- (else it suggests that the index ordering isn't fixed).  But cross-type
-- members need only be stable, since they are just shorthands
-- for index probe queries.
SELECT p1.amprocfamily, p1.amproc, p2.prosrc
FROM pg_amproc AS p1, pg_proc AS p2
WHERE p1.amproc = p2.oid AND
    p1.amproclefttype = p1.amprocrighttype AND
    p2.provolatile != 'i';
 amprocfamily | amproc | prosrc 
--------------+--------+--------
(0 rows)

SELECT p1.amprocfamily, p1.amproc, p2.prosrc
FROM pg_amproc AS p1, pg_proc AS p2
WHERE p1.amproc = p2.oid AND
    p1.amproclefttype != p1.amprocrighttype AND
    p2.provolatile = 'v';
 amprocfamily | amproc | prosrc 
--------------+--------+--------
(0 rows)

-- Almost all of the core distribution's Btree opclasses can use one of the
-- two generic "equalimage" functions as their support function 4.  Look for
-- opclasses that don't allow deduplication unconditionally here.
--
-- Newly added Btree opclasses don't have to support deduplication.  It will
-- usually be trivial to add support, though.  Note that the expected output
-- of this part of the test will need to be updated when a new opclass cannot
-- support deduplication (by using btequalimage).
SELECT amp.amproc::regproc AS proc, opf.opfname AS opfamily_name,
       opc.opcname AS opclass_name, opc.opcintype::regtype AS opcintype
FROM pg_am AS am
JOIN pg_opclass AS opc ON opc.opcmethod = am.oid
JOIN pg_opfamily AS opf ON opc.opcfamily = opf.oid
LEFT JOIN pg_amproc AS amp ON amp.amprocfamily = opf.oid AND
    amp.amproclefttype = opc.opcintype AND amp.amprocnum = 4
WHERE am.amname = 'btree' AND
    amp.amproc IS DISTINCT FROM 'btequalimage'::regproc
ORDER BY 1, 2, 3;
        proc        |  opfamily_name   |   opclass_name   |    opcintype     
--------------------+------------------+------------------+------------------
 btvarstrequalimage | bpchar_ops       | bpchar_ops       | character
 btvarstrequalimage | text_ops         | name_ops         | name
 btvarstrequalimage | text_ops         | text_ops         | text
 btvarstrequalimage | text_ops         | varchar_ops      | text
                    | array_ops        | array_ops        | anyarray
                    | float_ops        | float4_ops       | real
                    | float_ops        | float8_ops       | double precision
                    | graphid_ops      | graphid_ops      | graphid
                    | jsonb_ops        | jsonb_ops        | jsonb
                    | multirange_ops   | multirange_ops   | anymultirange
                    | numeric_ops      | numeric_ops      | numeric
                    | range_ops        | range_ops        | anyrange
                    | record_image_ops | record_image_ops | record
                    | record_ops       | record_ops       | record
                    | rowid_ops        | rowid_ops        | rowid
                    | tsquery_ops      | tsquery_ops      | tsquery
                    | tsvector_ops     | tsvector_ops     | tsvector
<<<<<<< HEAD
(16 rows)
=======
(15 rows)
>>>>>>> 6214e2b2

-- **************** pg_index ****************
-- Look for illegal values in pg_index fields.
SELECT p1.indexrelid, p1.indrelid
FROM pg_index as p1
WHERE p1.indexrelid = 0 OR p1.indrelid = 0 OR
      p1.indnatts <= 0 OR p1.indnatts > 32;
 indexrelid | indrelid 
------------+----------
(0 rows)

-- oidvector and int2vector fields should be of length indnatts.
SELECT p1.indexrelid, p1.indrelid
FROM pg_index as p1
WHERE array_lower(indkey, 1) != 0 OR array_upper(indkey, 1) != indnatts-1 OR
    array_lower(indclass, 1) != 0 OR array_upper(indclass, 1) != indnatts-1 OR
    array_lower(indcollation, 1) != 0 OR array_upper(indcollation, 1) != indnatts-1 OR
    array_lower(indoption, 1) != 0 OR array_upper(indoption, 1) != indnatts-1;
 indexrelid | indrelid 
------------+----------
(0 rows)

-- Check that opclasses and collations match the underlying columns.
-- (As written, this test ignores expression indexes.)
SELECT indexrelid::regclass, indrelid::regclass, attname, atttypid::regtype, opcname
FROM (SELECT indexrelid, indrelid, unnest(indkey) as ikey,
             unnest(indclass) as iclass, unnest(indcollation) as icoll
      FROM pg_index) ss,
      pg_attribute a,
      pg_opclass opc
WHERE a.attrelid = indrelid AND a.attnum = ikey AND opc.oid = iclass AND
      (NOT binary_coercible(atttypid, opcintype) OR icoll != attcollation);
 indexrelid | indrelid | attname | atttypid | opcname 
------------+----------+---------+----------+---------
(0 rows)

-- For system catalogs, be even tighter: nearly all indexes should be
-- exact type matches not binary-coercible matches.  At this writing
-- the only exception is an OID index on a regproc column.
SELECT indexrelid::regclass, indrelid::regclass, attname, atttypid::regtype, opcname
FROM (SELECT indexrelid, indrelid, unnest(indkey) as ikey,
             unnest(indclass) as iclass, unnest(indcollation) as icoll
      FROM pg_index
      WHERE indrelid < 16384) ss,
      pg_attribute a,
      pg_opclass opc
WHERE a.attrelid = indrelid AND a.attnum = ikey AND opc.oid = iclass AND
      (opcintype != atttypid OR icoll != attcollation)
ORDER BY 1;
        indexrelid        |   indrelid   | attname  | atttypid | opcname 
--------------------------+--------------+----------+----------+---------
 pg_aggregate_fnoid_index | pg_aggregate | aggfnoid | regproc  | oid_ops
(1 row)

-- Check for system catalogs with collation-sensitive ordering.  This is not
-- a representational error in pg_index, but simply wrong catalog design.
-- It's bad because we expect to be able to clone template0 and assign the
-- copy a different database collation.  It would especially not work for
-- shared catalogs.
SELECT relname, attname, attcollation
FROM pg_class c, pg_attribute a
WHERE c.oid = attrelid AND c.oid < 16384 AND
    c.relkind != 'v' AND  -- we don't care about columns in views
    attcollation != 0 AND
    attcollation != (SELECT oid FROM pg_collation WHERE collname = 'C');
 relname | attname | attcollation 
---------+---------+--------------
(0 rows)

-- Double-check that collation-sensitive indexes have "C" collation, too.
SELECT indexrelid::regclass, indrelid::regclass, iclass, icoll
FROM (SELECT indexrelid, indrelid,
             unnest(indclass) as iclass, unnest(indcollation) as icoll
      FROM pg_index
      WHERE indrelid < 16384) ss
WHERE icoll != 0 AND
    icoll != (SELECT oid FROM pg_collation WHERE collname = 'C');
 indexrelid | indrelid | iclass | icoll 
------------+----------+--------+-------
(0 rows)
<|MERGE_RESOLUTION|>--- conflicted
+++ resolved
@@ -1191,11 +1191,7 @@
  ~<=~ | ~>=~
  ~<~  | ~>~
  ~=   | ~=
-<<<<<<< HEAD
-(32 rows)
-=======
 (29 rows)
->>>>>>> 6214e2b2
 
 -- Likewise for negator pairs.
 SELECT DISTINCT o1.oprname AS op1, o2.oprname AS op2
@@ -2114,13 +2110,10 @@
        4000 |           26 | >>
        4000 |           27 | >>=
        4000 |           28 | ^@
-<<<<<<< HEAD
 (130 rows)
-=======
        4000 |           29 | <^
        4000 |           30 | >^
 (123 rows)
->>>>>>> 6214e2b2
 
 -- Check that all opclass search operators have selectivity estimators.
 -- This is not absolutely required, but it seems a reasonable thing
@@ -2250,11 +2243,7 @@
                     | rowid_ops        | rowid_ops        | rowid
                     | tsquery_ops      | tsquery_ops      | tsquery
                     | tsvector_ops     | tsvector_ops     | tsvector
-<<<<<<< HEAD
-(16 rows)
-=======
 (15 rows)
->>>>>>> 6214e2b2
 
 -- **************** pg_index ****************
 -- Look for illegal values in pg_index fields.
