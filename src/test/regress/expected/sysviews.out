--
-- Test assorted system views
--
-- This test is mainly meant to provide some code coverage for the
-- set-returning functions that underlie certain system views.
-- The output of most of these functions is very environment-dependent,
-- so our ability to test with fixed expected output is pretty limited;
-- but even a trivial check of count(*) will exercise the normal code path
-- through the SRF.
select count(*) >= 0 as ok from pg_available_extension_versions;
 ok 
----
 t
(1 row)

select count(*) >= 0 as ok from pg_available_extensions;
 ok 
----
 t
(1 row)

-- At introduction, pg_config had 23 entries; it may grow
select count(*) > 20 as ok from pg_config;
 ok 
----
 t
(1 row)

-- We expect no cursors in this test; see also portals.sql
select count(*) = 0 as ok from pg_cursors;
 ok 
----
 t
(1 row)

select count(*) >= 0 as ok from pg_file_settings;
 ok 
----
 t
(1 row)

-- There will surely be at least one rule
select count(*) > 0 as ok from pg_hba_file_rules;
 ok 
----
 t
(1 row)

-- There will surely be at least one active lock
select count(*) > 0 as ok from pg_locks;
 ok 
----
 t
(1 row)

-- We expect no prepared statements in this test; see also prepare.sql
select count(*) = 0 as ok from pg_prepared_statements;
 ok 
----
 t
(1 row)

-- See also prepared_xacts.sql
select count(*) >= 0 as ok from pg_prepared_xacts;
 ok 
----
 t
(1 row)

-- This is to record the prevailing planner enable_foo settings during
-- a regression test run.
select name, setting from pg_settings where name like 'enable%';
              name              | setting 
--------------------------------+---------
 enable_bitmapscan              | on
 enable_eager                   | on
 enable_gathermerge             | on
 enable_groupingsets_hash_disk  | off
 enable_hashagg                 | on
 enable_hashagg_disk            | on
 enable_hashjoin                | on
 enable_incrementalsort         | on
 enable_indexonlyscan           | on
 enable_indexscan               | on
 enable_material                | on
 enable_mergejoin               | on
 enable_multiple_update         | on
 enable_nestloop                | on
 enable_parallel_append         | on
 enable_parallel_hash           | on
 enable_partition_pruning       | on
 enable_partitionwise_aggregate | off
 enable_partitionwise_join      | off
 enable_seqscan                 | on
 enable_sort                    | on
 enable_tidscan                 | on
<<<<<<< HEAD
(19 rows)
=======
(20 rows)
>>>>>>> 8f4ee44b

-- Test that the pg_timezone_names and pg_timezone_abbrevs views are
-- more-or-less working.  We can't test their contents in any great detail
-- without the outputs changing anytime IANA updates the underlying data,
-- but it seems reasonable to expect at least one entry per major meridian.
-- (At the time of writing, the actual counts are around 38 because of
-- zones using fractional GMT offsets, so this is a pretty loose test.)
select count(distinct utc_offset) >= 24 as ok from pg_timezone_names;
 ok 
----
 t
(1 row)

select count(distinct utc_offset) >= 24 as ok from pg_timezone_abbrevs;
 ok 
----
 t
(1 row)

-- Let's check the non-default timezone abbreviation sets, too
set timezone_abbreviations = 'Australia';
select count(distinct utc_offset) >= 24 as ok from pg_timezone_abbrevs;
 ok 
----
 t
(1 row)

set timezone_abbreviations = 'India';
select count(distinct utc_offset) >= 24 as ok from pg_timezone_abbrevs;
 ok 
----
 t
(1 row)
<|MERGE_RESOLUTION|>--- conflicted
+++ resolved
@@ -94,11 +94,7 @@
  enable_seqscan                 | on
  enable_sort                    | on
  enable_tidscan                 | on
-<<<<<<< HEAD
-(19 rows)
-=======
-(20 rows)
->>>>>>> 8f4ee44b
+(22 rows)
 
 -- Test that the pg_timezone_names and pg_timezone_abbrevs views are
 -- more-or-less working.  We can't test their contents in any great detail
