--
-- Test assorted system views
--
-- This test is mainly meant to provide some code coverage for the
-- set-returning functions that underlie certain system views.
-- The output of most of these functions is very environment-dependent,
-- so our ability to test with fixed expected output is pretty limited;
-- but even a trivial check of count(*) will exercise the normal code path
-- through the SRF.
select count(*) >= 0 as ok from pg_available_extension_versions;
 ok 
----
 t
(1 row)

select count(*) >= 0 as ok from pg_available_extensions;
 ok 
----
 t
(1 row)

-- At introduction, pg_config had 23 entries; it may grow
select count(*) > 20 as ok from pg_config;
 ok 
----
 t
(1 row)

-- We expect no cursors in this test; see also portals.sql
select count(*) = 0 as ok from pg_cursors;
 ok 
----
 t
(1 row)

select count(*) >= 0 as ok from pg_file_settings;
 ok 
----
 t
(1 row)

-- There will surely be at least one rule
select count(*) > 0 as ok from pg_hba_file_rules;
 ok 
----
 t
(1 row)

-- There will surely be at least one active lock
select count(*) > 0 as ok from pg_locks;
 ok 
----
 t
(1 row)

-- We expect no prepared statements in this test; see also prepare.sql
select count(*) = 0 as ok from pg_prepared_statements;
 ok 
----
 t
(1 row)

-- See also prepared_xacts.sql
select count(*) >= 0 as ok from pg_prepared_xacts;
 ok 
----
 t
(1 row)

-- This is to record the prevailing planner enable_foo settings during
-- a regression test run.
select name, setting from pg_settings where name like 'enable%';
<<<<<<< HEAD
           name            | setting 
---------------------------+---------
 enable_bitmapscan         | on
 enable_gathermerge        | on
 enable_hashagg            | on
 enable_hashjoin           | on
 enable_indexonlyscan      | on
 enable_indexscan          | on
 enable_material           | on
 enable_mergejoin          | on
 enable_nestloop           | on
 enable_parallel_append    | on
 enable_parallel_hash      | on
 enable_partitionwise_join | off
 enable_seqscan            | on
 enable_sort               | on
 enable_tidscan            | on
(15 rows)
         name         | setting 
------------------------+---------
 enable_bitmapscan      | on
 enable_eager           | on
 enable_gathermerge     | on
 enable_hashagg         | on
 enable_hashjoin        | on
 enable_indexonlyscan   | on
 enable_indexscan       | on
 enable_material        | on
 enable_mergejoin       | on
 enable_multiple_update | on
 enable_nestloop        | on
 enable_seqscan         | on
 enable_sort            | on
 enable_tidscan         | on
(14 rows)
=======
              name              | setting 
--------------------------------+---------
 enable_bitmapscan              | on
 enable_gathermerge             | on
 enable_hashagg                 | on
 enable_hashjoin                | on
 enable_indexonlyscan           | on
 enable_indexscan               | on
 enable_material                | on
 enable_mergejoin               | on
 enable_nestloop                | on
 enable_parallel_append         | on
 enable_parallel_hash           | on
 enable_partition_pruning       | on
 enable_partitionwise_aggregate | off
 enable_partitionwise_join      | off
 enable_seqscan                 | on
 enable_sort                    | on
 enable_tidscan                 | on
(17 rows)
>>>>>>> d8421390

-- Test that the pg_timezone_names and pg_timezone_abbrevs views are
-- more-or-less working.  We can't test their contents in any great detail
-- without the outputs changing anytime IANA updates the underlying data,
-- but it seems reasonable to expect at least one entry per major meridian.
-- (At the time of writing, the actual counts are around 38 because of
-- zones using fractional GMT offsets, so this is a pretty loose test.)
select count(distinct utc_offset) >= 24 as ok from pg_timezone_names;
 ok 
----
 t
(1 row)

select count(distinct utc_offset) >= 24 as ok from pg_timezone_abbrevs;
 ok 
----
 t
(1 row)

-- Let's check the non-default timezone abbreviation sets, too
set timezone_abbreviations = 'Australia';
select count(distinct utc_offset) >= 24 as ok from pg_timezone_abbrevs;
 ok 
----
 t
(1 row)

set timezone_abbreviations = 'India';
select count(distinct utc_offset) >= 24 as ok from pg_timezone_abbrevs;
 ok 
----
 t
(1 row)
<|MERGE_RESOLUTION|>--- conflicted
+++ resolved
@@ -70,43 +70,6 @@
 -- This is to record the prevailing planner enable_foo settings during
 -- a regression test run.
 select name, setting from pg_settings where name like 'enable%';
-<<<<<<< HEAD
-           name            | setting 
----------------------------+---------
- enable_bitmapscan         | on
- enable_gathermerge        | on
- enable_hashagg            | on
- enable_hashjoin           | on
- enable_indexonlyscan      | on
- enable_indexscan          | on
- enable_material           | on
- enable_mergejoin          | on
- enable_nestloop           | on
- enable_parallel_append    | on
- enable_parallel_hash      | on
- enable_partitionwise_join | off
- enable_seqscan            | on
- enable_sort               | on
- enable_tidscan            | on
-(15 rows)
-         name         | setting 
-------------------------+---------
- enable_bitmapscan      | on
- enable_eager           | on
- enable_gathermerge     | on
- enable_hashagg         | on
- enable_hashjoin        | on
- enable_indexonlyscan   | on
- enable_indexscan       | on
- enable_material        | on
- enable_mergejoin       | on
- enable_multiple_update | on
- enable_nestloop        | on
- enable_seqscan         | on
- enable_sort            | on
- enable_tidscan         | on
-(14 rows)
-=======
               name              | setting 
 --------------------------------+---------
  enable_bitmapscan              | on
@@ -127,7 +90,6 @@
  enable_sort                    | on
  enable_tidscan                 | on
 (17 rows)
->>>>>>> d8421390
 
 -- Test that the pg_timezone_names and pg_timezone_abbrevs views are
 -- more-or-less working.  We can't test their contents in any great detail
