/*-------------------------------------------------------------------------
 *
 * explain.c
 *	  Explain query execution plans
 *
 * Portions Copyright (c) 1996-2021, PostgreSQL Global Development Group
 * Portions Copyright (c) 1994-5, Regents of the University of California
 *
 * IDENTIFICATION
 *	  src/backend/commands/explain.c
 *
 *-------------------------------------------------------------------------
 */
#include "postgres.h"

#include "access/xact.h"
#include "catalog/pg_type.h"
#include "commands/createas.h"
#include "commands/defrem.h"
#include "commands/prepare.h"
#include "executor/nodeHash.h"
#include "foreign/fdwapi.h"
#include "jit/jit.h"
#include "nodes/extensible.h"
#include "nodes/makefuncs.h"
#include "nodes/nodeFuncs.h"
#include "parser/analyze.h"
#include "parser/parsetree.h"
#include "rewrite/rewriteHandler.h"
#include "storage/bufmgr.h"
#include "tcop/tcopprot.h"
#include "utils/builtins.h"
#include "utils/guc_tables.h"
#include "utils/json.h"
#include "utils/lsyscache.h"
#include "utils/rel.h"
#include "utils/ruleutils.h"
#include "utils/snapmgr.h"
#include "utils/tuplesort.h"
#include "utils/typcache.h"
#include "utils/xml.h"
#include "executor/nodeHash2Side.h"


/* Hook for plugins to get control in ExplainOneQuery() */
ExplainOneQuery_hook_type ExplainOneQuery_hook = NULL;

/* Hook for plugins to get control in explain_get_index_name() */
explain_get_index_name_hook_type explain_get_index_name_hook = NULL;


/* OR-able flags for ExplainXMLTag() */
#define X_OPENING 0
#define X_CLOSING 1
#define X_CLOSE_IMMEDIATE 2
#define X_NOWHITESPACE 4

static void ExplainOneQuery(Query *query, int cursorOptions,
							IntoClause *into, ExplainState *es,
							const char *queryString, ParamListInfo params,
							QueryEnvironment *queryEnv);
static void ExplainPrintJIT(ExplainState *es, int jit_flags,
							JitInstrumentation *ji);
static void report_triggers(ResultRelInfo *rInfo, bool show_relname,
							ExplainState *es);
static double elapsed_time(instr_time *starttime);
static bool ExplainPreScanNode(PlanState *planstate, Bitmapset **rels_used);
static void ExplainNode(PlanState *planstate, List *ancestors,
						const char *relationship, const char *plan_name,
						ExplainState *es);
static void show_plan_tlist(PlanState *planstate, List *ancestors,
							ExplainState *es);
static void show_expression(Node *node, const char *qlabel,
							PlanState *planstate, List *ancestors,
							bool useprefix, ExplainState *es);
static void show_qual(List *qual, const char *qlabel,
					  PlanState *planstate, List *ancestors,
					  bool useprefix, ExplainState *es);
static void show_scan_qual(List *qual, const char *qlabel,
						   PlanState *planstate, List *ancestors,
						   ExplainState *es);
static void show_upper_qual(List *qual, const char *qlabel,
							PlanState *planstate, List *ancestors,
							ExplainState *es);
static void show_sort_keys(SortState *sortstate, List *ancestors,
						   ExplainState *es);
static void show_incremental_sort_keys(IncrementalSortState *incrsortstate,
									   List *ancestors, ExplainState *es);
static void show_merge_append_keys(MergeAppendState *mstate, List *ancestors,
								   ExplainState *es);
static void show_agg_keys(AggState *astate, List *ancestors,
						  ExplainState *es);
static void show_grouping_sets(PlanState *planstate, Agg *agg,
							   List *ancestors, ExplainState *es);
static void show_grouping_set_keys(PlanState *planstate,
								   Agg *aggnode, Sort *sortnode,
								   List *context, bool useprefix,
								   List *ancestors, ExplainState *es);
static void show_group_keys(GroupState *gstate, List *ancestors,
							ExplainState *es);
static void show_sort_group_keys(PlanState *planstate, const char *qlabel,
								 int nkeys, int nPresortedKeys, AttrNumber *keycols,
								 Oid *sortOperators, Oid *collations, bool *nullsFirst,
								 List *ancestors, ExplainState *es);
static void show_sortorder_options(StringInfo buf, Node *sortexpr,
								   Oid sortOperator, Oid collation, bool nullsFirst);
static void show_tablesample(TableSampleClause *tsc, PlanState *planstate,
							 List *ancestors, ExplainState *es);
static void show_sort_info(SortState *sortstate, ExplainState *es);
static void show_incremental_sort_info(IncrementalSortState *incrsortstate,
									   ExplainState *es);
static void show_hash_info(HashState *hashstate, ExplainState *es);
static void show_resultcache_info(ResultCacheState *rcstate, List *ancestors,
								  ExplainState *es);
static void show_hashagg_info(AggState *hashstate, ExplainState *es);
static void show_tidbitmap_info(BitmapHeapScanState *planstate,
								ExplainState *es);
static void show_instrumentation_count(const char *qlabel, int which,
									   PlanState *planstate, ExplainState *es);
static void show_foreignscan_info(ForeignScanState *fsstate, ExplainState *es);
static void show_eval_params(Bitmapset *bms_params, ExplainState *es);
static const char *explain_get_index_name(Oid indexId);
static void show_buffer_usage(ExplainState *es, const BufferUsage *usage,
							  bool planning);
static void show_wal_usage(ExplainState *es, const WalUsage *usage);
static void ExplainIndexScanDetails(Oid indexid, ScanDirection indexorderdir,
									ExplainState *es);
static void ExplainScanTarget(Scan *plan, ExplainState *es);
static void ExplainModifyTarget(ModifyTable *plan, ExplainState *es);
static void ExplainTargetRel(Plan *plan, Index rti, ExplainState *es);
static void show_modifytable_info(ModifyTableState *mtstate, List *ancestors,
								  ExplainState *es);
static void ExplainMemberNodes(PlanState **planstates, int nplans,
							   List *ancestors, ExplainState *es);
static void ExplainMissingMembers(int nplans, int nchildren, ExplainState *es);
static void ExplainSubPlans(List *plans, List *ancestors,
							const char *relationship, ExplainState *es);
static void ExplainCustomChildren(CustomScanState *css,
								  List *ancestors, ExplainState *es);
static ExplainWorkersState *ExplainCreateWorkersState(int num_workers);
static void ExplainOpenWorker(int n, ExplainState *es);
static void ExplainCloseWorker(int n, ExplainState *es);
static void ExplainFlushWorkersState(ExplainState *es);
static void ExplainProperty(const char *qlabel, const char *unit,
							const char *value, bool numeric, ExplainState *es);
static void ExplainOpenSetAsideGroup(const char *objtype, const char *labelname,
									 bool labeled, int depth, ExplainState *es);
static void ExplainSaveGroup(ExplainState *es, int depth, int *state_save);
static void ExplainRestoreGroup(ExplainState *es, int depth, int *state_save);
static void ExplainDummyGroup(const char *objtype, const char *labelname,
							  ExplainState *es);
static void ExplainXMLTag(const char *tagname, int flags, ExplainState *es);
static void ExplainIndentText(ExplainState *es);
static void ExplainJSONLineEnding(ExplainState *es);
static void ExplainYAMLLineStarting(ExplainState *es);
static void escape_yaml(StringInfo buf, const char *str);

/* AgensGraph join types */
static void show_hash2side_info(Hash2SideState *hashstate, ExplainState *es);


/*
 * ExplainQuery -
 *	  execute an EXPLAIN command
 */
void
ExplainQuery(ParseState *pstate, ExplainStmt *stmt,
			 ParamListInfo params, DestReceiver *dest)
{
	ExplainState *es = NewExplainState();
	TupOutputState *tstate;
	JumbleState *jstate = NULL;
	Query		*query;
	List	   *rewritten;
	ListCell   *lc;
	bool		timing_set = false;
	bool		summary_set = false;

	/* Parse options list. */
	foreach(lc, stmt->options)
	{
		DefElem    *opt = (DefElem *) lfirst(lc);

		if (strcmp(opt->defname, "analyze") == 0)
			es->analyze = defGetBoolean(opt);
		else if (strcmp(opt->defname, "verbose") == 0)
			es->verbose = defGetBoolean(opt);
		else if (strcmp(opt->defname, "costs") == 0)
			es->costs = defGetBoolean(opt);
		else if (strcmp(opt->defname, "buffers") == 0)
			es->buffers = defGetBoolean(opt);
		else if (strcmp(opt->defname, "wal") == 0)
			es->wal = defGetBoolean(opt);
		else if (strcmp(opt->defname, "settings") == 0)
			es->settings = defGetBoolean(opt);
		else if (strcmp(opt->defname, "timing") == 0)
		{
			timing_set = true;
			es->timing = defGetBoolean(opt);
		}
		else if (strcmp(opt->defname, "summary") == 0)
		{
			summary_set = true;
			es->summary = defGetBoolean(opt);
		}
		else if (strcmp(opt->defname, "format") == 0)
		{
			char	   *p = defGetString(opt);

			if (strcmp(p, "text") == 0)
				es->format = EXPLAIN_FORMAT_TEXT;
			else if (strcmp(p, "xml") == 0)
				es->format = EXPLAIN_FORMAT_XML;
			else if (strcmp(p, "json") == 0)
				es->format = EXPLAIN_FORMAT_JSON;
			else if (strcmp(p, "yaml") == 0)
				es->format = EXPLAIN_FORMAT_YAML;
			else
				ereport(ERROR,
						(errcode(ERRCODE_INVALID_PARAMETER_VALUE),
						 errmsg("unrecognized value for EXPLAIN option \"%s\": \"%s\"",
								opt->defname, p),
						 parser_errposition(pstate, opt->location)));
		}
		else
			ereport(ERROR,
					(errcode(ERRCODE_SYNTAX_ERROR),
					 errmsg("unrecognized EXPLAIN option \"%s\"",
							opt->defname),
					 parser_errposition(pstate, opt->location)));
	}

	if (es->wal && !es->analyze)
		ereport(ERROR,
				(errcode(ERRCODE_INVALID_PARAMETER_VALUE),
				 errmsg("EXPLAIN option WAL requires ANALYZE")));

	/* if the timing was not set explicitly, set default value */
	es->timing = (timing_set) ? es->timing : es->analyze;

	/* check that timing is used with EXPLAIN ANALYZE */
	if (es->timing && !es->analyze)
		ereport(ERROR,
				(errcode(ERRCODE_INVALID_PARAMETER_VALUE),
				 errmsg("EXPLAIN option TIMING requires ANALYZE")));

	/* if the summary was not set explicitly, set default value */
	es->summary = (summary_set) ? es->summary : es->analyze;

	query = castNode(Query, stmt->query);
	if (compute_query_id)
		jstate = JumbleQuery(query, pstate->p_sourcetext);

	if (post_parse_analyze_hook)
		(*post_parse_analyze_hook) (pstate, query, jstate);

	/*
	 * Parse analysis was done already, but we still have to run the rule
	 * rewriter.  We do not do AcquireRewriteLocks: we assume the query either
	 * came straight from the parser, or suitable locks were acquired by
	 * plancache.c.
	 *
	 * Because the rewriter and planner tend to scribble on the input, we make
	 * a preliminary copy of the source querytree.  This prevents problems in
	 * the case that the EXPLAIN is in a portal or plpgsql function and is
	 * executed repeatedly.  (See also the same hack in DECLARE CURSOR and
	 * PREPARE.)  XXX FIXME someday.
	 */
	rewritten = QueryRewrite(castNode(Query, copyObject(stmt->query)));

	/* emit opening boilerplate */
	ExplainBeginOutput(es);

	if (rewritten == NIL)
	{
		/*
		 * In the case of an INSTEAD NOTHING, tell at least that.  But in
		 * non-text format, the output is delimited, so this isn't necessary.
		 */
		if (es->format == EXPLAIN_FORMAT_TEXT)
			appendStringInfoString(es->str, "Query rewrites to nothing\n");
	}
	else
	{
		ListCell   *l;

		/* Explain every plan */
		foreach(l, rewritten)
		{
			ExplainOneQuery(lfirst_node(Query, l),
							CURSOR_OPT_PARALLEL_OK, NULL, es,
							pstate->p_sourcetext, params, pstate->p_queryEnv);

			/* Separate plans with an appropriate separator */
			if (lnext(rewritten, l) != NULL)
				ExplainSeparatePlans(es);
		}
	}

	/* emit closing boilerplate */
	ExplainEndOutput(es);
	Assert(es->indent == 0);

	/* output tuples */
	tstate = begin_tup_output_tupdesc(dest, ExplainResultDesc(stmt),
									  &TTSOpsVirtual);
	if (es->format == EXPLAIN_FORMAT_TEXT)
		do_text_output_multiline(tstate, es->str->data);
	else
		do_text_output_oneline(tstate, es->str->data);
	end_tup_output(tstate);

	pfree(es->str->data);
}

/*
 * Create a new ExplainState struct initialized with default options.
 */
ExplainState *
NewExplainState(void)
{
	ExplainState *es = (ExplainState *) palloc0(sizeof(ExplainState));

	/* Set default options (most fields can be left as zeroes). */
	es->costs = true;
	/* Prepare output buffer. */
	es->str = makeStringInfo();

	return es;
}

/*
 * ExplainResultDesc -
 *	  construct the result tupledesc for an EXPLAIN
 */
TupleDesc
ExplainResultDesc(ExplainStmt *stmt)
{
	TupleDesc	tupdesc;
	ListCell   *lc;
	Oid			result_type = TEXTOID;

	/* Check for XML format option */
	foreach(lc, stmt->options)
	{
		DefElem    *opt = (DefElem *) lfirst(lc);

		if (strcmp(opt->defname, "format") == 0)
		{
			char	   *p = defGetString(opt);

			if (strcmp(p, "xml") == 0)
				result_type = XMLOID;
			else if (strcmp(p, "json") == 0)
				result_type = JSONOID;
			else
				result_type = TEXTOID;
			/* don't "break", as ExplainQuery will use the last value */
		}
	}

	/* Need a tuple descriptor representing a single TEXT or XML column */
	tupdesc = CreateTemplateTupleDesc(1);
	TupleDescInitEntry(tupdesc, (AttrNumber) 1, "QUERY PLAN",
					   result_type, -1, 0);
	return tupdesc;
}

/*
 * ExplainOneQuery -
 *	  print out the execution plan for one Query
 *
 * "into" is NULL unless we are explaining the contents of a CreateTableAsStmt.
 */
static void
ExplainOneQuery(Query *query, int cursorOptions,
				IntoClause *into, ExplainState *es,
				const char *queryString, ParamListInfo params,
				QueryEnvironment *queryEnv)
{
	/* planner will not cope with utility statements */
	if (query->commandType == CMD_UTILITY)
	{
		ExplainOneUtility(query->utilityStmt, into, es, queryString, params,
						  queryEnv);
		return;
	}

	/* if an advisor plugin is present, let it manage things */
	if (ExplainOneQuery_hook)
		(*ExplainOneQuery_hook) (query, cursorOptions, into, es,
								 queryString, params, queryEnv);
	else
	{
		PlannedStmt *plan;
		instr_time	planstart,
					planduration;
		BufferUsage bufusage_start,
					bufusage;

		if (es->buffers)
			bufusage_start = pgBufferUsage;
		INSTR_TIME_SET_CURRENT(planstart);

		/* plan the query */
		plan = pg_plan_query(query, queryString, cursorOptions, params);

		INSTR_TIME_SET_CURRENT(planduration);
		INSTR_TIME_SUBTRACT(planduration, planstart);

		/* calc differences of buffer counters. */
		if (es->buffers)
		{
			memset(&bufusage, 0, sizeof(BufferUsage));
			BufferUsageAccumDiff(&bufusage, &pgBufferUsage, &bufusage_start);
		}

		/* run it (if needed) and produce output */
		ExplainOnePlan(plan, into, es, queryString, params, queryEnv,
					   &planduration, (es->buffers ? &bufusage : NULL));
	}
}

/*
 * ExplainOneUtility -
 *	  print out the execution plan for one utility statement
 *	  (In general, utility statements don't have plans, but there are some
 *	  we treat as special cases)
 *
 * "into" is NULL unless we are explaining the contents of a CreateTableAsStmt.
 *
 * This is exported because it's called back from prepare.c in the
 * EXPLAIN EXECUTE case.
 */
void
ExplainOneUtility(Node *utilityStmt, IntoClause *into, ExplainState *es,
				  const char *queryString, ParamListInfo params,
				  QueryEnvironment *queryEnv)
{
	if (utilityStmt == NULL)
		return;

	if (IsA(utilityStmt, CreateTableAsStmt))
	{
		/*
		 * We have to rewrite the contained SELECT and then pass it back to
		 * ExplainOneQuery.  It's probably not really necessary to copy the
		 * contained parsetree another time, but let's be safe.
		 */
		CreateTableAsStmt *ctas = (CreateTableAsStmt *) utilityStmt;
		List	   *rewritten;

		/*
		 * Check if the relation exists or not.  This is done at this stage to
		 * avoid query planning or execution.
		 */
		if (CreateTableAsRelExists(ctas))
		{
			if (ctas->objtype == OBJECT_TABLE)
				ExplainDummyGroup("CREATE TABLE AS", NULL, es);
			else if (ctas->objtype == OBJECT_MATVIEW)
				ExplainDummyGroup("CREATE MATERIALIZED VIEW", NULL, es);
			else
				elog(ERROR,	"unexpected object type: %d",
					 (int) ctas->objtype);
			return;
		}

		rewritten = QueryRewrite(castNode(Query, copyObject(ctas->query)));
		Assert(list_length(rewritten) == 1);
		ExplainOneQuery(linitial_node(Query, rewritten),
						CURSOR_OPT_PARALLEL_OK, ctas->into, es,
						queryString, params, queryEnv);
	}
	else if (IsA(utilityStmt, DeclareCursorStmt))
	{
		/*
		 * Likewise for DECLARE CURSOR.
		 *
		 * Notice that if you say EXPLAIN ANALYZE DECLARE CURSOR then we'll
		 * actually run the query.  This is different from pre-8.3 behavior
		 * but seems more useful than not running the query.  No cursor will
		 * be created, however.
		 */
		DeclareCursorStmt *dcs = (DeclareCursorStmt *) utilityStmt;
		List	   *rewritten;

		rewritten = QueryRewrite(castNode(Query, copyObject(dcs->query)));
		Assert(list_length(rewritten) == 1);
		ExplainOneQuery(linitial_node(Query, rewritten),
						dcs->options, NULL, es,
						queryString, params, queryEnv);
	}
	else if (IsA(utilityStmt, ExecuteStmt))
		ExplainExecuteQuery((ExecuteStmt *) utilityStmt, into, es,
							queryString, params, queryEnv);
	else if (IsA(utilityStmt, NotifyStmt))
	{
		if (es->format == EXPLAIN_FORMAT_TEXT)
			appendStringInfoString(es->str, "NOTIFY\n");
		else
			ExplainDummyGroup("Notify", NULL, es);
	}
	else
	{
		if (es->format == EXPLAIN_FORMAT_TEXT)
			appendStringInfoString(es->str,
								   "Utility statements have no plan structure\n");
		else
			ExplainDummyGroup("Utility Statement", NULL, es);
	}
}

/*
 * ExplainOnePlan -
 *		given a planned query, execute it if needed, and then print
 *		EXPLAIN output
 *
 * "into" is NULL unless we are explaining the contents of a CreateTableAsStmt,
 * in which case executing the query should result in creating that table.
 *
 * This is exported because it's called back from prepare.c in the
 * EXPLAIN EXECUTE case, and because an index advisor plugin would need
 * to call it.
 */
void
ExplainOnePlan(PlannedStmt *plannedstmt, IntoClause *into, ExplainState *es,
			   const char *queryString, ParamListInfo params,
			   QueryEnvironment *queryEnv, const instr_time *planduration,
			   const BufferUsage *bufusage)
{
	DestReceiver *dest;
	QueryDesc  *queryDesc;
	instr_time	starttime;
	double		totaltime = 0;
	int			eflags;
	int			instrument_option = 0;

	Assert(plannedstmt->commandType != CMD_UTILITY);

	if (es->analyze && es->timing)
		instrument_option |= INSTRUMENT_TIMER;
	else if (es->analyze)
		instrument_option |= INSTRUMENT_ROWS;

	if (es->buffers)
		instrument_option |= INSTRUMENT_BUFFERS;
	if (es->wal)
		instrument_option |= INSTRUMENT_WAL;

	/*
	 * We always collect timing for the entire statement, even when node-level
	 * timing is off, so we don't look at es->timing here.  (We could skip
	 * this if !es->summary, but it's hardly worth the complication.)
	 */
	INSTR_TIME_SET_CURRENT(starttime);

	/*
	 * Use a snapshot with an updated command ID to ensure this query sees
	 * results of any previously executed queries.
	 */
	PushCopiedSnapshot(GetActiveSnapshot());
	UpdateActiveSnapshotCommandId();

	/*
	 * Normally we discard the query's output, but if explaining CREATE TABLE
	 * AS, we'd better use the appropriate tuple receiver.
	 */
	if (into)
		dest = CreateIntoRelDestReceiver(into);
	else
		dest = None_Receiver;

	/* Create a QueryDesc for the query */
	queryDesc = CreateQueryDesc(plannedstmt, queryString,
								GetActiveSnapshot(), InvalidSnapshot,
								dest, params, queryEnv, instrument_option);

	/* Select execution options */
	if (es->analyze)
		eflags = 0;				/* default run-to-completion flags */
	else
		eflags = EXEC_FLAG_EXPLAIN_ONLY;
	if (into)
		eflags |= GetIntoRelEFlags(into);

	/* call ExecutorStart to prepare the plan for execution */
	ExecutorStart(queryDesc, eflags);

	/* Execute the plan for statistics if asked for */
	if (es->analyze)
	{
		ScanDirection dir;

		/* EXPLAIN ANALYZE CREATE TABLE AS WITH NO DATA is weird */
		if (into && into->skipData)
			dir = NoMovementScanDirection;
		else
			dir = ForwardScanDirection;

		/* run the plan */
		ExecutorRun(queryDesc, dir, 0L, true);

		/* run cleanup too */
		ExecutorFinish(queryDesc);

		/* We can't run ExecutorEnd 'till we're done printing the stats... */
		totaltime += elapsed_time(&starttime);
	}

	ExplainOpenGroup("Query", NULL, true, es);

	/* Create textual dump of plan tree */
	ExplainPrintPlan(es, queryDesc);

	if (es->verbose && plannedstmt->queryId != UINT64CONST(0))
	{
		char	buf[MAXINT8LEN+1];

		pg_lltoa(plannedstmt->queryId, buf);
		ExplainPropertyText("Query Identifier", buf, es);
	}

	/* Show buffer usage in planning */
	if (bufusage)
	{
		ExplainOpenGroup("Planning", "Planning", true, es);
		show_buffer_usage(es, bufusage, true);
		ExplainCloseGroup("Planning", "Planning", true, es);
	}

	if (es->summary && planduration)
	{
		double		plantime = INSTR_TIME_GET_DOUBLE(*planduration);

		ExplainPropertyFloat("Planning Time", "ms", 1000.0 * plantime, 3, es);
	}

	/* Print info about runtime of triggers */
	if (es->analyze)
		ExplainPrintTriggers(es, queryDesc);

	/*
	 * Print info about JITing. Tied to es->costs because we don't want to
	 * display this in regression tests, as it'd cause output differences
	 * depending on build options.  Might want to separate that out from COSTS
	 * at a later stage.
	 */
	if (es->costs)
		ExplainPrintJITSummary(es, queryDesc);

	/*
	 * Close down the query and free resources.  Include time for this in the
	 * total execution time (although it should be pretty minimal).
	 */
	INSTR_TIME_SET_CURRENT(starttime);

	ExecutorEnd(queryDesc);

	FreeQueryDesc(queryDesc);

	PopActiveSnapshot();

	/* We need a CCI just in case query expanded to multiple plans */
	if (es->analyze)
		CommandCounterIncrement();

	totaltime += elapsed_time(&starttime);

	/*
	 * We only report execution time if we actually ran the query (that is,
	 * the user specified ANALYZE), and if summary reporting is enabled (the
	 * user can set SUMMARY OFF to not have the timing information included in
	 * the output).  By default, ANALYZE sets SUMMARY to true.
	 */
	if (es->summary && es->analyze)
		ExplainPropertyFloat("Execution Time", "ms", 1000.0 * totaltime, 3,
							 es);

	ExplainCloseGroup("Query", NULL, true, es);
}

/*
 * ExplainPrintSettings -
 *    Print summary of modified settings affecting query planning.
 */
static void
ExplainPrintSettings(ExplainState *es)
{
	int			num;
	struct config_generic **gucs;

	/* bail out if information about settings not requested */
	if (!es->settings)
		return;

	/* request an array of relevant settings */
	gucs = get_explain_guc_options(&num);

	if (es->format != EXPLAIN_FORMAT_TEXT)
	{
		ExplainOpenGroup("Settings", "Settings", true, es);

		for (int i = 0; i < num; i++)
		{
			char	   *setting;
			struct config_generic *conf = gucs[i];

			setting = GetConfigOptionByName(conf->name, NULL, true);

			ExplainPropertyText(conf->name, setting, es);
		}

		ExplainCloseGroup("Settings", "Settings", true, es);
	}
	else
	{
		StringInfoData str;

		/* In TEXT mode, print nothing if there are no options */
		if (num <= 0)
			return;

		initStringInfo(&str);

		for (int i = 0; i < num; i++)
		{
			char	   *setting;
			struct config_generic *conf = gucs[i];

			if (i > 0)
				appendStringInfoString(&str, ", ");

			setting = GetConfigOptionByName(conf->name, NULL, true);

			if (setting)
				appendStringInfo(&str, "%s = '%s'", conf->name, setting);
			else
				appendStringInfo(&str, "%s = NULL", conf->name);
		}

		ExplainPropertyText("Settings", str.data, es);
	}
}

/*
 * ExplainPrintPlan -
 *	  convert a QueryDesc's plan tree to text and append it to es->str
 *
 * The caller should have set up the options fields of *es, as well as
 * initializing the output buffer es->str.  Also, output formatting state
 * such as the indent level is assumed valid.  Plan-tree-specific fields
 * in *es are initialized here.
 *
 * NB: will not work on utility statements
 */
void
ExplainPrintPlan(ExplainState *es, QueryDesc *queryDesc)
{
	Bitmapset  *rels_used = NULL;
	PlanState  *ps;

	/* Set up ExplainState fields associated with this plan tree */
	Assert(queryDesc->plannedstmt != NULL);
	es->pstmt = queryDesc->plannedstmt;
	es->rtable = queryDesc->plannedstmt->rtable;
	ExplainPreScanNode(queryDesc->planstate, &rels_used);
	es->rtable_names = select_rtable_names_for_explain(es->rtable, rels_used);
	es->deparse_cxt = deparse_context_for_plan_tree(queryDesc->plannedstmt,
													es->rtable_names);
	es->printed_subplans = NULL;

	/*
	 * Sometimes we mark a Gather node as "invisible", which means that it's
	 * not to be displayed in EXPLAIN output.  The purpose of this is to allow
	 * running regression tests with force_parallel_mode=regress to get the
	 * same results as running the same tests with force_parallel_mode=off.
	 * Such marking is currently only supported on a Gather at the top of the
	 * plan.  We skip that node, and we must also hide per-worker detail data
	 * further down in the plan tree.
	 */
	ps = queryDesc->planstate;
	if (IsA(ps, GatherState) && ((Gather *) ps->plan)->invisible)
	{
		ps = outerPlanState(ps);
		es->hide_workers = true;
	}
	ExplainNode(ps, NIL, NULL, NULL, es);

	/*
	 * If requested, include information about GUC parameters with values that
	 * don't match the built-in defaults.
	 */
	ExplainPrintSettings(es);
}

/*
 * ExplainPrintTriggers -
 *	  convert a QueryDesc's trigger statistics to text and append it to
 *	  es->str
 *
 * The caller should have set up the options fields of *es, as well as
 * initializing the output buffer es->str.  Other fields in *es are
 * initialized here.
 */
void
ExplainPrintTriggers(ExplainState *es, QueryDesc *queryDesc)
{
	ResultRelInfo *rInfo;
	bool		show_relname;
	List	   *resultrels;
	List	   *routerels;
	List	   *targrels;
	ListCell   *l;

	resultrels = queryDesc->estate->es_opened_result_relations;
	routerels = queryDesc->estate->es_tuple_routing_result_relations;
	targrels = queryDesc->estate->es_trig_target_relations;

	ExplainOpenGroup("Triggers", "Triggers", false, es);

	show_relname = (list_length(resultrels) > 1 ||
					routerels != NIL || targrels != NIL);
	foreach(l, resultrels)
	{
		rInfo = (ResultRelInfo *) lfirst(l);
		report_triggers(rInfo, show_relname, es);
	}

	foreach(l, routerels)
	{
		rInfo = (ResultRelInfo *) lfirst(l);
		report_triggers(rInfo, show_relname, es);
	}

	foreach(l, targrels)
	{
		rInfo = (ResultRelInfo *) lfirst(l);
		report_triggers(rInfo, show_relname, es);
	}

	ExplainCloseGroup("Triggers", "Triggers", false, es);
}

/*
 * ExplainPrintJITSummary -
 *    Print summarized JIT instrumentation from leader and workers
 */
void
ExplainPrintJITSummary(ExplainState *es, QueryDesc *queryDesc)
{
	JitInstrumentation ji = {0};

	if (!(queryDesc->estate->es_jit_flags & PGJIT_PERFORM))
		return;

	/*
	 * Work with a copy instead of modifying the leader state, since this
	 * function may be called twice
	 */
	if (queryDesc->estate->es_jit)
		InstrJitAgg(&ji, &queryDesc->estate->es_jit->instr);

	/* If this process has done JIT in parallel workers, merge stats */
	if (queryDesc->estate->es_jit_worker_instr)
		InstrJitAgg(&ji, queryDesc->estate->es_jit_worker_instr);

	ExplainPrintJIT(es, queryDesc->estate->es_jit_flags, &ji);
}

/*
 * ExplainPrintJIT -
 *	  Append information about JITing to es->str.
 */
static void
ExplainPrintJIT(ExplainState *es, int jit_flags, JitInstrumentation *ji)
{
	instr_time	total_time;

	/* don't print information if no JITing happened */
	if (!ji || ji->created_functions == 0)
		return;

	/* calculate total time */
	INSTR_TIME_SET_ZERO(total_time);
	INSTR_TIME_ADD(total_time, ji->generation_counter);
	INSTR_TIME_ADD(total_time, ji->inlining_counter);
	INSTR_TIME_ADD(total_time, ji->optimization_counter);
	INSTR_TIME_ADD(total_time, ji->emission_counter);

	ExplainOpenGroup("JIT", "JIT", true, es);

	/* for higher density, open code the text output format */
	if (es->format == EXPLAIN_FORMAT_TEXT)
	{
		ExplainIndentText(es);
		appendStringInfoString(es->str, "JIT:\n");
		es->indent++;

		ExplainPropertyInteger("Functions", NULL, ji->created_functions, es);

		ExplainIndentText(es);
		appendStringInfo(es->str, "Options: %s %s, %s %s, %s %s, %s %s\n",
						 "Inlining", jit_flags & PGJIT_INLINE ? "true" : "false",
						 "Optimization", jit_flags & PGJIT_OPT3 ? "true" : "false",
						 "Expressions", jit_flags & PGJIT_EXPR ? "true" : "false",
						 "Deforming", jit_flags & PGJIT_DEFORM ? "true" : "false");

		if (es->analyze && es->timing)
		{
			ExplainIndentText(es);
			appendStringInfo(es->str,
							 "Timing: %s %.3f ms, %s %.3f ms, %s %.3f ms, %s %.3f ms, %s %.3f ms\n",
							 "Generation", 1000.0 * INSTR_TIME_GET_DOUBLE(ji->generation_counter),
							 "Inlining", 1000.0 * INSTR_TIME_GET_DOUBLE(ji->inlining_counter),
							 "Optimization", 1000.0 * INSTR_TIME_GET_DOUBLE(ji->optimization_counter),
							 "Emission", 1000.0 * INSTR_TIME_GET_DOUBLE(ji->emission_counter),
							 "Total", 1000.0 * INSTR_TIME_GET_DOUBLE(total_time));
		}

		es->indent--;
	}
	else
	{
		ExplainPropertyInteger("Functions", NULL, ji->created_functions, es);

		ExplainOpenGroup("Options", "Options", true, es);
		ExplainPropertyBool("Inlining", jit_flags & PGJIT_INLINE, es);
		ExplainPropertyBool("Optimization", jit_flags & PGJIT_OPT3, es);
		ExplainPropertyBool("Expressions", jit_flags & PGJIT_EXPR, es);
		ExplainPropertyBool("Deforming", jit_flags & PGJIT_DEFORM, es);
		ExplainCloseGroup("Options", "Options", true, es);

		if (es->analyze && es->timing)
		{
			ExplainOpenGroup("Timing", "Timing", true, es);

			ExplainPropertyFloat("Generation", "ms",
								 1000.0 * INSTR_TIME_GET_DOUBLE(ji->generation_counter),
								 3, es);
			ExplainPropertyFloat("Inlining", "ms",
								 1000.0 * INSTR_TIME_GET_DOUBLE(ji->inlining_counter),
								 3, es);
			ExplainPropertyFloat("Optimization", "ms",
								 1000.0 * INSTR_TIME_GET_DOUBLE(ji->optimization_counter),
								 3, es);
			ExplainPropertyFloat("Emission", "ms",
								 1000.0 * INSTR_TIME_GET_DOUBLE(ji->emission_counter),
								 3, es);
			ExplainPropertyFloat("Total", "ms",
								 1000.0 * INSTR_TIME_GET_DOUBLE(total_time),
								 3, es);

			ExplainCloseGroup("Timing", "Timing", true, es);
		}
	}

	ExplainCloseGroup("JIT", "JIT", true, es);
}

/*
 * ExplainQueryText -
 *	  add a "Query Text" node that contains the actual text of the query
 *
 * The caller should have set up the options fields of *es, as well as
 * initializing the output buffer es->str.
 *
 */
void
ExplainQueryText(ExplainState *es, QueryDesc *queryDesc)
{
	if (queryDesc->sourceText)
		ExplainPropertyText("Query Text", queryDesc->sourceText, es);
}

/*
 * report_triggers -
 *		report execution stats for a single relation's triggers
 */
static void
report_triggers(ResultRelInfo *rInfo, bool show_relname, ExplainState *es)
{
	int			nt;

	if (!rInfo->ri_TrigDesc || !rInfo->ri_TrigInstrument)
		return;
	for (nt = 0; nt < rInfo->ri_TrigDesc->numtriggers; nt++)
	{
		Trigger    *trig = rInfo->ri_TrigDesc->triggers + nt;
		Instrumentation *instr = rInfo->ri_TrigInstrument + nt;
		char	   *relname;
		char	   *conname = NULL;

		/* Must clean up instrumentation state */
		InstrEndLoop(instr);

		/*
		 * We ignore triggers that were never invoked; they likely aren't
		 * relevant to the current query type.
		 */
		if (instr->ntuples == 0)
			continue;

		ExplainOpenGroup("Trigger", NULL, true, es);

		relname = RelationGetRelationName(rInfo->ri_RelationDesc);
		if (OidIsValid(trig->tgconstraint))
			conname = get_constraint_name(trig->tgconstraint);

		/*
		 * In text format, we avoid printing both the trigger name and the
		 * constraint name unless VERBOSE is specified.  In non-text formats
		 * we just print everything.
		 */
		if (es->format == EXPLAIN_FORMAT_TEXT)
		{
			if (es->verbose || conname == NULL)
				appendStringInfo(es->str, "Trigger %s", trig->tgname);
			else
				appendStringInfoString(es->str, "Trigger");
			if (conname)
				appendStringInfo(es->str, " for constraint %s", conname);
			if (show_relname)
				appendStringInfo(es->str, " on %s", relname);
			if (es->timing)
				appendStringInfo(es->str, ": time=%.3f calls=%.0f\n",
								 1000.0 * instr->total, instr->ntuples);
			else
				appendStringInfo(es->str, ": calls=%.0f\n", instr->ntuples);
		}
		else
		{
			ExplainPropertyText("Trigger Name", trig->tgname, es);
			if (conname)
				ExplainPropertyText("Constraint Name", conname, es);
			ExplainPropertyText("Relation", relname, es);
			if (es->timing)
				ExplainPropertyFloat("Time", "ms", 1000.0 * instr->total, 3,
									 es);
			ExplainPropertyFloat("Calls", NULL, instr->ntuples, 0, es);
		}

		if (conname)
			pfree(conname);

		ExplainCloseGroup("Trigger", NULL, true, es);
	}
}

/* Compute elapsed time in seconds since given timestamp */
static double
elapsed_time(instr_time *starttime)
{
	instr_time	endtime;

	INSTR_TIME_SET_CURRENT(endtime);
	INSTR_TIME_SUBTRACT(endtime, *starttime);
	return INSTR_TIME_GET_DOUBLE(endtime);
}

/*
 * ExplainPreScanNode -
 *	  Prescan the planstate tree to identify which RTEs are referenced
 *
 * Adds the relid of each referenced RTE to *rels_used.  The result controls
 * which RTEs are assigned aliases by select_rtable_names_for_explain.
 * This ensures that we don't confusingly assign un-suffixed aliases to RTEs
 * that never appear in the EXPLAIN output (such as inheritance parents).
 */
static bool
ExplainPreScanNode(PlanState *planstate, Bitmapset **rels_used)
{
	Plan	   *plan = planstate->plan;

	switch (nodeTag(plan))
	{
		case T_SeqScan:
		case T_SampleScan:
		case T_IndexScan:
		case T_IndexOnlyScan:
		case T_BitmapHeapScan:
		case T_TidScan:
		case T_TidRangeScan:
		case T_SubqueryScan:
		case T_FunctionScan:
		case T_TableFuncScan:
		case T_ValuesScan:
		case T_CteScan:
		case T_NamedTuplestoreScan:
		case T_WorkTableScan:
			*rels_used = bms_add_member(*rels_used,
										((Scan *) plan)->scanrelid);
			break;
		case T_ForeignScan:
			*rels_used = bms_add_members(*rels_used,
										 ((ForeignScan *) plan)->fs_relids);
			break;
		case T_CustomScan:
			*rels_used = bms_add_members(*rels_used,
										 ((CustomScan *) plan)->custom_relids);
			break;
		case T_ModifyTable:
			*rels_used = bms_add_member(*rels_used,
										((ModifyTable *) plan)->nominalRelation);
			if (((ModifyTable *) plan)->exclRelRTI)
				*rels_used = bms_add_member(*rels_used,
											((ModifyTable *) plan)->exclRelRTI);
			break;
		case T_Append:
			*rels_used = bms_add_members(*rels_used,
										 ((Append *) plan)->apprelids);
			break;
		case T_MergeAppend:
			*rels_used = bms_add_members(*rels_used,
										 ((MergeAppend *) plan)->apprelids);
			break;
		default:
			break;
	}

	return planstate_tree_walker(planstate, ExplainPreScanNode, rels_used);
}

/*
 * ExplainNode -
 *	  Appends a description of a plan tree to es->str
 *
 * planstate points to the executor state node for the current plan node.
 * We need to work from a PlanState node, not just a Plan node, in order to
 * get at the instrumentation data (if any) as well as the list of subplans.
 *
 * ancestors is a list of parent Plan and SubPlan nodes, most-closely-nested
 * first.  These are needed in order to interpret PARAM_EXEC Params.
 *
 * relationship describes the relationship of this plan node to its parent
 * (eg, "Outer", "Inner"); it can be null at top level.  plan_name is an
 * optional name to be attached to the node.
 *
 * In text format, es->indent is controlled in this function since we only
 * want it to change at plan-node boundaries (but a few subroutines will
 * transiently increment it).  In non-text formats, es->indent corresponds
 * to the nesting depth of logical output groups, and therefore is controlled
 * by ExplainOpenGroup/ExplainCloseGroup.
 */
static void
ExplainNode(PlanState *planstate, List *ancestors,
			const char *relationship, const char *plan_name,
			ExplainState *es)
{
	Plan	   *plan = planstate->plan;
	const char *pname;			/* node type name for text output */
	const char *sname;			/* node type name for non-text output */
	const char *strategy = NULL;
	const char *partialmode = NULL;
	const char *operation = NULL;
	const char *custom_name = NULL;
	ExplainWorkersState *save_workers_state = es->workers_state;
	int			save_indent = es->indent;
	bool		haschildren;

	/*
	 * Prepare per-worker output buffers, if needed.  We'll append the data in
	 * these to the main output string further down.
	 */
	if (planstate->worker_instrument && es->analyze && !es->hide_workers)
		es->workers_state = ExplainCreateWorkersState(planstate->worker_instrument->num_workers);
	else
		es->workers_state = NULL;

	/* Identify plan node type, and print generic details */
	switch (nodeTag(plan))
	{
		case T_Result:
			pname = sname = "Result";
			break;
		case T_ProjectSet:
			pname = sname = "ProjectSet";
			break;
		case T_ModifyTable:
			sname = "ModifyTable";
			switch (((ModifyTable *) plan)->operation)
			{
				case CMD_INSERT:
					pname = operation = "Insert";
					break;
				case CMD_UPDATE:
					pname = operation = "Update";
					break;
				case CMD_DELETE:
					pname = operation = "Delete";
					break;
				default:
					pname = "???";
					break;
			}
			break;
		case T_Append:
			pname = sname = "Append";
			break;
		case T_MergeAppend:
			pname = sname = "Merge Append";
			break;
		case T_RecursiveUnion:
			pname = sname = "Recursive Union";
			break;
		case T_BitmapAnd:
			pname = sname = "BitmapAnd";
			break;
		case T_BitmapOr:
			pname = sname = "BitmapOr";
			break;
		case T_NestLoop:
		case T_NestLoopVLE:
			pname = sname = "Nested Loop";
			break;
		case T_MergeJoin:
			pname = "Merge";	/* "Join" gets added by jointype switch */
			sname = "Merge Join";
			break;
		case T_HashJoin:
			pname = "Hash";		/* "Join" gets added by jointype switch */
			sname = "Hash Join";
			break;
		case T_SeqScan:
			pname = sname = "Seq Scan";
			break;
		case T_SampleScan:
			pname = sname = "Sample Scan";
			break;
		case T_Gather:
			pname = sname = "Gather";
			break;
		case T_GatherMerge:
			pname = sname = "Gather Merge";
			break;
		case T_IndexScan:
			pname = sname = "Index Scan";
			break;
		case T_IndexOnlyScan:
			pname = sname = "Index Only Scan";
			break;
		case T_BitmapIndexScan:
			pname = sname = "Bitmap Index Scan";
			break;
		case T_BitmapHeapScan:
			pname = sname = "Bitmap Heap Scan";
			break;
		case T_TidScan:
			pname = sname = "Tid Scan";
			break;
		case T_TidRangeScan:
			pname = sname = "Tid Range Scan";
			break;
		case T_SubqueryScan:
			pname = sname = "Subquery Scan";
			break;
		case T_FunctionScan:
			pname = sname = "Function Scan";
			break;
		case T_TableFuncScan:
			pname = sname = "Table Function Scan";
			break;
		case T_ValuesScan:
			pname = sname = "Values Scan";
			break;
		case T_CteScan:
			pname = sname = "CTE Scan";
			break;
		case T_NamedTuplestoreScan:
			pname = sname = "Named Tuplestore Scan";
			break;
		case T_WorkTableScan:
			pname = sname = "WorkTable Scan";
			break;
		case T_ForeignScan:
			sname = "Foreign Scan";
			switch (((ForeignScan *) plan)->operation)
			{
				case CMD_SELECT:
					pname = "Foreign Scan";
					operation = "Select";
					break;
				case CMD_INSERT:
					pname = "Foreign Insert";
					operation = "Insert";
					break;
				case CMD_UPDATE:
					pname = "Foreign Update";
					operation = "Update";
					break;
				case CMD_DELETE:
					pname = "Foreign Delete";
					operation = "Delete";
					break;
				default:
					pname = "???";
					break;
			}
			break;
		case T_CustomScan:
			sname = "Custom Scan";
			custom_name = ((CustomScan *) plan)->methods->CustomName;
			if (custom_name)
				pname = psprintf("Custom Scan (%s)", custom_name);
			else
				pname = sname;
			break;
		case T_Material:
			pname = sname = "Materialize";
			break;
		case T_ResultCache:
			pname = sname = "Result Cache";
			break;
		case T_Sort:
			pname = sname = "Sort";
			break;
		case T_IncrementalSort:
			pname = sname = "Incremental Sort";
			break;
		case T_Group:
			pname = sname = "Group";
			break;
		case T_Agg:
			{
				Agg		   *agg = (Agg *) plan;

				sname = "Aggregate";
				switch (agg->aggstrategy)
				{
					case AGG_PLAIN:
						pname = "Aggregate";
						strategy = "Plain";
						break;
					case AGG_SORTED:
						pname = "GroupAggregate";
						strategy = "Sorted";
						break;
					case AGG_HASHED:
						pname = "HashAggregate";
						strategy = "Hashed";
						break;
					case AGG_MIXED:
						pname = "MixedAggregate";
						strategy = "Mixed";
						break;
					default:
						pname = "Aggregate ???";
						strategy = "???";
						break;
				}

				if (DO_AGGSPLIT_SKIPFINAL(agg->aggsplit))
				{
					partialmode = "Partial";
					pname = psprintf("%s %s", partialmode, pname);
				}
				else if (DO_AGGSPLIT_COMBINE(agg->aggsplit))
				{
					partialmode = "Finalize";
					pname = psprintf("%s %s", partialmode, pname);
				}
				else
					partialmode = "Simple";
			}
			break;
		case T_WindowAgg:
			pname = sname = "WindowAgg";
			break;
		case T_Unique:
			pname = sname = "Unique";
			break;
		case T_SetOp:
			sname = "SetOp";
			switch (((SetOp *) plan)->strategy)
			{
				case SETOP_SORTED:
					pname = "SetOp";
					strategy = "Sorted";
					break;
				case SETOP_HASHED:
					pname = "HashSetOp";
					strategy = "Hashed";
					break;
				default:
					pname = "SetOp ???";
					strategy = "???";
					break;
			}
			break;
		case T_LockRows:
			pname = sname = "LockRows";
			break;
		case T_Limit:
			pname = sname = "Limit";
			break;
		case T_Hash:
			pname = sname = "Hash";
			break;
		case T_ModifyGraph:
			sname = "ModifyGraph";
			switch (((ModifyGraph *) plan)->operation)
			{
				case GWROP_CREATE:
					pname = "Graph Create";
					operation = "Create";
					break;
				case GWROP_DELETE:
					pname = "Graph Delete";
					operation = "Delete";
					break;
				case GWROP_SET:
					pname = "Graph Set";
					operation = "Set";
					break;
				case GWROP_MERGE:
					pname = "Graph Merge";
					operation = "Merge";
					break;
				default:
					pname = "Graph ???";
					operation = "???";
					break;
			}
			break;
		case T_Shortestpath:
			if (((Shortestpath *) plan)->limit == LONG_MAX)
			{
				pname = sname = "All Shortestpaths";
			}
			else
			{
				pname = sname = "Shortestpath";
			}
			break;
		case T_Hash2Side:
			pname = sname = "Hash2Side";
			break;
		case T_Dijkstra:
			pname = sname = "Dijkstra";
			break;
		default:
			pname = sname = "???";
			break;
	}

	ExplainOpenGroup("Plan",
					 relationship ? NULL : "Plan",
					 true, es);

	if (es->format == EXPLAIN_FORMAT_TEXT)
	{
		if (plan_name)
		{
			ExplainIndentText(es);
			appendStringInfo(es->str, "%s\n", plan_name);
			es->indent++;
		}
		if (es->indent)
		{
			ExplainIndentText(es);
			appendStringInfoString(es->str, "->  ");
			es->indent += 2;
		}
		if (plan->parallel_aware)
			appendStringInfoString(es->str, "Parallel ");
		if (plan->async_capable)
			appendStringInfoString(es->str, "Async ");
		appendStringInfoString(es->str, pname);
		es->indent++;
	}
	else
	{
		ExplainPropertyText("Node Type", sname, es);
		if (strategy)
			ExplainPropertyText("Strategy", strategy, es);
		if (partialmode)
			ExplainPropertyText("Partial Mode", partialmode, es);
		if (operation)
			ExplainPropertyText("Operation", operation, es);
		if (relationship)
			ExplainPropertyText("Parent Relationship", relationship, es);
		if (plan_name)
			ExplainPropertyText("Subplan Name", plan_name, es);
		if (custom_name)
			ExplainPropertyText("Custom Plan Provider", custom_name, es);
		ExplainPropertyBool("Parallel Aware", plan->parallel_aware, es);
		ExplainPropertyBool("Async Capable", plan->async_capable, es);
	}

	switch (nodeTag(plan))
	{
		case T_SeqScan:
		case T_SampleScan:
		case T_BitmapHeapScan:
		case T_TidScan:
		case T_TidRangeScan:
		case T_SubqueryScan:
		case T_FunctionScan:
		case T_TableFuncScan:
		case T_ValuesScan:
		case T_CteScan:
		case T_WorkTableScan:
			ExplainScanTarget((Scan *) plan, es);
			break;
		case T_ForeignScan:
		case T_CustomScan:
			if (((Scan *) plan)->scanrelid > 0)
				ExplainScanTarget((Scan *) plan, es);
			break;
		case T_IndexScan:
			{
				IndexScan  *indexscan = (IndexScan *) plan;

				ExplainIndexScanDetails(indexscan->indexid,
										indexscan->indexorderdir,
										es);
				ExplainScanTarget((Scan *) indexscan, es);
			}
			break;
		case T_IndexOnlyScan:
			{
				IndexOnlyScan *indexonlyscan = (IndexOnlyScan *) plan;

				ExplainIndexScanDetails(indexonlyscan->indexid,
										indexonlyscan->indexorderdir,
										es);
				ExplainScanTarget((Scan *) indexonlyscan, es);
			}
			break;
		case T_BitmapIndexScan:
			{
				BitmapIndexScan *bitmapindexscan = (BitmapIndexScan *) plan;
				const char *indexname =
				explain_get_index_name(bitmapindexscan->indexid);

				if (es->format == EXPLAIN_FORMAT_TEXT)
					appendStringInfo(es->str, " on %s",
									 quote_identifier(indexname));
				else
					ExplainPropertyText("Index Name", indexname, es);
			}
			break;
		case T_ModifyTable:
			ExplainModifyTarget((ModifyTable *) plan, es);
			break;
		case T_ModifyGraph:
			{
				ModifyGraph *modifygraph = (ModifyGraph *) plan;

				if (modifygraph->eagerness == true)
					appendStringInfoString(es->str, " eager");
			}
			break;
		case T_Shortestpath:
			{
				Shortestpath *shortestpath = (Shortestpath *) plan;

				appendStringInfo(es->str, " VLE [%ld..", shortestpath->minhops);
				if (shortestpath->maxhops != LONG_MAX)
					appendStringInfo(es->str, "%ld]", shortestpath->maxhops);
				else
					appendStringInfo(es->str, "]");
			}
			break;
		case T_NestLoop:
		case T_NestLoopVLE:
		case T_MergeJoin:
		case T_HashJoin:
			{
				const char *jointype;

				switch (((Join *) plan)->jointype)
				{
					case JOIN_INNER:
						jointype = "Inner";
						break;
					case JOIN_LEFT:
						jointype = "Left";
						break;
					case JOIN_FULL:
						jointype = "Full";
						break;
					case JOIN_RIGHT:
						jointype = "Right";
						break;
					case JOIN_SEMI:
						jointype = "Semi";
						break;
					case JOIN_ANTI:
						jointype = "Anti";
						break;
					case JOIN_CYPHER_MERGE:
						jointype = "CypherMerge";
						break;
					case JOIN_CYPHER_DELETE:
						jointype = "CypherDelete";
						break;
					case JOIN_VLE:
						jointype = "VLE";
						break;
					default:
						jointype = "???";
						break;
				}
				if (es->format == EXPLAIN_FORMAT_TEXT)
				{
					/*
					 * For historical reasons, the join type is interpolated
					 * into the node type name...
					 */
					if (((Join *) plan)->jointype == JOIN_VLE)
					{
						NestLoopVLE *nlvPlan = (NestLoopVLE *) plan;

						appendStringInfo(es->str, " %s [%d..",
										 jointype, nlvPlan->minHops);
						if (nlvPlan->maxHops != -1)
							appendStringInfo(es->str, "%d]", nlvPlan->maxHops);
						else
							appendStringInfo(es->str, "]");
					}
					else if (((Join *) plan)->jointype != JOIN_INNER)
					{
						appendStringInfo(es->str, " %s Join", jointype);
					}
					else if (!IsA(plan, NestLoop))
					{
						appendStringInfoString(es->str, " Join");
					}
				}
				else
					ExplainPropertyText("Join Type", jointype, es);
			}
			break;
		case T_SetOp:
			{
				const char *setopcmd;

				switch (((SetOp *) plan)->cmd)
				{
					case SETOPCMD_INTERSECT:
						setopcmd = "Intersect";
						break;
					case SETOPCMD_INTERSECT_ALL:
						setopcmd = "Intersect All";
						break;
					case SETOPCMD_EXCEPT:
						setopcmd = "Except";
						break;
					case SETOPCMD_EXCEPT_ALL:
						setopcmd = "Except All";
						break;
					default:
						setopcmd = "???";
						break;
				}
				if (es->format == EXPLAIN_FORMAT_TEXT)
					appendStringInfo(es->str, " %s", setopcmd);
				else
					ExplainPropertyText("Command", setopcmd, es);
			}
			break;
		default:
			break;
	}

	if (es->costs)
	{
		if (es->format == EXPLAIN_FORMAT_TEXT)
		{
			appendStringInfo(es->str, "  (cost=%.2f..%.2f rows=%.0f width=%d)",
							 plan->startup_cost, plan->total_cost,
							 plan->plan_rows, plan->plan_width);
		}
		else
		{
			ExplainPropertyFloat("Startup Cost", NULL, plan->startup_cost,
								 2, es);
			ExplainPropertyFloat("Total Cost", NULL, plan->total_cost,
								 2, es);
			ExplainPropertyFloat("Plan Rows", NULL, plan->plan_rows,
								 0, es);
			ExplainPropertyInteger("Plan Width", NULL, plan->plan_width,
								   es);
		}
	}

	/*
	 * We have to forcibly clean up the instrumentation state because we
	 * haven't done ExecutorEnd yet.  This is pretty grotty ...
	 *
	 * Note: contrib/auto_explain could cause instrumentation to be set up
	 * even though we didn't ask for it here.  Be careful not to print any
	 * instrumentation results the user didn't ask for.  But we do the
	 * InstrEndLoop call anyway, if possible, to reduce the number of cases
	 * auto_explain has to contend with.
	 */
	if (planstate->instrument)
		InstrEndLoop(planstate->instrument);

	if (es->analyze &&
		planstate->instrument && planstate->instrument->nloops > 0)
	{
		double		nloops = planstate->instrument->nloops;
		double		startup_ms = 1000.0 * planstate->instrument->startup / nloops;
		double		total_ms = 1000.0 * planstate->instrument->total / nloops;
		double		rows = planstate->instrument->ntuples / nloops;

		if (es->format == EXPLAIN_FORMAT_TEXT)
		{
			if (es->timing)
				appendStringInfo(es->str,
								 " (actual time=%.3f..%.3f rows=%.0f loops=%.0f)",
								 startup_ms, total_ms, rows, nloops);
			else
				appendStringInfo(es->str,
								 " (actual rows=%.0f loops=%.0f)",
								 rows, nloops);
		}
		else
		{
			if (es->timing)
			{
				ExplainPropertyFloat("Actual Startup Time", "s", startup_ms,
									 3, es);
				ExplainPropertyFloat("Actual Total Time", "s", total_ms,
									 3, es);
			}
			ExplainPropertyFloat("Actual Rows", NULL, rows, 0, es);
			ExplainPropertyFloat("Actual Loops", NULL, nloops, 0, es);
		}
	}
	else if (es->analyze)
	{
		if (es->format == EXPLAIN_FORMAT_TEXT)
			appendStringInfoString(es->str, " (never executed)");
		else
		{
			if (es->timing)
			{
				ExplainPropertyFloat("Actual Startup Time", "ms", 0.0, 3, es);
				ExplainPropertyFloat("Actual Total Time", "ms", 0.0, 3, es);
			}
			ExplainPropertyFloat("Actual Rows", NULL, 0.0, 0, es);
			ExplainPropertyFloat("Actual Loops", NULL, 0.0, 0, es);
		}
	}

	/* in text format, first line ends here */
	if (es->format == EXPLAIN_FORMAT_TEXT)
		appendStringInfoChar(es->str, '\n');

	/* prepare per-worker general execution details */
	if (es->workers_state && es->verbose)
	{
		WorkerInstrumentation *w = planstate->worker_instrument;

		for (int n = 0; n < w->num_workers; n++)
		{
			Instrumentation *instrument = &w->instrument[n];
			double		nloops = instrument->nloops;
			double		startup_ms;
			double		total_ms;
			double		rows;

			if (nloops <= 0)
				continue;
			startup_ms = 1000.0 * instrument->startup / nloops;
			total_ms = 1000.0 * instrument->total / nloops;
			rows = instrument->ntuples / nloops;

			ExplainOpenWorker(n, es);

			if (es->format == EXPLAIN_FORMAT_TEXT)
			{
				ExplainIndentText(es);
				if (es->timing)
					appendStringInfo(es->str,
									 "actual time=%.3f..%.3f rows=%.0f loops=%.0f\n",
									 startup_ms, total_ms, rows, nloops);
				else
					appendStringInfo(es->str,
									 "actual rows=%.0f loops=%.0f\n",
									 rows, nloops);
			}
			else
			{
				if (es->timing)
				{
					ExplainPropertyFloat("Actual Startup Time", "ms",
										 startup_ms, 3, es);
					ExplainPropertyFloat("Actual Total Time", "ms",
										 total_ms, 3, es);
				}
				ExplainPropertyFloat("Actual Rows", NULL, rows, 0, es);
				ExplainPropertyFloat("Actual Loops", NULL, nloops, 0, es);
			}

			ExplainCloseWorker(n, es);
		}
	}

	/* target list */
	if (es->verbose)
		show_plan_tlist(planstate, ancestors, es);

	/* unique join */
	switch (nodeTag(plan))
	{
		case T_NestLoop:
		case T_MergeJoin:
		case T_HashJoin:
			/* try not to be too chatty about this in text mode */
			if (es->format != EXPLAIN_FORMAT_TEXT ||
				(es->verbose && ((Join *) plan)->inner_unique))
				ExplainPropertyBool("Inner Unique",
									((Join *) plan)->inner_unique,
									es);
			break;
		default:
			break;
	}

	/* quals, sort keys, etc */
	switch (nodeTag(plan))
	{
		case T_IndexScan:
			show_scan_qual(((IndexScan *) plan)->indexqualorig,
						   "Index Cond", planstate, ancestors, es);
			if (((IndexScan *) plan)->indexqualorig)
				show_instrumentation_count("Rows Removed by Index Recheck", 2,
										   planstate, es);
			show_scan_qual(((IndexScan *) plan)->indexorderbyorig,
						   "Order By", planstate, ancestors, es);
			show_scan_qual(plan->qual, "Filter", planstate, ancestors, es);
			if (plan->qual)
				show_instrumentation_count("Rows Removed by Filter", 1,
										   planstate, es);
			break;
		case T_IndexOnlyScan:
			show_scan_qual(((IndexOnlyScan *) plan)->indexqual,
						   "Index Cond", planstate, ancestors, es);
			if (((IndexOnlyScan *) plan)->indexqual)
				show_instrumentation_count("Rows Removed by Index Recheck", 2,
										   planstate, es);
			show_scan_qual(((IndexOnlyScan *) plan)->indexorderby,
						   "Order By", planstate, ancestors, es);
			show_scan_qual(plan->qual, "Filter", planstate, ancestors, es);
			if (plan->qual)
				show_instrumentation_count("Rows Removed by Filter", 1,
										   planstate, es);
			if (es->analyze)
				ExplainPropertyFloat("Heap Fetches", NULL,
									 planstate->instrument->ntuples2, 0, es);
			break;
		case T_BitmapIndexScan:
			show_scan_qual(((BitmapIndexScan *) plan)->indexqualorig,
						   "Index Cond", planstate, ancestors, es);
			break;
		case T_BitmapHeapScan:
			show_scan_qual(((BitmapHeapScan *) plan)->bitmapqualorig,
						   "Recheck Cond", planstate, ancestors, es);
			if (((BitmapHeapScan *) plan)->bitmapqualorig)
				show_instrumentation_count("Rows Removed by Index Recheck", 2,
										   planstate, es);
			show_scan_qual(plan->qual, "Filter", planstate, ancestors, es);
			if (plan->qual)
				show_instrumentation_count("Rows Removed by Filter", 1,
										   planstate, es);
			if (es->analyze)
				show_tidbitmap_info((BitmapHeapScanState *) planstate, es);
			break;
		case T_SampleScan:
			show_tablesample(((SampleScan *) plan)->tablesample,
							 planstate, ancestors, es);
			/* fall through to print additional fields the same as SeqScan */
			/* FALLTHROUGH */
		case T_SeqScan:
		case T_ValuesScan:
		case T_CteScan:
		case T_NamedTuplestoreScan:
		case T_WorkTableScan:
		case T_SubqueryScan:
			show_scan_qual(plan->qual, "Filter", planstate, ancestors, es);
			if (plan->qual)
				show_instrumentation_count("Rows Removed by Filter", 1,
										   planstate, es);
			break;
		case T_Gather:
			{
				Gather	   *gather = (Gather *) plan;

				show_scan_qual(plan->qual, "Filter", planstate, ancestors, es);
				if (plan->qual)
					show_instrumentation_count("Rows Removed by Filter", 1,
											   planstate, es);
				ExplainPropertyInteger("Workers Planned", NULL,
									   gather->num_workers, es);

				/* Show params evaluated at gather node */
				if (gather->initParam)
					show_eval_params(gather->initParam, es);

				if (es->analyze)
				{
					int			nworkers;

					nworkers = ((GatherState *) planstate)->nworkers_launched;
					ExplainPropertyInteger("Workers Launched", NULL,
										   nworkers, es);
				}

				if (gather->single_copy || es->format != EXPLAIN_FORMAT_TEXT)
					ExplainPropertyBool("Single Copy", gather->single_copy, es);
			}
			break;
		case T_GatherMerge:
			{
				GatherMerge *gm = (GatherMerge *) plan;

				show_scan_qual(plan->qual, "Filter", planstate, ancestors, es);
				if (plan->qual)
					show_instrumentation_count("Rows Removed by Filter", 1,
											   planstate, es);
				ExplainPropertyInteger("Workers Planned", NULL,
									   gm->num_workers, es);

				/* Show params evaluated at gather-merge node */
				if (gm->initParam)
					show_eval_params(gm->initParam, es);

				if (es->analyze)
				{
					int			nworkers;

					nworkers = ((GatherMergeState *) planstate)->nworkers_launched;
					ExplainPropertyInteger("Workers Launched", NULL,
										   nworkers, es);
				}
			}
			break;
		case T_FunctionScan:
			if (es->verbose)
			{
				List	   *fexprs = NIL;
				ListCell   *lc;

				foreach(lc, ((FunctionScan *) plan)->functions)
				{
					RangeTblFunction *rtfunc = (RangeTblFunction *) lfirst(lc);

					fexprs = lappend(fexprs, rtfunc->funcexpr);
				}
				/* We rely on show_expression to insert commas as needed */
				show_expression((Node *) fexprs,
								"Function Call", planstate, ancestors,
								es->verbose, es);
			}
			show_scan_qual(plan->qual, "Filter", planstate, ancestors, es);
			if (plan->qual)
				show_instrumentation_count("Rows Removed by Filter", 1,
										   planstate, es);
			break;
		case T_TableFuncScan:
			if (es->verbose)
			{
				TableFunc  *tablefunc = ((TableFuncScan *) plan)->tablefunc;

				show_expression((Node *) tablefunc,
								"Table Function Call", planstate, ancestors,
								es->verbose, es);
			}
			show_scan_qual(plan->qual, "Filter", planstate, ancestors, es);
			if (plan->qual)
				show_instrumentation_count("Rows Removed by Filter", 1,
										   planstate, es);
			break;
		case T_TidScan:
			{
				/*
				 * The tidquals list has OR semantics, so be sure to show it
				 * as an OR condition.
				 */
				List	   *tidquals = ((TidScan *) plan)->tidquals;

				if (list_length(tidquals) > 1)
					tidquals = list_make1(make_orclause(tidquals));
				show_scan_qual(tidquals, "TID Cond", planstate, ancestors, es);
				show_scan_qual(plan->qual, "Filter", planstate, ancestors, es);
				if (plan->qual)
					show_instrumentation_count("Rows Removed by Filter", 1,
											   planstate, es);
			}
			break;
		case T_TidRangeScan:
			{
				/*
				 * The tidrangequals list has AND semantics, so be sure to
				 * show it as an AND condition.
				 */
				List	   *tidquals = ((TidRangeScan *) plan)->tidrangequals;

				if (list_length(tidquals) > 1)
					tidquals = list_make1(make_andclause(tidquals));
				show_scan_qual(tidquals, "TID Cond", planstate, ancestors, es);
				show_scan_qual(plan->qual, "Filter", planstate, ancestors, es);
				if (plan->qual)
					show_instrumentation_count("Rows Removed by Filter", 1,
											   planstate, es);
			}
			break;
		case T_ForeignScan:
			show_scan_qual(plan->qual, "Filter", planstate, ancestors, es);
			if (plan->qual)
				show_instrumentation_count("Rows Removed by Filter", 1,
										   planstate, es);
			show_foreignscan_info((ForeignScanState *) planstate, es);
			break;
		case T_CustomScan:
			{
				CustomScanState *css = (CustomScanState *) planstate;

				show_scan_qual(plan->qual, "Filter", planstate, ancestors, es);
				if (plan->qual)
					show_instrumentation_count("Rows Removed by Filter", 1,
											   planstate, es);
				if (css->methods->ExplainCustomScan)
					css->methods->ExplainCustomScan(css, ancestors, es);
			}
			break;
		case T_NestLoop:
			show_upper_qual(((NestLoop *) plan)->join.joinqual,
							"Join Filter", planstate, ancestors, es);
			if (((NestLoop *) plan)->join.joinqual)
				show_instrumentation_count("Rows Removed by Join Filter", 1,
										   planstate, es);
			show_upper_qual(plan->qual, "Filter", planstate, ancestors, es);
			if (plan->qual)
				show_instrumentation_count("Rows Removed by Filter", 2,
										   planstate, es);
			break;
		case T_NestLoopVLE:
			show_upper_qual(((NestLoopVLE *) plan)->nl.join.joinqual,
							"Join Filter", planstate, ancestors, es);
			if (((NestLoopVLE *) plan)->nl.join.joinqual)
				show_instrumentation_count("Rows Removed by Join Filter", 1,
										   planstate, es);
			show_upper_qual(plan->qual, "Filter", planstate, ancestors, es);
			if (plan->qual)
				show_instrumentation_count("Rows Removed by Filter", 2,
										   planstate, es);
			break;
		case T_MergeJoin:
			show_upper_qual(((MergeJoin *) plan)->mergeclauses,
							"Merge Cond", planstate, ancestors, es);
			show_upper_qual(((MergeJoin *) plan)->join.joinqual,
							"Join Filter", planstate, ancestors, es);
			if (((MergeJoin *) plan)->join.joinqual)
				show_instrumentation_count("Rows Removed by Join Filter", 1,
										   planstate, es);
			show_upper_qual(plan->qual, "Filter", planstate, ancestors, es);
			if (plan->qual)
				show_instrumentation_count("Rows Removed by Filter", 2,
										   planstate, es);
			break;
		case T_HashJoin:
			show_upper_qual(((HashJoin *) plan)->hashclauses,
							"Hash Cond", planstate, ancestors, es);
			show_upper_qual(((HashJoin *) plan)->join.joinqual,
							"Join Filter", planstate, ancestors, es);
			if (((HashJoin *) plan)->join.joinqual)
				show_instrumentation_count("Rows Removed by Join Filter", 1,
										   planstate, es);
			show_upper_qual(plan->qual, "Filter", planstate, ancestors, es);
			if (plan->qual)
				show_instrumentation_count("Rows Removed by Filter", 2,
										   planstate, es);
			break;
		case T_Shortestpath:
			show_upper_qual(((Shortestpath *) plan)->hashclauses,
							"Hash Cond", planstate, ancestors, es);
			show_upper_qual(((Shortestpath *) plan)->join.joinqual,
							"Join Filter", planstate, ancestors, es);
			if (((Shortestpath *) plan)->join.joinqual)
				show_instrumentation_count("Rows Removed by Join Filter", 1,
										   planstate, es);
			show_upper_qual(plan->qual, "Filter", planstate, ancestors, es);
			if (plan->qual)
				show_instrumentation_count("Rows Removed by Filter", 2,
										   planstate, es);
			break;
		case T_Agg:
			show_agg_keys(castNode(AggState, planstate), ancestors, es);
			show_upper_qual(plan->qual, "Filter", planstate, ancestors, es);
			show_hashagg_info((AggState *) planstate, es);
			if (plan->qual)
				show_instrumentation_count("Rows Removed by Filter", 1,
										   planstate, es);
			break;
		case T_Group:
			show_group_keys(castNode(GroupState, planstate), ancestors, es);
			show_upper_qual(plan->qual, "Filter", planstate, ancestors, es);
			if (plan->qual)
				show_instrumentation_count("Rows Removed by Filter", 1,
										   planstate, es);
			break;
		case T_Sort:
			show_sort_keys(castNode(SortState, planstate), ancestors, es);
			show_sort_info(castNode(SortState, planstate), es);
			break;
		case T_IncrementalSort:
			show_incremental_sort_keys(castNode(IncrementalSortState, planstate),
									   ancestors, es);
			show_incremental_sort_info(castNode(IncrementalSortState, planstate),
									   es);
			break;
		case T_MergeAppend:
			show_merge_append_keys(castNode(MergeAppendState, planstate),
								   ancestors, es);
			break;
		case T_Result:
			show_upper_qual((List *) ((Result *) plan)->resconstantqual,
							"One-Time Filter", planstate, ancestors, es);
			show_upper_qual(plan->qual, "Filter", planstate, ancestors, es);
			if (plan->qual)
				show_instrumentation_count("Rows Removed by Filter", 1,
										   planstate, es);
			break;
		case T_ModifyTable:
			show_modifytable_info(castNode(ModifyTableState, planstate), ancestors,
								  es);
			break;
		case T_Hash:
			show_hash_info(castNode(HashState, planstate), es);
			break;
<<<<<<< HEAD
		case T_Hash2Side:
			show_hash2side_info((Hash2SideState *) planstate, es);
=======
		case T_ResultCache:
			show_resultcache_info(castNode(ResultCacheState, planstate),
								  ancestors, es);
>>>>>>> 1e55e7d1
			break;
		default:
			break;
	}

	/*
	 * Prepare per-worker JIT instrumentation.  As with the overall JIT
	 * summary, this is printed only if printing costs is enabled.
	 */
	if (es->workers_state && es->costs && es->verbose)
	{
		SharedJitInstrumentation *w = planstate->worker_jit_instrument;

		if (w)
		{
			for (int n = 0; n < w->num_workers; n++)
			{
				ExplainOpenWorker(n, es);
				ExplainPrintJIT(es, planstate->state->es_jit_flags,
								&w->jit_instr[n]);
				ExplainCloseWorker(n, es);
			}
		}
	}

	/* Show buffer/WAL usage */
	if (es->buffers && planstate->instrument)
		show_buffer_usage(es, &planstate->instrument->bufusage, false);
	if (es->wal && planstate->instrument)
		show_wal_usage(es, &planstate->instrument->walusage);

	/* Prepare per-worker buffer/WAL usage */
	if (es->workers_state && (es->buffers || es->wal) && es->verbose)
	{
		WorkerInstrumentation *w = planstate->worker_instrument;

		for (int n = 0; n < w->num_workers; n++)
		{
			Instrumentation *instrument = &w->instrument[n];
			double		nloops = instrument->nloops;

			if (nloops <= 0)
				continue;

			ExplainOpenWorker(n, es);
			if (es->buffers)
				show_buffer_usage(es, &instrument->bufusage, false);
			if (es->wal)
				show_wal_usage(es, &instrument->walusage);
			ExplainCloseWorker(n, es);
		}
	}

	/* Show per-worker details for this plan node, then pop that stack */
	if (es->workers_state)
		ExplainFlushWorkersState(es);
	es->workers_state = save_workers_state;

	/*
	 * If partition pruning was done during executor initialization, the
	 * number of child plans we'll display below will be less than the number
	 * of subplans that was specified in the plan.  To make this a bit less
	 * mysterious, emit an indication that this happened.  Note that this
	 * field is emitted now because we want it to be a property of the parent
	 * node; it *cannot* be emitted within the Plans sub-node we'll open next.
	 */
	switch (nodeTag(plan))
	{
		case T_Append:
			ExplainMissingMembers(((AppendState *) planstate)->as_nplans,
								  list_length(((Append *) plan)->appendplans),
								  es);
			break;
		case T_MergeAppend:
			ExplainMissingMembers(((MergeAppendState *) planstate)->ms_nplans,
								  list_length(((MergeAppend *) plan)->mergeplans),
								  es);
			break;
		default:
			break;
	}

	/* Get ready to display the child plans */
	haschildren = planstate->initPlan ||
		outerPlanState(planstate) ||
		innerPlanState(planstate) ||
		IsA(plan, Append) ||
		IsA(plan, MergeAppend) ||
		IsA(plan, BitmapAnd) ||
		IsA(plan, BitmapOr) ||
		IsA(plan, SubqueryScan) ||
		(IsA(planstate, CustomScanState) &&
		 ((CustomScanState *) planstate)->custom_ps != NIL) ||
		IsA(plan, ModifyGraph) ||
		planstate->subPlan;
	if (haschildren)
	{
		ExplainOpenGroup("Plans", "Plans", false, es);
		/* Pass current Plan as head of ancestors list for children */
		ancestors = lcons(plan, ancestors);
	}

	/* initPlan-s */
	if (planstate->initPlan)
		ExplainSubPlans(planstate->initPlan, ancestors, "InitPlan", es);

	/* lefttree */
	if (outerPlanState(planstate))
		ExplainNode(outerPlanState(planstate), ancestors,
					"Outer", NULL, es);

	/* righttree */
	if (innerPlanState(planstate))
		ExplainNode(innerPlanState(planstate), ancestors,
					"Inner", NULL, es);

	/* special child plans */
	switch (nodeTag(plan))
	{
		case T_Append:
			ExplainMemberNodes(((AppendState *) planstate)->appendplans,
							   ((AppendState *) planstate)->as_nplans,
							   ancestors, es);
			break;
		case T_MergeAppend:
			ExplainMemberNodes(((MergeAppendState *) planstate)->mergeplans,
							   ((MergeAppendState *) planstate)->ms_nplans,
							   ancestors, es);
			break;
		case T_BitmapAnd:
			ExplainMemberNodes(((BitmapAndState *) planstate)->bitmapplans,
							   ((BitmapAndState *) planstate)->nplans,
							   ancestors, es);
			break;
		case T_BitmapOr:
			ExplainMemberNodes(((BitmapOrState *) planstate)->bitmapplans,
							   ((BitmapOrState *) planstate)->nplans,
							   ancestors, es);
			break;
		case T_SubqueryScan:
			ExplainNode(((SubqueryScanState *) planstate)->subplan, ancestors,
						"Subquery", NULL, es);
			break;
		case T_CustomScan:
			ExplainCustomChildren((CustomScanState *) planstate,
								  ancestors, es);
			break;
		case T_ModifyGraph:
			ExplainNode(((ModifyGraphState *) planstate)->subplan, ancestors,
						"Subquery", NULL, es);
			break;
		default:
			break;
	}

	/* subPlan-s */
	if (planstate->subPlan)
		ExplainSubPlans(planstate->subPlan, ancestors, "SubPlan", es);

	/* end of child plans */
	if (haschildren)
	{
		ancestors = list_delete_first(ancestors);
		ExplainCloseGroup("Plans", "Plans", false, es);
	}

	/* in text format, undo whatever indentation we added */
	if (es->format == EXPLAIN_FORMAT_TEXT)
		es->indent = save_indent;

	ExplainCloseGroup("Plan",
					  relationship ? NULL : "Plan",
					  true, es);
}

/*
 * Show the targetlist of a plan node
 */
static void
show_plan_tlist(PlanState *planstate, List *ancestors, ExplainState *es)
{
	Plan	   *plan = planstate->plan;
	List	   *context;
	List	   *result = NIL;
	bool		useprefix;
	ListCell   *lc;

	/* No work if empty tlist (this occurs eg in bitmap indexscans) */
	if (plan->targetlist == NIL)
		return;
	/* The tlist of an Append isn't real helpful, so suppress it */
	if (IsA(plan, Append))
		return;
	/* Likewise for MergeAppend and RecursiveUnion */
	if (IsA(plan, MergeAppend))
		return;
	if (IsA(plan, RecursiveUnion))
		return;

	/*
	 * Likewise for ForeignScan that executes a direct INSERT/UPDATE/DELETE
	 *
	 * Note: the tlist for a ForeignScan that executes a direct INSERT/UPDATE
	 * might contain subplan output expressions that are confusing in this
	 * context.  The tlist for a ForeignScan that executes a direct UPDATE/
	 * DELETE always contains "junk" target columns to identify the exact row
	 * to update or delete, which would be confusing in this context.  So, we
	 * suppress it in all the cases.
	 */
	if (IsA(plan, ForeignScan) &&
		((ForeignScan *) plan)->operation != CMD_SELECT)
		return;

	/* Set up deparsing context */
	context = set_deparse_context_plan(es->deparse_cxt,
									   plan,
									   ancestors);
	useprefix = list_length(es->rtable) > 1;

	/* Deparse each result column (we now include resjunk ones) */
	foreach(lc, plan->targetlist)
	{
		TargetEntry *tle = (TargetEntry *) lfirst(lc);

		result = lappend(result,
						 deparse_expression((Node *) tle->expr, context,
											useprefix, false));
	}

	/* Print results */
	ExplainPropertyList("Output", result, es);
}

/*
 * Show a generic expression
 */
static void
show_expression(Node *node, const char *qlabel,
				PlanState *planstate, List *ancestors,
				bool useprefix, ExplainState *es)
{
	List	   *context;
	char	   *exprstr;

	/* Set up deparsing context */
	context = set_deparse_context_plan(es->deparse_cxt,
									   planstate->plan,
									   ancestors);

	/* Deparse the expression */
	exprstr = deparse_expression(node, context, useprefix, false);

	/* And add to es->str */
	ExplainPropertyText(qlabel, exprstr, es);
}

/*
 * Show a qualifier expression (which is a List with implicit AND semantics)
 */
static void
show_qual(List *qual, const char *qlabel,
		  PlanState *planstate, List *ancestors,
		  bool useprefix, ExplainState *es)
{
	Node	   *node;

	/* No work if empty qual */
	if (qual == NIL)
		return;

	/* Convert AND list to explicit AND */
	node = (Node *) make_ands_explicit(qual);

	/* And show it */
	show_expression(node, qlabel, planstate, ancestors, useprefix, es);
}

/*
 * Show a qualifier expression for a scan plan node
 */
static void
show_scan_qual(List *qual, const char *qlabel,
			   PlanState *planstate, List *ancestors,
			   ExplainState *es)
{
	bool		useprefix;

	useprefix = (IsA(planstate->plan, SubqueryScan) || es->verbose);
	show_qual(qual, qlabel, planstate, ancestors, useprefix, es);
}

/*
 * Show a qualifier expression for an upper-level plan node
 */
static void
show_upper_qual(List *qual, const char *qlabel,
				PlanState *planstate, List *ancestors,
				ExplainState *es)
{
	bool		useprefix;

	useprefix = (list_length(es->rtable) > 1 || es->verbose);
	show_qual(qual, qlabel, planstate, ancestors, useprefix, es);
}

/*
 * Show the sort keys for a Sort node.
 */
static void
show_sort_keys(SortState *sortstate, List *ancestors, ExplainState *es)
{
	Sort	   *plan = (Sort *) sortstate->ss.ps.plan;

	show_sort_group_keys((PlanState *) sortstate, "Sort Key",
						 plan->numCols, 0, plan->sortColIdx,
						 plan->sortOperators, plan->collations,
						 plan->nullsFirst,
						 ancestors, es);
}

/*
 * Show the sort keys for a IncrementalSort node.
 */
static void
show_incremental_sort_keys(IncrementalSortState *incrsortstate,
						   List *ancestors, ExplainState *es)
{
	IncrementalSort *plan = (IncrementalSort *) incrsortstate->ss.ps.plan;

	show_sort_group_keys((PlanState *) incrsortstate, "Sort Key",
						 plan->sort.numCols, plan->nPresortedCols,
						 plan->sort.sortColIdx,
						 plan->sort.sortOperators, plan->sort.collations,
						 plan->sort.nullsFirst,
						 ancestors, es);
}

/*
 * Likewise, for a MergeAppend node.
 */
static void
show_merge_append_keys(MergeAppendState *mstate, List *ancestors,
					   ExplainState *es)
{
	MergeAppend *plan = (MergeAppend *) mstate->ps.plan;

	show_sort_group_keys((PlanState *) mstate, "Sort Key",
						 plan->numCols, 0, plan->sortColIdx,
						 plan->sortOperators, plan->collations,
						 plan->nullsFirst,
						 ancestors, es);
}

/*
 * Show the grouping keys for an Agg node.
 */
static void
show_agg_keys(AggState *astate, List *ancestors,
			  ExplainState *es)
{
	Agg		   *plan = (Agg *) astate->ss.ps.plan;

	if (plan->numCols > 0 || plan->groupingSets)
	{
		/* The key columns refer to the tlist of the child plan */
		ancestors = lcons(plan, ancestors);

		if (plan->groupingSets)
			show_grouping_sets(outerPlanState(astate), plan, ancestors, es);
		else
			show_sort_group_keys(outerPlanState(astate), "Group Key",
								 plan->numCols, 0, plan->grpColIdx,
								 NULL, NULL, NULL,
								 ancestors, es);

		ancestors = list_delete_first(ancestors);
	}
}

static void
show_grouping_sets(PlanState *planstate, Agg *agg,
				   List *ancestors, ExplainState *es)
{
	List	   *context;
	bool		useprefix;
	ListCell   *lc;

	/* Set up deparsing context */
	context = set_deparse_context_plan(es->deparse_cxt,
									   planstate->plan,
									   ancestors);
	useprefix = (list_length(es->rtable) > 1 || es->verbose);

	ExplainOpenGroup("Grouping Sets", "Grouping Sets", false, es);

	show_grouping_set_keys(planstate, agg, NULL,
						   context, useprefix, ancestors, es);

	foreach(lc, agg->chain)
	{
		Agg		   *aggnode = lfirst(lc);
		Sort	   *sortnode = (Sort *) aggnode->plan.lefttree;

		show_grouping_set_keys(planstate, aggnode, sortnode,
							   context, useprefix, ancestors, es);
	}

	ExplainCloseGroup("Grouping Sets", "Grouping Sets", false, es);
}

static void
show_grouping_set_keys(PlanState *planstate,
					   Agg *aggnode, Sort *sortnode,
					   List *context, bool useprefix,
					   List *ancestors, ExplainState *es)
{
	Plan	   *plan = planstate->plan;
	char	   *exprstr;
	ListCell   *lc;
	List	   *gsets = aggnode->groupingSets;
	AttrNumber *keycols = aggnode->grpColIdx;
	const char *keyname;
	const char *keysetname;

	if (aggnode->aggstrategy == AGG_HASHED || aggnode->aggstrategy == AGG_MIXED)
	{
		keyname = "Hash Key";
		keysetname = "Hash Keys";
	}
	else
	{
		keyname = "Group Key";
		keysetname = "Group Keys";
	}

	ExplainOpenGroup("Grouping Set", NULL, true, es);

	if (sortnode)
	{
		show_sort_group_keys(planstate, "Sort Key",
							 sortnode->numCols, 0, sortnode->sortColIdx,
							 sortnode->sortOperators, sortnode->collations,
							 sortnode->nullsFirst,
							 ancestors, es);
		if (es->format == EXPLAIN_FORMAT_TEXT)
			es->indent++;
	}

	ExplainOpenGroup(keysetname, keysetname, false, es);

	foreach(lc, gsets)
	{
		List	   *result = NIL;
		ListCell   *lc2;

		foreach(lc2, (List *) lfirst(lc))
		{
			Index		i = lfirst_int(lc2);
			AttrNumber	keyresno = keycols[i];
			TargetEntry *target = get_tle_by_resno(plan->targetlist,
												   keyresno);

			if (!target)
				elog(ERROR, "no tlist entry for key %d", keyresno);
			/* Deparse the expression, showing any top-level cast */
			exprstr = deparse_expression((Node *) target->expr, context,
										 useprefix, true);

			result = lappend(result, exprstr);
		}

		if (!result && es->format == EXPLAIN_FORMAT_TEXT)
			ExplainPropertyText(keyname, "()", es);
		else
			ExplainPropertyListNested(keyname, result, es);
	}

	ExplainCloseGroup(keysetname, keysetname, false, es);

	if (sortnode && es->format == EXPLAIN_FORMAT_TEXT)
		es->indent--;

	ExplainCloseGroup("Grouping Set", NULL, true, es);
}

/*
 * Show the grouping keys for a Group node.
 */
static void
show_group_keys(GroupState *gstate, List *ancestors,
				ExplainState *es)
{
	Group	   *plan = (Group *) gstate->ss.ps.plan;

	/* The key columns refer to the tlist of the child plan */
	ancestors = lcons(plan, ancestors);
	show_sort_group_keys(outerPlanState(gstate), "Group Key",
						 plan->numCols, 0, plan->grpColIdx,
						 NULL, NULL, NULL,
						 ancestors, es);
	ancestors = list_delete_first(ancestors);
}

/*
 * Common code to show sort/group keys, which are represented in plan nodes
 * as arrays of targetlist indexes.  If it's a sort key rather than a group
 * key, also pass sort operators/collations/nullsFirst arrays.
 */
static void
show_sort_group_keys(PlanState *planstate, const char *qlabel,
					 int nkeys, int nPresortedKeys, AttrNumber *keycols,
					 Oid *sortOperators, Oid *collations, bool *nullsFirst,
					 List *ancestors, ExplainState *es)
{
	Plan	   *plan = planstate->plan;
	List	   *context;
	List	   *result = NIL;
	List	   *resultPresorted = NIL;
	StringInfoData sortkeybuf;
	bool		useprefix;
	int			keyno;

	if (nkeys <= 0)
		return;

	initStringInfo(&sortkeybuf);

	/* Set up deparsing context */
	context = set_deparse_context_plan(es->deparse_cxt,
									   plan,
									   ancestors);
	useprefix = (list_length(es->rtable) > 1 || es->verbose);

	for (keyno = 0; keyno < nkeys; keyno++)
	{
		/* find key expression in tlist */
		AttrNumber	keyresno = keycols[keyno];
		TargetEntry *target = get_tle_by_resno(plan->targetlist,
											   keyresno);
		char	   *exprstr;

		if (!target)
			elog(ERROR, "no tlist entry for key %d", keyresno);
		/* Deparse the expression, showing any top-level cast */
		exprstr = deparse_expression((Node *) target->expr, context,
									 useprefix, true);
		resetStringInfo(&sortkeybuf);
		appendStringInfoString(&sortkeybuf, exprstr);
		/* Append sort order information, if relevant */
		if (sortOperators != NULL)
			show_sortorder_options(&sortkeybuf,
								   (Node *) target->expr,
								   sortOperators[keyno],
								   collations[keyno],
								   nullsFirst[keyno]);
		/* Emit one property-list item per sort key */
		result = lappend(result, pstrdup(sortkeybuf.data));
		if (keyno < nPresortedKeys)
			resultPresorted = lappend(resultPresorted, exprstr);
	}

	ExplainPropertyList(qlabel, result, es);
	if (nPresortedKeys > 0)
		ExplainPropertyList("Presorted Key", resultPresorted, es);
}

/*
 * Append nondefault characteristics of the sort ordering of a column to buf
 * (collation, direction, NULLS FIRST/LAST)
 */
static void
show_sortorder_options(StringInfo buf, Node *sortexpr,
					   Oid sortOperator, Oid collation, bool nullsFirst)
{
	Oid			sortcoltype = exprType(sortexpr);
	bool		reverse = false;
	TypeCacheEntry *typentry;

	typentry = lookup_type_cache(sortcoltype,
								 TYPECACHE_LT_OPR | TYPECACHE_GT_OPR);

	/*
	 * Print COLLATE if it's not default for the column's type.  There are
	 * some cases where this is redundant, eg if expression is a column whose
	 * declared collation is that collation, but it's hard to distinguish that
	 * here (and arguably, printing COLLATE explicitly is a good idea anyway
	 * in such cases).
	 */
	if (OidIsValid(collation) && collation != get_typcollation(sortcoltype))
	{
		char	   *collname = get_collation_name(collation);

		if (collname == NULL)
			elog(ERROR, "cache lookup failed for collation %u", collation);
		appendStringInfo(buf, " COLLATE %s", quote_identifier(collname));
	}

	/* Print direction if not ASC, or USING if non-default sort operator */
	if (sortOperator == typentry->gt_opr)
	{
		appendStringInfoString(buf, " DESC");
		reverse = true;
	}
	else if (sortOperator != typentry->lt_opr)
	{
		char	   *opname = get_opname(sortOperator);

		if (opname == NULL)
			elog(ERROR, "cache lookup failed for operator %u", sortOperator);
		appendStringInfo(buf, " USING %s", opname);
		/* Determine whether operator would be considered ASC or DESC */
		(void) get_equality_op_for_ordering_op(sortOperator, &reverse);
	}

	/* Add NULLS FIRST/LAST only if it wouldn't be default */
	if (nullsFirst && !reverse)
	{
		appendStringInfoString(buf, " NULLS FIRST");
	}
	else if (!nullsFirst && reverse)
	{
		appendStringInfoString(buf, " NULLS LAST");
	}
}

/*
 * Show TABLESAMPLE properties
 */
static void
show_tablesample(TableSampleClause *tsc, PlanState *planstate,
				 List *ancestors, ExplainState *es)
{
	List	   *context;
	bool		useprefix;
	char	   *method_name;
	List	   *params = NIL;
	char	   *repeatable;
	ListCell   *lc;

	/* Set up deparsing context */
	context = set_deparse_context_plan(es->deparse_cxt,
									   planstate->plan,
									   ancestors);
	useprefix = list_length(es->rtable) > 1;

	/* Get the tablesample method name */
	method_name = get_func_name(tsc->tsmhandler);

	/* Deparse parameter expressions */
	foreach(lc, tsc->args)
	{
		Node	   *arg = (Node *) lfirst(lc);

		params = lappend(params,
						 deparse_expression(arg, context,
											useprefix, false));
	}
	if (tsc->repeatable)
		repeatable = deparse_expression((Node *) tsc->repeatable, context,
										useprefix, false);
	else
		repeatable = NULL;

	/* Print results */
	if (es->format == EXPLAIN_FORMAT_TEXT)
	{
		bool		first = true;

		ExplainIndentText(es);
		appendStringInfo(es->str, "Sampling: %s (", method_name);
		foreach(lc, params)
		{
			if (!first)
				appendStringInfoString(es->str, ", ");
			appendStringInfoString(es->str, (const char *) lfirst(lc));
			first = false;
		}
		appendStringInfoChar(es->str, ')');
		if (repeatable)
			appendStringInfo(es->str, " REPEATABLE (%s)", repeatable);
		appendStringInfoChar(es->str, '\n');
	}
	else
	{
		ExplainPropertyText("Sampling Method", method_name, es);
		ExplainPropertyList("Sampling Parameters", params, es);
		if (repeatable)
			ExplainPropertyText("Repeatable Seed", repeatable, es);
	}
}

/*
 * If it's EXPLAIN ANALYZE, show tuplesort stats for a sort node
 */
static void
show_sort_info(SortState *sortstate, ExplainState *es)
{
	if (!es->analyze)
		return;

	if (sortstate->sort_Done && sortstate->tuplesortstate != NULL)
	{
		Tuplesortstate *state = (Tuplesortstate *) sortstate->tuplesortstate;
		TuplesortInstrumentation stats;
		const char *sortMethod;
		const char *spaceType;
		int64		spaceUsed;

		tuplesort_get_stats(state, &stats);
		sortMethod = tuplesort_method_name(stats.sortMethod);
		spaceType = tuplesort_space_type_name(stats.spaceType);
		spaceUsed = stats.spaceUsed;

		if (es->format == EXPLAIN_FORMAT_TEXT)
		{
			ExplainIndentText(es);
			appendStringInfo(es->str, "Sort Method: %s  %s: " INT64_FORMAT "kB\n",
							 sortMethod, spaceType, spaceUsed);
		}
		else
		{
			ExplainPropertyText("Sort Method", sortMethod, es);
			ExplainPropertyInteger("Sort Space Used", "kB", spaceUsed, es);
			ExplainPropertyText("Sort Space Type", spaceType, es);
		}
	}

	/*
	 * You might think we should just skip this stanza entirely when
	 * es->hide_workers is true, but then we'd get no sort-method output at
	 * all.  We have to make it look like worker 0's data is top-level data.
	 * This is easily done by just skipping the OpenWorker/CloseWorker calls.
	 * Currently, we don't worry about the possibility that there are multiple
	 * workers in such a case; if there are, duplicate output fields will be
	 * emitted.
	 */
	if (sortstate->shared_info != NULL)
	{
		int			n;

		for (n = 0; n < sortstate->shared_info->num_workers; n++)
		{
			TuplesortInstrumentation *sinstrument;
			const char *sortMethod;
			const char *spaceType;
			int64		spaceUsed;

			sinstrument = &sortstate->shared_info->sinstrument[n];
			if (sinstrument->sortMethod == SORT_TYPE_STILL_IN_PROGRESS)
				continue;		/* ignore any unfilled slots */
			sortMethod = tuplesort_method_name(sinstrument->sortMethod);
			spaceType = tuplesort_space_type_name(sinstrument->spaceType);
			spaceUsed = sinstrument->spaceUsed;

			if (es->workers_state)
				ExplainOpenWorker(n, es);

			if (es->format == EXPLAIN_FORMAT_TEXT)
			{
				ExplainIndentText(es);
				appendStringInfo(es->str,
								 "Sort Method: %s  %s: " INT64_FORMAT "kB\n",
								 sortMethod, spaceType, spaceUsed);
			}
			else
			{
				ExplainPropertyText("Sort Method", sortMethod, es);
				ExplainPropertyInteger("Sort Space Used", "kB", spaceUsed, es);
				ExplainPropertyText("Sort Space Type", spaceType, es);
			}

			if (es->workers_state)
				ExplainCloseWorker(n, es);
		}
	}
}

/*
 * Incremental sort nodes sort in (a potentially very large number of) batches,
 * so EXPLAIN ANALYZE needs to roll up the tuplesort stats from each batch into
 * an intelligible summary.
 *
 * This function is used for both a non-parallel node and each worker in a
 * parallel incremental sort node.
 */
static void
show_incremental_sort_group_info(IncrementalSortGroupInfo *groupInfo,
								 const char *groupLabel, bool indent, ExplainState *es)
{
	ListCell   *methodCell;
	List	   *methodNames = NIL;

	/* Generate a list of sort methods used across all groups. */
	for (int bit = 0; bit < NUM_TUPLESORTMETHODS; bit++)
	{
		TuplesortMethod sortMethod = (1 << bit);

		if (groupInfo->sortMethods & sortMethod)
		{
			const char *methodName = tuplesort_method_name(sortMethod);

			methodNames = lappend(methodNames, unconstify(char *, methodName));
		}
	}

	if (es->format == EXPLAIN_FORMAT_TEXT)
	{
		if (indent)
			appendStringInfoSpaces(es->str, es->indent * 2);
		appendStringInfo(es->str, "%s Groups: " INT64_FORMAT "  Sort Method", groupLabel,
						 groupInfo->groupCount);
		/* plural/singular based on methodNames size */
		if (list_length(methodNames) > 1)
			appendStringInfoString(es->str, "s: ");
		else
			appendStringInfoString(es->str, ": ");
		foreach(methodCell, methodNames)
		{
			appendStringInfoString(es->str, (char *) methodCell->ptr_value);
			if (foreach_current_index(methodCell) < list_length(methodNames) - 1)
				appendStringInfoString(es->str, ", ");
		}

		if (groupInfo->maxMemorySpaceUsed > 0)
		{
			int64		avgSpace = groupInfo->totalMemorySpaceUsed / groupInfo->groupCount;
			const char *spaceTypeName;

			spaceTypeName = tuplesort_space_type_name(SORT_SPACE_TYPE_MEMORY);
			appendStringInfo(es->str, "  Average %s: " INT64_FORMAT "kB  Peak %s: " INT64_FORMAT "kB",
							 spaceTypeName, avgSpace,
							 spaceTypeName, groupInfo->maxMemorySpaceUsed);
		}

		if (groupInfo->maxDiskSpaceUsed > 0)
		{
			int64		avgSpace = groupInfo->totalDiskSpaceUsed / groupInfo->groupCount;

			const char *spaceTypeName;

			spaceTypeName = tuplesort_space_type_name(SORT_SPACE_TYPE_DISK);
			appendStringInfo(es->str, "  Average %s: " INT64_FORMAT "kB  Peak %s: " INT64_FORMAT "kB",
							 spaceTypeName, avgSpace,
							 spaceTypeName, groupInfo->maxDiskSpaceUsed);
		}
	}
	else
	{
		StringInfoData groupName;

		initStringInfo(&groupName);
		appendStringInfo(&groupName, "%s Groups", groupLabel);
		ExplainOpenGroup("Incremental Sort Groups", groupName.data, true, es);
		ExplainPropertyInteger("Group Count", NULL, groupInfo->groupCount, es);

		ExplainPropertyList("Sort Methods Used", methodNames, es);

		if (groupInfo->maxMemorySpaceUsed > 0)
		{
			int64		avgSpace = groupInfo->totalMemorySpaceUsed / groupInfo->groupCount;
			const char *spaceTypeName;
			StringInfoData memoryName;

			spaceTypeName = tuplesort_space_type_name(SORT_SPACE_TYPE_MEMORY);
			initStringInfo(&memoryName);
			appendStringInfo(&memoryName, "Sort Space %s", spaceTypeName);
			ExplainOpenGroup("Sort Space", memoryName.data, true, es);

			ExplainPropertyInteger("Average Sort Space Used", "kB", avgSpace, es);
			ExplainPropertyInteger("Peak Sort Space Used", "kB",
								   groupInfo->maxMemorySpaceUsed, es);

			ExplainCloseGroup("Sort Space", memoryName.data, true, es);
		}
		if (groupInfo->maxDiskSpaceUsed > 0)
		{
			int64		avgSpace = groupInfo->totalDiskSpaceUsed / groupInfo->groupCount;
			const char *spaceTypeName;
			StringInfoData diskName;

			spaceTypeName = tuplesort_space_type_name(SORT_SPACE_TYPE_DISK);
			initStringInfo(&diskName);
			appendStringInfo(&diskName, "Sort Space %s", spaceTypeName);
			ExplainOpenGroup("Sort Space", diskName.data, true, es);

			ExplainPropertyInteger("Average Sort Space Used", "kB", avgSpace, es);
			ExplainPropertyInteger("Peak Sort Space Used", "kB",
								   groupInfo->maxDiskSpaceUsed, es);

			ExplainCloseGroup("Sort Space", diskName.data, true, es);
		}

		ExplainCloseGroup("Incremental Sort Groups", groupName.data, true, es);
	}
}

/*
 * If it's EXPLAIN ANALYZE, show tuplesort stats for an incremental sort node
 */
static void
show_incremental_sort_info(IncrementalSortState *incrsortstate,
						   ExplainState *es)
{
	IncrementalSortGroupInfo *fullsortGroupInfo;
	IncrementalSortGroupInfo *prefixsortGroupInfo;

	fullsortGroupInfo = &incrsortstate->incsort_info.fullsortGroupInfo;

	if (!es->analyze)
		return;

	/*
	 * Since we never have any prefix groups unless we've first sorted a full
	 * groups and transitioned modes (copying the tuples into a prefix group),
	 * we don't need to do anything if there were 0 full groups.
	 *
	 * We still have to continue after this block if there are no full groups,
	 * though, since it's possible that we have workers that did real work
	 * even if the leader didn't participate.
	 */
	if (fullsortGroupInfo->groupCount > 0)
	{
		show_incremental_sort_group_info(fullsortGroupInfo, "Full-sort", true, es);
		prefixsortGroupInfo = &incrsortstate->incsort_info.prefixsortGroupInfo;
		if (prefixsortGroupInfo->groupCount > 0)
		{
			if (es->format == EXPLAIN_FORMAT_TEXT)
				appendStringInfoChar(es->str, '\n');
			show_incremental_sort_group_info(prefixsortGroupInfo, "Pre-sorted", true, es);
		}
		if (es->format == EXPLAIN_FORMAT_TEXT)
			appendStringInfoChar(es->str, '\n');
	}

	if (incrsortstate->shared_info != NULL)
	{
		int			n;
		bool		indent_first_line;

		for (n = 0; n < incrsortstate->shared_info->num_workers; n++)
		{
			IncrementalSortInfo *incsort_info =
			&incrsortstate->shared_info->sinfo[n];

			/*
			 * If a worker hasn't processed any sort groups at all, then
			 * exclude it from output since it either didn't launch or didn't
			 * contribute anything meaningful.
			 */
			fullsortGroupInfo = &incsort_info->fullsortGroupInfo;

			/*
			 * Since we never have any prefix groups unless we've first sorted
			 * a full groups and transitioned modes (copying the tuples into a
			 * prefix group), we don't need to do anything if there were 0
			 * full groups.
			 */
			if (fullsortGroupInfo->groupCount == 0)
				continue;

			if (es->workers_state)
				ExplainOpenWorker(n, es);

			indent_first_line = es->workers_state == NULL || es->verbose;
			show_incremental_sort_group_info(fullsortGroupInfo, "Full-sort",
											 indent_first_line, es);
			prefixsortGroupInfo = &incsort_info->prefixsortGroupInfo;
			if (prefixsortGroupInfo->groupCount > 0)
			{
				if (es->format == EXPLAIN_FORMAT_TEXT)
					appendStringInfoChar(es->str, '\n');
				show_incremental_sort_group_info(prefixsortGroupInfo, "Pre-sorted", true, es);
			}
			if (es->format == EXPLAIN_FORMAT_TEXT)
				appendStringInfoChar(es->str, '\n');

			if (es->workers_state)
				ExplainCloseWorker(n, es);
		}
	}
}

/*
 * Show information on hash buckets/batches.
 */
static void
show_hash_info(HashState *hashstate, ExplainState *es)
{
	HashInstrumentation hinstrument = {0};

	/*
	 * Collect stats from the local process, even when it's a parallel query.
	 * In a parallel query, the leader process may or may not have run the
	 * hash join, and even if it did it may not have built a hash table due to
	 * timing (if it started late it might have seen no tuples in the outer
	 * relation and skipped building the hash table).  Therefore we have to be
	 * prepared to get instrumentation data from all participants.
	 */
	if (hashstate->hinstrument)
		memcpy(&hinstrument, hashstate->hinstrument,
			   sizeof(HashInstrumentation));

	/*
	 * Merge results from workers.  In the parallel-oblivious case, the
	 * results from all participants should be identical, except where
	 * participants didn't run the join at all so have no data.  In the
	 * parallel-aware case, we need to consider all the results.  Each worker
	 * may have seen a different subset of batches and we want to report the
	 * highest memory usage across all batches.  We take the maxima of other
	 * values too, for the same reasons as in ExecHashAccumInstrumentation.
	 */
	if (hashstate->shared_info)
	{
		SharedHashInfo *shared_info = hashstate->shared_info;
		int			i;

		for (i = 0; i < shared_info->num_workers; ++i)
		{
			HashInstrumentation *worker_hi = &shared_info->hinstrument[i];

			hinstrument.nbuckets = Max(hinstrument.nbuckets,
									   worker_hi->nbuckets);
			hinstrument.nbuckets_original = Max(hinstrument.nbuckets_original,
												worker_hi->nbuckets_original);
			hinstrument.nbatch = Max(hinstrument.nbatch,
									 worker_hi->nbatch);
			hinstrument.nbatch_original = Max(hinstrument.nbatch_original,
											  worker_hi->nbatch_original);
			hinstrument.space_peak = Max(hinstrument.space_peak,
										 worker_hi->space_peak);
		}
	}

	if (hinstrument.nbatch > 0)
	{
		long		spacePeakKb = (hinstrument.space_peak + 1023) / 1024;

		if (es->format != EXPLAIN_FORMAT_TEXT)
		{
			ExplainPropertyInteger("Hash Buckets", NULL,
								   hinstrument.nbuckets, es);
			ExplainPropertyInteger("Original Hash Buckets", NULL,
								   hinstrument.nbuckets_original, es);
			ExplainPropertyInteger("Hash Batches", NULL,
								   hinstrument.nbatch, es);
			ExplainPropertyInteger("Original Hash Batches", NULL,
								   hinstrument.nbatch_original, es);
			ExplainPropertyInteger("Peak Memory Usage", "kB",
								   spacePeakKb, es);
		}
		else if (hinstrument.nbatch_original != hinstrument.nbatch ||
				 hinstrument.nbuckets_original != hinstrument.nbuckets)
		{
			ExplainIndentText(es);
			appendStringInfo(es->str,
							 "Buckets: %d (originally %d)  Batches: %d (originally %d)  Memory Usage: %ldkB\n",
							 hinstrument.nbuckets,
							 hinstrument.nbuckets_original,
							 hinstrument.nbatch,
							 hinstrument.nbatch_original,
							 spacePeakKb);
		}
		else
		{
			ExplainIndentText(es);
			appendStringInfo(es->str,
							 "Buckets: %d  Batches: %d  Memory Usage: %ldkB\n",
							 hinstrument.nbuckets, hinstrument.nbatch,
							 spacePeakKb);
		}
	}
}

/*
<<<<<<< HEAD
 * Show information on hash buckets/batches. ( AgensGraph feature )
 */
static void
show_hash2side_info(Hash2SideState *hashstate, ExplainState *es)
{
	HashInstrumentation hinstrument = {0};

	/*
	 * Collect stats from the local process, even when it's a parallel query.
	 * In a parallel query, the leader process may or may not have run the
	 * hash join, and even if it did it may not have built a hash table due to
	 * timing (if it started late it might have seen no tuples in the outer
	 * relation and skipped building the hash table).  Therefore we have to be
	 * prepared to get instrumentation data from all participants.
	 */
	if (hashstate->hashtable)
		ExecHash2SideGetInstrumentation(&hinstrument, hashstate->hashtable);

	if (hinstrument.nbatch > 0)
	{
		long		spacePeakKb = (hinstrument.space_peak + 1023) / 1024;

		if (es->format != EXPLAIN_FORMAT_TEXT)
		{
			ExplainPropertyInteger("Hash Buckets", NULL,
								   hinstrument.nbuckets, es);
			ExplainPropertyInteger("Original Hash Buckets", NULL,
								   hinstrument.nbuckets_original, es);
			ExplainPropertyInteger("Hash Batches", NULL,
								   hinstrument.nbatch, es);
			ExplainPropertyInteger("Original Hash Batches", NULL,
								   hinstrument.nbatch_original, es);
			ExplainPropertyInteger("Peak Memory Usage", "kB",
								   spacePeakKb, es);
		}
		else if (hinstrument.nbatch_original != hinstrument.nbatch ||
				 hinstrument.nbuckets_original != hinstrument.nbuckets)
		{
			appendStringInfoSpaces(es->str, es->indent * 2);
			appendStringInfo(es->str,
							 "Buckets: %d (originally %d)  Batches: %d (originally %d)  Memory Usage: %ldkB\n",
							 hinstrument.nbuckets,
							 hinstrument.nbuckets_original,
							 hinstrument.nbatch,
							 hinstrument.nbatch_original,
							 spacePeakKb);
		}
		else
		{
			ExplainIndentText(es);
			appendStringInfo(es->str,
							 "Buckets: %d  Batches: %d  Memory Usage: %ldkB\n",
							 hinstrument.nbuckets, hinstrument.nbatch,
							 spacePeakKb);
		}
=======
 * Show information on result cache hits/misses/evictions and memory usage.
 */
static void
show_resultcache_info(ResultCacheState *rcstate, List *ancestors,
					  ExplainState *es)
{
	Plan	   *plan = ((PlanState *) rcstate)->plan;
	ListCell   *lc;
	List	   *context;
	StringInfoData keystr;
	char	   *seperator = "";
	bool		useprefix;
	int64		memPeakKb;

	initStringInfo(&keystr);

	/*
	 * It's hard to imagine having a result cache with fewer than 2 RTEs, but
	 * let's just keep the same useprefix logic as elsewhere in this file.
	 */
	useprefix = list_length(es->rtable) > 1 || es->verbose;

	/* Set up deparsing context */
	context = set_deparse_context_plan(es->deparse_cxt,
									   plan,
									   ancestors);

	foreach(lc, ((ResultCache *) plan)->param_exprs)
	{
		Node	   *expr = (Node *) lfirst(lc);

		appendStringInfoString(&keystr, seperator);

		appendStringInfoString(&keystr, deparse_expression(expr, context,
														   useprefix, false));
		seperator = ", ";
	}

	if (es->format != EXPLAIN_FORMAT_TEXT)
	{
		ExplainPropertyText("Cache Key", keystr.data, es);
	}
	else
	{
		ExplainIndentText(es);
		appendStringInfo(es->str, "Cache Key: %s\n", keystr.data);
	}

	pfree(keystr.data);

	if (!es->analyze)
		return;

	/*
	 * mem_peak is only set when we freed memory, so we must use mem_used when
	 * mem_peak is 0.
	 */
	if (rcstate->stats.mem_peak > 0)
		memPeakKb = (rcstate->stats.mem_peak + 1023) / 1024;
	else
		memPeakKb = (rcstate->mem_used + 1023) / 1024;

	if (rcstate->stats.cache_misses > 0)
	{
		if (es->format != EXPLAIN_FORMAT_TEXT)
		{
			ExplainPropertyInteger("Cache Hits", NULL, rcstate->stats.cache_hits, es);
			ExplainPropertyInteger("Cache Misses", NULL, rcstate->stats.cache_misses, es);
			ExplainPropertyInteger("Cache Evictions", NULL, rcstate->stats.cache_evictions, es);
			ExplainPropertyInteger("Cache Overflows", NULL, rcstate->stats.cache_overflows, es);
			ExplainPropertyInteger("Peak Memory Usage", "kB", memPeakKb, es);
		}
		else
		{
			ExplainIndentText(es);
			appendStringInfo(es->str,
							 "Hits: " UINT64_FORMAT "  Misses: " UINT64_FORMAT "  Evictions: " UINT64_FORMAT "  Overflows: " UINT64_FORMAT "  Memory Usage: " INT64_FORMAT "kB\n",
							 rcstate->stats.cache_hits,
							 rcstate->stats.cache_misses,
							 rcstate->stats.cache_evictions,
							 rcstate->stats.cache_overflows,
							 memPeakKb);
		}
	}

	if (rcstate->shared_info == NULL)
		return;

	/* Show details from parallel workers */
	for (int n = 0; n < rcstate->shared_info->num_workers; n++)
	{
		ResultCacheInstrumentation *si;

		si = &rcstate->shared_info->sinstrument[n];

		if (es->workers_state)
			ExplainOpenWorker(n, es);

		/*
		 * Since the worker's ResultCacheState.mem_used field is unavailable
		 * to us, ExecEndResultCache will have set the
		 * ResultCacheInstrumentation.mem_peak field for us.  No need to do
		 * the zero checks like we did for the serial case above.
		 */
		memPeakKb = (si->mem_peak + 1023) / 1024;

		if (es->format == EXPLAIN_FORMAT_TEXT)
		{
			ExplainIndentText(es);
			appendStringInfo(es->str,
							 "Hits: " UINT64_FORMAT "  Misses: " UINT64_FORMAT "  Evictions: " UINT64_FORMAT "  Overflows: " UINT64_FORMAT "  Memory Usage: " INT64_FORMAT "kB\n",
							 si->cache_hits, si->cache_misses,
							 si->cache_evictions, si->cache_overflows,
							 memPeakKb);
		}
		else
		{
			ExplainPropertyInteger("Cache Hits", NULL,
								   si->cache_hits, es);
			ExplainPropertyInteger("Cache Misses", NULL,
								   si->cache_misses, es);
			ExplainPropertyInteger("Cache Evictions", NULL,
								   si->cache_evictions, es);
			ExplainPropertyInteger("Cache Overflows", NULL,
								   si->cache_overflows, es);
			ExplainPropertyInteger("Peak Memory Usage", "kB", memPeakKb,
								   es);
		}

		if (es->workers_state)
			ExplainCloseWorker(n, es);
>>>>>>> 1e55e7d1
	}
}

/*
 * Show information on hash aggregate memory usage and batches.
 */
static void
show_hashagg_info(AggState *aggstate, ExplainState *es)
{
	Agg		   *agg = (Agg *) aggstate->ss.ps.plan;
	int64		memPeakKb = (aggstate->hash_mem_peak + 1023) / 1024;

	if (agg->aggstrategy != AGG_HASHED &&
		agg->aggstrategy != AGG_MIXED)
		return;

	if (es->format != EXPLAIN_FORMAT_TEXT)
	{

		if (es->costs)
			ExplainPropertyInteger("Planned Partitions", NULL,
								   aggstate->hash_planned_partitions, es);

		/*
		 * During parallel query the leader may have not helped out.  We
		 * detect this by checking how much memory it used.  If we find it
		 * didn't do any work then we don't show its properties.
		 */
		if (es->analyze && aggstate->hash_mem_peak > 0)
		{
			ExplainPropertyInteger("HashAgg Batches", NULL,
								   aggstate->hash_batches_used, es);
			ExplainPropertyInteger("Peak Memory Usage", "kB", memPeakKb, es);
			ExplainPropertyInteger("Disk Usage", "kB",
								   aggstate->hash_disk_used, es);
		}
	}
	else
	{
		bool		gotone = false;

		if (es->costs && aggstate->hash_planned_partitions > 0)
		{
			ExplainIndentText(es);
			appendStringInfo(es->str, "Planned Partitions: %d",
							 aggstate->hash_planned_partitions);
			gotone = true;
		}

		/*
		 * During parallel query the leader may have not helped out.  We
		 * detect this by checking how much memory it used.  If we find it
		 * didn't do any work then we don't show its properties.
		 */
		if (es->analyze && aggstate->hash_mem_peak > 0)
		{
			if (!gotone)
				ExplainIndentText(es);
			else
				appendStringInfoString(es->str, "  ");

			appendStringInfo(es->str, "Batches: %d  Memory Usage: " INT64_FORMAT "kB",
							 aggstate->hash_batches_used, memPeakKb);
			gotone = true;

			/* Only display disk usage if we spilled to disk */
			if (aggstate->hash_batches_used > 1)
			{
				appendStringInfo(es->str, "  Disk Usage: " UINT64_FORMAT "kB",
					aggstate->hash_disk_used);
			}
		}

		if (gotone)
			appendStringInfoChar(es->str, '\n');
	}

	/* Display stats for each parallel worker */
	if (es->analyze && aggstate->shared_info != NULL)
	{
		for (int n = 0; n < aggstate->shared_info->num_workers; n++)
		{
			AggregateInstrumentation *sinstrument;
			uint64		hash_disk_used;
			int			hash_batches_used;

			sinstrument = &aggstate->shared_info->sinstrument[n];
			/* Skip workers that didn't do anything */
			if (sinstrument->hash_mem_peak == 0)
				continue;
			hash_disk_used = sinstrument->hash_disk_used;
			hash_batches_used = sinstrument->hash_batches_used;
			memPeakKb = (sinstrument->hash_mem_peak + 1023) / 1024;

			if (es->workers_state)
				ExplainOpenWorker(n, es);

			if (es->format == EXPLAIN_FORMAT_TEXT)
			{
				ExplainIndentText(es);

				appendStringInfo(es->str, "Batches: %d  Memory Usage: " INT64_FORMAT "kB",
								 hash_batches_used, memPeakKb);

				/* Only display disk usage if we spilled to disk */
				if (hash_batches_used > 1)
					appendStringInfo(es->str, "  Disk Usage: " UINT64_FORMAT "kB",
									 hash_disk_used);
				appendStringInfoChar(es->str, '\n');
			}
			else
			{
				ExplainPropertyInteger("HashAgg Batches", NULL,
									   hash_batches_used, es);
				ExplainPropertyInteger("Peak Memory Usage", "kB", memPeakKb,
									   es);
				ExplainPropertyInteger("Disk Usage", "kB", hash_disk_used, es);
			}

			if (es->workers_state)
				ExplainCloseWorker(n, es);
		}
	}
}

/*
 * If it's EXPLAIN ANALYZE, show exact/lossy pages for a BitmapHeapScan node
 */
static void
show_tidbitmap_info(BitmapHeapScanState *planstate, ExplainState *es)
{
	if (es->format != EXPLAIN_FORMAT_TEXT)
	{
		ExplainPropertyInteger("Exact Heap Blocks", NULL,
							   planstate->exact_pages, es);
		ExplainPropertyInteger("Lossy Heap Blocks", NULL,
							   planstate->lossy_pages, es);
	}
	else
	{
		if (planstate->exact_pages > 0 || planstate->lossy_pages > 0)
		{
			ExplainIndentText(es);
			appendStringInfoString(es->str, "Heap Blocks:");
			if (planstate->exact_pages > 0)
				appendStringInfo(es->str, " exact=%ld", planstate->exact_pages);
			if (planstate->lossy_pages > 0)
				appendStringInfo(es->str, " lossy=%ld", planstate->lossy_pages);
			appendStringInfoChar(es->str, '\n');
		}
	}
}

/*
 * If it's EXPLAIN ANALYZE, show instrumentation information for a plan node
 *
 * "which" identifies which instrumentation counter to print
 */
static void
show_instrumentation_count(const char *qlabel, int which,
						   PlanState *planstate, ExplainState *es)
{
	double		nfiltered;
	double		nloops;

	if (!es->analyze || !planstate->instrument)
		return;

	if (which == 2)
		nfiltered = planstate->instrument->nfiltered2;
	else
		nfiltered = planstate->instrument->nfiltered1;
	nloops = planstate->instrument->nloops;

	/* In text mode, suppress zero counts; they're not interesting enough */
	if (nfiltered > 0 || es->format != EXPLAIN_FORMAT_TEXT)
	{
		if (nloops > 0)
			ExplainPropertyFloat(qlabel, NULL, nfiltered / nloops, 0, es);
		else
			ExplainPropertyFloat(qlabel, NULL, 0.0, 0, es);
	}
}

/*
 * Show extra information for a ForeignScan node.
 */
static void
show_foreignscan_info(ForeignScanState *fsstate, ExplainState *es)
{
	FdwRoutine *fdwroutine = fsstate->fdwroutine;

	/* Let the FDW emit whatever fields it wants */
	if (((ForeignScan *) fsstate->ss.ps.plan)->operation != CMD_SELECT)
	{
		if (fdwroutine->ExplainDirectModify != NULL)
			fdwroutine->ExplainDirectModify(fsstate, es);
	}
	else
	{
		if (fdwroutine->ExplainForeignScan != NULL)
			fdwroutine->ExplainForeignScan(fsstate, es);
	}
}

/*
 * Show initplan params evaluated at Gather or Gather Merge node.
 */
static void
show_eval_params(Bitmapset *bms_params, ExplainState *es)
{
	int			paramid = -1;
	List	   *params = NIL;

	Assert(bms_params);

	while ((paramid = bms_next_member(bms_params, paramid)) >= 0)
	{
		char		param[32];

		snprintf(param, sizeof(param), "$%d", paramid);
		params = lappend(params, pstrdup(param));
	}

	if (params)
		ExplainPropertyList("Params Evaluated", params, es);
}

/*
 * Fetch the name of an index in an EXPLAIN
 *
 * We allow plugins to get control here so that plans involving hypothetical
 * indexes can be explained.
 *
 * Note: names returned by this function should be "raw"; the caller will
 * apply quoting if needed.  Formerly the convention was to do quoting here,
 * but we don't want that in non-text output formats.
 */
static const char *
explain_get_index_name(Oid indexId)
{
	const char *result;

	if (explain_get_index_name_hook)
		result = (*explain_get_index_name_hook) (indexId);
	else
		result = NULL;
	if (result == NULL)
	{
		/* default behavior: look it up in the catalogs */
		result = get_rel_name(indexId);
		if (result == NULL)
			elog(ERROR, "cache lookup failed for index %u", indexId);
	}
	return result;
}

/*
 * Show buffer usage details.
 */
static void
show_buffer_usage(ExplainState *es, const BufferUsage *usage, bool planning)
{
	if (es->format == EXPLAIN_FORMAT_TEXT)
	{
		bool		has_shared = (usage->shared_blks_hit > 0 ||
								  usage->shared_blks_read > 0 ||
								  usage->shared_blks_dirtied > 0 ||
								  usage->shared_blks_written > 0);
		bool		has_local = (usage->local_blks_hit > 0 ||
								 usage->local_blks_read > 0 ||
								 usage->local_blks_dirtied > 0 ||
								 usage->local_blks_written > 0);
		bool		has_temp = (usage->temp_blks_read > 0 ||
								usage->temp_blks_written > 0);
		bool		has_timing = (!INSTR_TIME_IS_ZERO(usage->blk_read_time) ||
								  !INSTR_TIME_IS_ZERO(usage->blk_write_time));
		bool		show_planning = (planning && (has_shared ||
												  has_local || has_temp || has_timing));

		if (show_planning)
		{
			ExplainIndentText(es);
			appendStringInfoString(es->str, "Planning:\n");
			es->indent++;
		}

		/* Show only positive counter values. */
		if (has_shared || has_local || has_temp)
		{
			ExplainIndentText(es);
			appendStringInfoString(es->str, "Buffers:");

			if (has_shared)
			{
				appendStringInfoString(es->str, " shared");
				if (usage->shared_blks_hit > 0)
					appendStringInfo(es->str, " hit=%ld",
									 usage->shared_blks_hit);
				if (usage->shared_blks_read > 0)
					appendStringInfo(es->str, " read=%ld",
									 usage->shared_blks_read);
				if (usage->shared_blks_dirtied > 0)
					appendStringInfo(es->str, " dirtied=%ld",
									 usage->shared_blks_dirtied);
				if (usage->shared_blks_written > 0)
					appendStringInfo(es->str, " written=%ld",
									 usage->shared_blks_written);
				if (has_local || has_temp)
					appendStringInfoChar(es->str, ',');
			}
			if (has_local)
			{
				appendStringInfoString(es->str, " local");
				if (usage->local_blks_hit > 0)
					appendStringInfo(es->str, " hit=%ld",
									 usage->local_blks_hit);
				if (usage->local_blks_read > 0)
					appendStringInfo(es->str, " read=%ld",
									 usage->local_blks_read);
				if (usage->local_blks_dirtied > 0)
					appendStringInfo(es->str, " dirtied=%ld",
									 usage->local_blks_dirtied);
				if (usage->local_blks_written > 0)
					appendStringInfo(es->str, " written=%ld",
									 usage->local_blks_written);
				if (has_temp)
					appendStringInfoChar(es->str, ',');
			}
			if (has_temp)
			{
				appendStringInfoString(es->str, " temp");
				if (usage->temp_blks_read > 0)
					appendStringInfo(es->str, " read=%ld",
									 usage->temp_blks_read);
				if (usage->temp_blks_written > 0)
					appendStringInfo(es->str, " written=%ld",
									 usage->temp_blks_written);
			}
			appendStringInfoChar(es->str, '\n');
		}

		/* As above, show only positive counter values. */
		if (has_timing)
		{
			ExplainIndentText(es);
			appendStringInfoString(es->str, "I/O Timings:");
			if (!INSTR_TIME_IS_ZERO(usage->blk_read_time))
				appendStringInfo(es->str, " read=%0.3f",
								 INSTR_TIME_GET_MILLISEC(usage->blk_read_time));
			if (!INSTR_TIME_IS_ZERO(usage->blk_write_time))
				appendStringInfo(es->str, " write=%0.3f",
								 INSTR_TIME_GET_MILLISEC(usage->blk_write_time));
			appendStringInfoChar(es->str, '\n');
		}

		if (show_planning)
			es->indent--;
	}
	else
	{
		ExplainPropertyInteger("Shared Hit Blocks", NULL,
							   usage->shared_blks_hit, es);
		ExplainPropertyInteger("Shared Read Blocks", NULL,
							   usage->shared_blks_read, es);
		ExplainPropertyInteger("Shared Dirtied Blocks", NULL,
							   usage->shared_blks_dirtied, es);
		ExplainPropertyInteger("Shared Written Blocks", NULL,
							   usage->shared_blks_written, es);
		ExplainPropertyInteger("Local Hit Blocks", NULL,
							   usage->local_blks_hit, es);
		ExplainPropertyInteger("Local Read Blocks", NULL,
							   usage->local_blks_read, es);
		ExplainPropertyInteger("Local Dirtied Blocks", NULL,
							   usage->local_blks_dirtied, es);
		ExplainPropertyInteger("Local Written Blocks", NULL,
							   usage->local_blks_written, es);
		ExplainPropertyInteger("Temp Read Blocks", NULL,
							   usage->temp_blks_read, es);
		ExplainPropertyInteger("Temp Written Blocks", NULL,
							   usage->temp_blks_written, es);
		if (track_io_timing)
		{
			ExplainPropertyFloat("I/O Read Time", "ms",
								 INSTR_TIME_GET_MILLISEC(usage->blk_read_time),
								 3, es);
			ExplainPropertyFloat("I/O Write Time", "ms",
								 INSTR_TIME_GET_MILLISEC(usage->blk_write_time),
								 3, es);
		}
	}
}

/*
 * Show WAL usage details.
 */
static void
show_wal_usage(ExplainState *es, const WalUsage *usage)
{
	if (es->format == EXPLAIN_FORMAT_TEXT)
	{
		/* Show only positive counter values. */
		if ((usage->wal_records > 0) || (usage->wal_fpi > 0) ||
			(usage->wal_bytes > 0))
		{
			ExplainIndentText(es);
			appendStringInfoString(es->str, "WAL:");

			if (usage->wal_records > 0)
				appendStringInfo(es->str, " records=%ld",
								 usage->wal_records);
			if (usage->wal_fpi > 0)
				appendStringInfo(es->str, " fpi=%ld",
								 usage->wal_fpi);
			if (usage->wal_bytes > 0)
				appendStringInfo(es->str, " bytes=" UINT64_FORMAT,
								 usage->wal_bytes);
			appendStringInfoChar(es->str, '\n');
		}
	}
	else
	{
		ExplainPropertyInteger("WAL Records", NULL,
							   usage->wal_records, es);
		ExplainPropertyInteger("WAL FPI", NULL,
							   usage->wal_fpi, es);
		ExplainPropertyUInteger("WAL Bytes", NULL,
								usage->wal_bytes, es);
	}
}

/*
 * Add some additional details about an IndexScan or IndexOnlyScan
 */
static void
ExplainIndexScanDetails(Oid indexid, ScanDirection indexorderdir,
						ExplainState *es)
{
	const char *indexname = explain_get_index_name(indexid);

	if (es->format == EXPLAIN_FORMAT_TEXT)
	{
		if (ScanDirectionIsBackward(indexorderdir))
			appendStringInfoString(es->str, " Backward");
		appendStringInfo(es->str, " using %s", quote_identifier(indexname));
	}
	else
	{
		const char *scandir;

		switch (indexorderdir)
		{
			case BackwardScanDirection:
				scandir = "Backward";
				break;
			case NoMovementScanDirection:
				scandir = "NoMovement";
				break;
			case ForwardScanDirection:
				scandir = "Forward";
				break;
			default:
				scandir = "???";
				break;
		}
		ExplainPropertyText("Scan Direction", scandir, es);
		ExplainPropertyText("Index Name", indexname, es);
	}
}

/*
 * Show the target of a Scan node
 */
static void
ExplainScanTarget(Scan *plan, ExplainState *es)
{
	ExplainTargetRel((Plan *) plan, plan->scanrelid, es);
}

/*
 * Show the target of a ModifyTable node
 *
 * Here we show the nominal target (ie, the relation that was named in the
 * original query).  If the actual target(s) is/are different, we'll show them
 * in show_modifytable_info().
 */
static void
ExplainModifyTarget(ModifyTable *plan, ExplainState *es)
{
	ExplainTargetRel((Plan *) plan, plan->nominalRelation, es);
}

/*
 * Show the target relation of a scan or modify node
 */
static void
ExplainTargetRel(Plan *plan, Index rti, ExplainState *es)
{
	char	   *objectname = NULL;
	char	   *namespace = NULL;
	const char *objecttag = NULL;
	RangeTblEntry *rte;
	char	   *refname;

	rte = rt_fetch(rti, es->rtable);
	refname = (char *) list_nth(es->rtable_names, rti - 1);
	if (refname == NULL)
		refname = rte->eref->aliasname;

	switch (nodeTag(plan))
	{
		case T_SeqScan:
		case T_SampleScan:
		case T_IndexScan:
		case T_IndexOnlyScan:
		case T_BitmapHeapScan:
		case T_TidScan:
		case T_TidRangeScan:
		case T_ForeignScan:
		case T_CustomScan:
		case T_ModifyTable:
			/* Assert it's on a real relation */
			Assert(rte->rtekind == RTE_RELATION);
			objectname = get_rel_name(rte->relid);
			if (es->verbose)
				namespace = get_namespace_name(get_rel_namespace(rte->relid));
			objecttag = "Relation Name";
			break;
		case T_FunctionScan:
			{
				FunctionScan *fscan = (FunctionScan *) plan;

				/* Assert it's on a RangeFunction */
				Assert(rte->rtekind == RTE_FUNCTION);

				/*
				 * If the expression is still a function call of a single
				 * function, we can get the real name of the function.
				 * Otherwise, punt.  (Even if it was a single function call
				 * originally, the optimizer could have simplified it away.)
				 */
				if (list_length(fscan->functions) == 1)
				{
					RangeTblFunction *rtfunc = (RangeTblFunction *) linitial(fscan->functions);

					if (IsA(rtfunc->funcexpr, FuncExpr))
					{
						FuncExpr   *funcexpr = (FuncExpr *) rtfunc->funcexpr;
						Oid			funcid = funcexpr->funcid;

						objectname = get_func_name(funcid);
						if (es->verbose)
							namespace =
								get_namespace_name(get_func_namespace(funcid));
					}
				}
				objecttag = "Function Name";
			}
			break;
		case T_TableFuncScan:
			Assert(rte->rtekind == RTE_TABLEFUNC);
			objectname = "xmltable";
			objecttag = "Table Function Name";
			break;
		case T_ValuesScan:
			Assert(rte->rtekind == RTE_VALUES);
			break;
		case T_CteScan:
			/* Assert it's on a non-self-reference CTE */
			Assert(rte->rtekind == RTE_CTE);
			Assert(!rte->self_reference);
			objectname = rte->ctename;
			objecttag = "CTE Name";
			break;
		case T_NamedTuplestoreScan:
			Assert(rte->rtekind == RTE_NAMEDTUPLESTORE);
			objectname = rte->enrname;
			objecttag = "Tuplestore Name";
			break;
		case T_WorkTableScan:
			/* Assert it's on a self-reference CTE */
			Assert(rte->rtekind == RTE_CTE);
			Assert(rte->self_reference);
			objectname = rte->ctename;
			objecttag = "CTE Name";
			break;
		default:
			break;
	}

	if (es->format == EXPLAIN_FORMAT_TEXT)
	{
		appendStringInfoString(es->str, " on");
		if (namespace != NULL)
			appendStringInfo(es->str, " %s.%s", quote_identifier(namespace),
							 quote_identifier(objectname));
		else if (objectname != NULL)
			appendStringInfo(es->str, " %s", quote_identifier(objectname));
		if (objectname == NULL || strcmp(refname, objectname) != 0)
			appendStringInfo(es->str, " %s", quote_identifier(refname));
	}
	else
	{
		if (objecttag != NULL && objectname != NULL)
			ExplainPropertyText(objecttag, objectname, es);
		if (namespace != NULL)
			ExplainPropertyText("Schema", namespace, es);
		ExplainPropertyText("Alias", refname, es);
	}
}

/*
 * Show extra information for a ModifyTable node
 *
 * We have three objectives here.  First, if there's more than one target
 * table or it's different from the nominal target, identify the actual
 * target(s).  Second, give FDWs a chance to display extra info about foreign
 * targets.  Third, show information about ON CONFLICT.
 */
static void
show_modifytable_info(ModifyTableState *mtstate, List *ancestors,
					  ExplainState *es)
{
	ModifyTable *node = (ModifyTable *) mtstate->ps.plan;
	const char *operation;
	const char *foperation;
	bool		labeltargets;
	int			j;
	List	   *idxNames = NIL;
	ListCell   *lst;

	switch (node->operation)
	{
		case CMD_INSERT:
			operation = "Insert";
			foperation = "Foreign Insert";
			break;
		case CMD_UPDATE:
			operation = "Update";
			foperation = "Foreign Update";
			break;
		case CMD_DELETE:
			operation = "Delete";
			foperation = "Foreign Delete";
			break;
		default:
			operation = "???";
			foperation = "Foreign ???";
			break;
	}

	/* Should we explicitly label target relations? */
	labeltargets = (mtstate->mt_nrels > 1 ||
					(mtstate->mt_nrels == 1 &&
					 mtstate->resultRelInfo[0].ri_RangeTableIndex != node->nominalRelation));

	if (labeltargets)
		ExplainOpenGroup("Target Tables", "Target Tables", false, es);

	for (j = 0; j < mtstate->mt_nrels; j++)
	{
		ResultRelInfo *resultRelInfo = mtstate->resultRelInfo + j;
		FdwRoutine *fdwroutine = resultRelInfo->ri_FdwRoutine;

		if (labeltargets)
		{
			/* Open a group for this target */
			ExplainOpenGroup("Target Table", NULL, true, es);

			/*
			 * In text mode, decorate each target with operation type, so that
			 * ExplainTargetRel's output of " on foo" will read nicely.
			 */
			if (es->format == EXPLAIN_FORMAT_TEXT)
			{
				ExplainIndentText(es);
				appendStringInfoString(es->str,
									   fdwroutine ? foperation : operation);
			}

			/* Identify target */
			ExplainTargetRel((Plan *) node,
							 resultRelInfo->ri_RangeTableIndex,
							 es);

			if (es->format == EXPLAIN_FORMAT_TEXT)
			{
				appendStringInfoChar(es->str, '\n');
				es->indent++;
			}
		}

		/* Give FDW a chance if needed */
		if (!resultRelInfo->ri_usesFdwDirectModify &&
			fdwroutine != NULL &&
			fdwroutine->ExplainForeignModify != NULL)
		{
			List	   *fdw_private = (List *) list_nth(node->fdwPrivLists, j);

			fdwroutine->ExplainForeignModify(mtstate,
											 resultRelInfo,
											 fdw_private,
											 j,
											 es);
		}

		if (labeltargets)
		{
			/* Undo the indentation we added in text format */
			if (es->format == EXPLAIN_FORMAT_TEXT)
				es->indent--;

			/* Close the group */
			ExplainCloseGroup("Target Table", NULL, true, es);
		}
	}

	/* Gather names of ON CONFLICT arbiter indexes */
	foreach(lst, node->arbiterIndexes)
	{
		char	   *indexname = get_rel_name(lfirst_oid(lst));

		idxNames = lappend(idxNames, indexname);
	}

	if (node->onConflictAction != ONCONFLICT_NONE)
	{
		ExplainPropertyText("Conflict Resolution",
							node->onConflictAction == ONCONFLICT_NOTHING ?
							"NOTHING" : "UPDATE",
							es);

		/*
		 * Don't display arbiter indexes at all when DO NOTHING variant
		 * implicitly ignores all conflicts
		 */
		if (idxNames)
			ExplainPropertyList("Conflict Arbiter Indexes", idxNames, es);

		/* ON CONFLICT DO UPDATE WHERE qual is specially displayed */
		if (node->onConflictWhere)
		{
			show_upper_qual((List *) node->onConflictWhere, "Conflict Filter",
							&mtstate->ps, ancestors, es);
			show_instrumentation_count("Rows Removed by Conflict Filter", 1, &mtstate->ps, es);
		}

		/* EXPLAIN ANALYZE display of actual outcome for each tuple proposed */
		if (es->analyze && mtstate->ps.instrument)
		{
			double		total;
			double		insert_path;
			double		other_path;

			InstrEndLoop(outerPlanState(mtstate)->instrument);

			/* count the number of source rows */
			total = outerPlanState(mtstate)->instrument->ntuples;
			other_path = mtstate->ps.instrument->ntuples2;
			insert_path = total - other_path;

			ExplainPropertyFloat("Tuples Inserted", NULL,
								 insert_path, 0, es);
			ExplainPropertyFloat("Conflicting Tuples", NULL,
								 other_path, 0, es);
		}
	}

	if (labeltargets)
		ExplainCloseGroup("Target Tables", "Target Tables", false, es);
}

/*
 * Explain the constituent plans of an Append, MergeAppend,
 * BitmapAnd, or BitmapOr node.
 *
 * The ancestors list should already contain the immediate parent of these
 * plans.
 */
static void
ExplainMemberNodes(PlanState **planstates, int nplans,
				   List *ancestors, ExplainState *es)
{
	int			j;

	for (j = 0; j < nplans; j++)
		ExplainNode(planstates[j], ancestors,
					"Member", NULL, es);
}

/*
 * Report about any pruned subnodes of an Append or MergeAppend node.
 *
 * nplans indicates the number of live subplans.
 * nchildren indicates the original number of subnodes in the Plan;
 * some of these may have been pruned by the run-time pruning code.
 */
static void
ExplainMissingMembers(int nplans, int nchildren, ExplainState *es)
{
	if (nplans < nchildren || es->format != EXPLAIN_FORMAT_TEXT)
		ExplainPropertyInteger("Subplans Removed", NULL,
							   nchildren - nplans, es);
}

/*
 * Explain a list of SubPlans (or initPlans, which also use SubPlan nodes).
 *
 * The ancestors list should already contain the immediate parent of these
 * SubPlans.
 */
static void
ExplainSubPlans(List *plans, List *ancestors,
				const char *relationship, ExplainState *es)
{
	ListCell   *lst;

	foreach(lst, plans)
	{
		SubPlanState *sps = (SubPlanState *) lfirst(lst);
		SubPlan    *sp = sps->subplan;

		/*
		 * There can be multiple SubPlan nodes referencing the same physical
		 * subplan (same plan_id, which is its index in PlannedStmt.subplans).
		 * We should print a subplan only once, so track which ones we already
		 * printed.  This state must be global across the plan tree, since the
		 * duplicate nodes could be in different plan nodes, eg both a bitmap
		 * indexscan's indexqual and its parent heapscan's recheck qual.  (We
		 * do not worry too much about which plan node we show the subplan as
		 * attached to in such cases.)
		 */
		if (bms_is_member(sp->plan_id, es->printed_subplans))
			continue;
		es->printed_subplans = bms_add_member(es->printed_subplans,
											  sp->plan_id);

		/*
		 * Treat the SubPlan node as an ancestor of the plan node(s) within
		 * it, so that ruleutils.c can find the referents of subplan
		 * parameters.
		 */
		ancestors = lcons(sp, ancestors);

		ExplainNode(sps->planstate, ancestors,
					relationship, sp->plan_name, es);

		ancestors = list_delete_first(ancestors);
	}
}

/*
 * Explain a list of children of a CustomScan.
 */
static void
ExplainCustomChildren(CustomScanState *css, List *ancestors, ExplainState *es)
{
	ListCell   *cell;
	const char *label =
	(list_length(css->custom_ps) != 1 ? "children" : "child");

	foreach(cell, css->custom_ps)
		ExplainNode((PlanState *) lfirst(cell), ancestors, label, NULL, es);
}

/*
 * Create a per-plan-node workspace for collecting per-worker data.
 *
 * Output related to each worker will be temporarily "set aside" into a
 * separate buffer, which we'll merge into the main output stream once
 * we've processed all data for the plan node.  This makes it feasible to
 * generate a coherent sub-group of fields for each worker, even though the
 * code that produces the fields is in several different places in this file.
 * Formatting of such a set-aside field group is managed by
 * ExplainOpenSetAsideGroup and ExplainSaveGroup/ExplainRestoreGroup.
 */
static ExplainWorkersState *
ExplainCreateWorkersState(int num_workers)
{
	ExplainWorkersState *wstate;

	wstate = (ExplainWorkersState *) palloc(sizeof(ExplainWorkersState));
	wstate->num_workers = num_workers;
	wstate->worker_inited = (bool *) palloc0(num_workers * sizeof(bool));
	wstate->worker_str = (StringInfoData *)
		palloc0(num_workers * sizeof(StringInfoData));
	wstate->worker_state_save = (int *) palloc(num_workers * sizeof(int));
	return wstate;
}

/*
 * Begin or resume output into the set-aside group for worker N.
 */
static void
ExplainOpenWorker(int n, ExplainState *es)
{
	ExplainWorkersState *wstate = es->workers_state;

	Assert(wstate);
	Assert(n >= 0 && n < wstate->num_workers);

	/* Save prior output buffer pointer */
	wstate->prev_str = es->str;

	if (!wstate->worker_inited[n])
	{
		/* First time through, so create the buffer for this worker */
		initStringInfo(&wstate->worker_str[n]);
		es->str = &wstate->worker_str[n];

		/*
		 * Push suitable initial formatting state for this worker's field
		 * group.  We allow one extra logical nesting level, since this group
		 * will eventually be wrapped in an outer "Workers" group.
		 */
		ExplainOpenSetAsideGroup("Worker", NULL, true, 2, es);

		/*
		 * In non-TEXT formats we always emit a "Worker Number" field, even if
		 * there's no other data for this worker.
		 */
		if (es->format != EXPLAIN_FORMAT_TEXT)
			ExplainPropertyInteger("Worker Number", NULL, n, es);

		wstate->worker_inited[n] = true;
	}
	else
	{
		/* Resuming output for a worker we've already emitted some data for */
		es->str = &wstate->worker_str[n];

		/* Restore formatting state saved by last ExplainCloseWorker() */
		ExplainRestoreGroup(es, 2, &wstate->worker_state_save[n]);
	}

	/*
	 * In TEXT format, prefix the first output line for this worker with
	 * "Worker N:".  Then, any additional lines should be indented one more
	 * stop than the "Worker N" line is.
	 */
	if (es->format == EXPLAIN_FORMAT_TEXT)
	{
		if (es->str->len == 0)
		{
			ExplainIndentText(es);
			appendStringInfo(es->str, "Worker %d:  ", n);
		}

		es->indent++;
	}
}

/*
 * End output for worker N --- must pair with previous ExplainOpenWorker call
 */
static void
ExplainCloseWorker(int n, ExplainState *es)
{
	ExplainWorkersState *wstate = es->workers_state;

	Assert(wstate);
	Assert(n >= 0 && n < wstate->num_workers);
	Assert(wstate->worker_inited[n]);

	/*
	 * Save formatting state in case we do another ExplainOpenWorker(), then
	 * pop the formatting stack.
	 */
	ExplainSaveGroup(es, 2, &wstate->worker_state_save[n]);

	/*
	 * In TEXT format, if we didn't actually produce any output line(s) then
	 * truncate off the partial line emitted by ExplainOpenWorker.  (This is
	 * to avoid bogus output if, say, show_buffer_usage chooses not to print
	 * anything for the worker.)  Also fix up the indent level.
	 */
	if (es->format == EXPLAIN_FORMAT_TEXT)
	{
		while (es->str->len > 0 && es->str->data[es->str->len - 1] != '\n')
			es->str->data[--(es->str->len)] = '\0';

		es->indent--;
	}

	/* Restore prior output buffer pointer */
	es->str = wstate->prev_str;
}

/*
 * Print per-worker info for current node, then free the ExplainWorkersState.
 */
static void
ExplainFlushWorkersState(ExplainState *es)
{
	ExplainWorkersState *wstate = es->workers_state;

	ExplainOpenGroup("Workers", "Workers", false, es);
	for (int i = 0; i < wstate->num_workers; i++)
	{
		if (wstate->worker_inited[i])
		{
			/* This must match previous ExplainOpenSetAsideGroup call */
			ExplainOpenGroup("Worker", NULL, true, es);
			appendStringInfoString(es->str, wstate->worker_str[i].data);
			ExplainCloseGroup("Worker", NULL, true, es);

			pfree(wstate->worker_str[i].data);
		}
	}
	ExplainCloseGroup("Workers", "Workers", false, es);

	pfree(wstate->worker_inited);
	pfree(wstate->worker_str);
	pfree(wstate->worker_state_save);
	pfree(wstate);
}

/*
 * Explain a property, such as sort keys or targets, that takes the form of
 * a list of unlabeled items.  "data" is a list of C strings.
 */
void
ExplainPropertyList(const char *qlabel, List *data, ExplainState *es)
{
	ListCell   *lc;
	bool		first = true;

	switch (es->format)
	{
		case EXPLAIN_FORMAT_TEXT:
			ExplainIndentText(es);
			appendStringInfo(es->str, "%s: ", qlabel);
			foreach(lc, data)
			{
				if (!first)
					appendStringInfoString(es->str, ", ");
				appendStringInfoString(es->str, (const char *) lfirst(lc));
				first = false;
			}
			appendStringInfoChar(es->str, '\n');
			break;

		case EXPLAIN_FORMAT_XML:
			ExplainXMLTag(qlabel, X_OPENING, es);
			foreach(lc, data)
			{
				char	   *str;

				appendStringInfoSpaces(es->str, es->indent * 2 + 2);
				appendStringInfoString(es->str, "<Item>");
				str = escape_xml((const char *) lfirst(lc));
				appendStringInfoString(es->str, str);
				pfree(str);
				appendStringInfoString(es->str, "</Item>\n");
			}
			ExplainXMLTag(qlabel, X_CLOSING, es);
			break;

		case EXPLAIN_FORMAT_JSON:
			ExplainJSONLineEnding(es);
			appendStringInfoSpaces(es->str, es->indent * 2);
			escape_json(es->str, qlabel);
			appendStringInfoString(es->str, ": [");
			foreach(lc, data)
			{
				if (!first)
					appendStringInfoString(es->str, ", ");
				escape_json(es->str, (const char *) lfirst(lc));
				first = false;
			}
			appendStringInfoChar(es->str, ']');
			break;

		case EXPLAIN_FORMAT_YAML:
			ExplainYAMLLineStarting(es);
			appendStringInfo(es->str, "%s: ", qlabel);
			foreach(lc, data)
			{
				appendStringInfoChar(es->str, '\n');
				appendStringInfoSpaces(es->str, es->indent * 2 + 2);
				appendStringInfoString(es->str, "- ");
				escape_yaml(es->str, (const char *) lfirst(lc));
			}
			break;
	}
}

/*
 * Explain a property that takes the form of a list of unlabeled items within
 * another list.  "data" is a list of C strings.
 */
void
ExplainPropertyListNested(const char *qlabel, List *data, ExplainState *es)
{
	ListCell   *lc;
	bool		first = true;

	switch (es->format)
	{
		case EXPLAIN_FORMAT_TEXT:
		case EXPLAIN_FORMAT_XML:
			ExplainPropertyList(qlabel, data, es);
			return;

		case EXPLAIN_FORMAT_JSON:
			ExplainJSONLineEnding(es);
			appendStringInfoSpaces(es->str, es->indent * 2);
			appendStringInfoChar(es->str, '[');
			foreach(lc, data)
			{
				if (!first)
					appendStringInfoString(es->str, ", ");
				escape_json(es->str, (const char *) lfirst(lc));
				first = false;
			}
			appendStringInfoChar(es->str, ']');
			break;

		case EXPLAIN_FORMAT_YAML:
			ExplainYAMLLineStarting(es);
			appendStringInfoString(es->str, "- [");
			foreach(lc, data)
			{
				if (!first)
					appendStringInfoString(es->str, ", ");
				escape_yaml(es->str, (const char *) lfirst(lc));
				first = false;
			}
			appendStringInfoChar(es->str, ']');
			break;
	}
}

/*
 * Explain a simple property.
 *
 * If "numeric" is true, the value is a number (or other value that
 * doesn't need quoting in JSON).
 *
 * If unit is non-NULL the text format will display it after the value.
 *
 * This usually should not be invoked directly, but via one of the datatype
 * specific routines ExplainPropertyText, ExplainPropertyInteger, etc.
 */
static void
ExplainProperty(const char *qlabel, const char *unit, const char *value,
				bool numeric, ExplainState *es)
{
	switch (es->format)
	{
		case EXPLAIN_FORMAT_TEXT:
			ExplainIndentText(es);
			if (unit)
				appendStringInfo(es->str, "%s: %s %s\n", qlabel, value, unit);
			else
				appendStringInfo(es->str, "%s: %s\n", qlabel, value);
			break;

		case EXPLAIN_FORMAT_XML:
			{
				char	   *str;

				appendStringInfoSpaces(es->str, es->indent * 2);
				ExplainXMLTag(qlabel, X_OPENING | X_NOWHITESPACE, es);
				str = escape_xml(value);
				appendStringInfoString(es->str, str);
				pfree(str);
				ExplainXMLTag(qlabel, X_CLOSING | X_NOWHITESPACE, es);
				appendStringInfoChar(es->str, '\n');
			}
			break;

		case EXPLAIN_FORMAT_JSON:
			ExplainJSONLineEnding(es);
			appendStringInfoSpaces(es->str, es->indent * 2);
			escape_json(es->str, qlabel);
			appendStringInfoString(es->str, ": ");
			if (numeric)
				appendStringInfoString(es->str, value);
			else
				escape_json(es->str, value);
			break;

		case EXPLAIN_FORMAT_YAML:
			ExplainYAMLLineStarting(es);
			appendStringInfo(es->str, "%s: ", qlabel);
			if (numeric)
				appendStringInfoString(es->str, value);
			else
				escape_yaml(es->str, value);
			break;
	}
}

/*
 * Explain a string-valued property.
 */
void
ExplainPropertyText(const char *qlabel, const char *value, ExplainState *es)
{
	ExplainProperty(qlabel, NULL, value, false, es);
}

/*
 * Explain an integer-valued property.
 */
void
ExplainPropertyInteger(const char *qlabel, const char *unit, int64 value,
					   ExplainState *es)
{
	char		buf[32];

	snprintf(buf, sizeof(buf), INT64_FORMAT, value);
	ExplainProperty(qlabel, unit, buf, true, es);
}

/*
 * Explain an unsigned integer-valued property.
 */
void
ExplainPropertyUInteger(const char *qlabel, const char *unit, uint64 value,
						ExplainState *es)
{
	char		buf[32];

	snprintf(buf, sizeof(buf), UINT64_FORMAT, value);
	ExplainProperty(qlabel, unit, buf, true, es);
}

/*
 * Explain a float-valued property, using the specified number of
 * fractional digits.
 */
void
ExplainPropertyFloat(const char *qlabel, const char *unit, double value,
					 int ndigits, ExplainState *es)
{
	char	   *buf;

	buf = psprintf("%.*f", ndigits, value);
	ExplainProperty(qlabel, unit, buf, true, es);
	pfree(buf);
}

/*
 * Explain a bool-valued property.
 */
void
ExplainPropertyBool(const char *qlabel, bool value, ExplainState *es)
{
	ExplainProperty(qlabel, NULL, value ? "true" : "false", true, es);
}

/*
 * Open a group of related objects.
 *
 * objtype is the type of the group object, labelname is its label within
 * a containing object (if any).
 *
 * If labeled is true, the group members will be labeled properties,
 * while if it's false, they'll be unlabeled objects.
 */
void
ExplainOpenGroup(const char *objtype, const char *labelname,
				 bool labeled, ExplainState *es)
{
	switch (es->format)
	{
		case EXPLAIN_FORMAT_TEXT:
			/* nothing to do */
			break;

		case EXPLAIN_FORMAT_XML:
			ExplainXMLTag(objtype, X_OPENING, es);
			es->indent++;
			break;

		case EXPLAIN_FORMAT_JSON:
			ExplainJSONLineEnding(es);
			appendStringInfoSpaces(es->str, 2 * es->indent);
			if (labelname)
			{
				escape_json(es->str, labelname);
				appendStringInfoString(es->str, ": ");
			}
			appendStringInfoChar(es->str, labeled ? '{' : '[');

			/*
			 * In JSON format, the grouping_stack is an integer list.  0 means
			 * we've emitted nothing at this grouping level, 1 means we've
			 * emitted something (and so the next item needs a comma). See
			 * ExplainJSONLineEnding().
			 */
			es->grouping_stack = lcons_int(0, es->grouping_stack);
			es->indent++;
			break;

		case EXPLAIN_FORMAT_YAML:

			/*
			 * In YAML format, the grouping stack is an integer list.  0 means
			 * we've emitted nothing at this grouping level AND this grouping
			 * level is unlabeled and must be marked with "- ".  See
			 * ExplainYAMLLineStarting().
			 */
			ExplainYAMLLineStarting(es);
			if (labelname)
			{
				appendStringInfo(es->str, "%s: ", labelname);
				es->grouping_stack = lcons_int(1, es->grouping_stack);
			}
			else
			{
				appendStringInfoString(es->str, "- ");
				es->grouping_stack = lcons_int(0, es->grouping_stack);
			}
			es->indent++;
			break;
	}
}

/*
 * Close a group of related objects.
 * Parameters must match the corresponding ExplainOpenGroup call.
 */
void
ExplainCloseGroup(const char *objtype, const char *labelname,
				  bool labeled, ExplainState *es)
{
	switch (es->format)
	{
		case EXPLAIN_FORMAT_TEXT:
			/* nothing to do */
			break;

		case EXPLAIN_FORMAT_XML:
			es->indent--;
			ExplainXMLTag(objtype, X_CLOSING, es);
			break;

		case EXPLAIN_FORMAT_JSON:
			es->indent--;
			appendStringInfoChar(es->str, '\n');
			appendStringInfoSpaces(es->str, 2 * es->indent);
			appendStringInfoChar(es->str, labeled ? '}' : ']');
			es->grouping_stack = list_delete_first(es->grouping_stack);
			break;

		case EXPLAIN_FORMAT_YAML:
			es->indent--;
			es->grouping_stack = list_delete_first(es->grouping_stack);
			break;
	}
}

/*
 * Open a group of related objects, without emitting actual data.
 *
 * Prepare the formatting state as though we were beginning a group with
 * the identified properties, but don't actually emit anything.  Output
 * subsequent to this call can be redirected into a separate output buffer,
 * and then eventually appended to the main output buffer after doing a
 * regular ExplainOpenGroup call (with the same parameters).
 *
 * The extra "depth" parameter is the new group's depth compared to current.
 * It could be more than one, in case the eventual output will be enclosed
 * in additional nesting group levels.  We assume we don't need to track
 * formatting state for those levels while preparing this group's output.
 *
 * There is no ExplainCloseSetAsideGroup --- in current usage, we always
 * pop this state with ExplainSaveGroup.
 */
static void
ExplainOpenSetAsideGroup(const char *objtype, const char *labelname,
						 bool labeled, int depth, ExplainState *es)
{
	switch (es->format)
	{
		case EXPLAIN_FORMAT_TEXT:
			/* nothing to do */
			break;

		case EXPLAIN_FORMAT_XML:
			es->indent += depth;
			break;

		case EXPLAIN_FORMAT_JSON:
			es->grouping_stack = lcons_int(0, es->grouping_stack);
			es->indent += depth;
			break;

		case EXPLAIN_FORMAT_YAML:
			if (labelname)
				es->grouping_stack = lcons_int(1, es->grouping_stack);
			else
				es->grouping_stack = lcons_int(0, es->grouping_stack);
			es->indent += depth;
			break;
	}
}

/*
 * Pop one level of grouping state, allowing for a re-push later.
 *
 * This is typically used after ExplainOpenSetAsideGroup; pass the
 * same "depth" used for that.
 *
 * This should not emit any output.  If state needs to be saved,
 * save it at *state_save.  Currently, an integer save area is sufficient
 * for all formats, but we might need to revisit that someday.
 */
static void
ExplainSaveGroup(ExplainState *es, int depth, int *state_save)
{
	switch (es->format)
	{
		case EXPLAIN_FORMAT_TEXT:
			/* nothing to do */
			break;

		case EXPLAIN_FORMAT_XML:
			es->indent -= depth;
			break;

		case EXPLAIN_FORMAT_JSON:
			es->indent -= depth;
			*state_save = linitial_int(es->grouping_stack);
			es->grouping_stack = list_delete_first(es->grouping_stack);
			break;

		case EXPLAIN_FORMAT_YAML:
			es->indent -= depth;
			*state_save = linitial_int(es->grouping_stack);
			es->grouping_stack = list_delete_first(es->grouping_stack);
			break;
	}
}

/*
 * Re-push one level of grouping state, undoing the effects of ExplainSaveGroup.
 */
static void
ExplainRestoreGroup(ExplainState *es, int depth, int *state_save)
{
	switch (es->format)
	{
		case EXPLAIN_FORMAT_TEXT:
			/* nothing to do */
			break;

		case EXPLAIN_FORMAT_XML:
			es->indent += depth;
			break;

		case EXPLAIN_FORMAT_JSON:
			es->grouping_stack = lcons_int(*state_save, es->grouping_stack);
			es->indent += depth;
			break;

		case EXPLAIN_FORMAT_YAML:
			es->grouping_stack = lcons_int(*state_save, es->grouping_stack);
			es->indent += depth;
			break;
	}
}

/*
 * Emit a "dummy" group that never has any members.
 *
 * objtype is the type of the group object, labelname is its label within
 * a containing object (if any).
 */
static void
ExplainDummyGroup(const char *objtype, const char *labelname, ExplainState *es)
{
	switch (es->format)
	{
		case EXPLAIN_FORMAT_TEXT:
			/* nothing to do */
			break;

		case EXPLAIN_FORMAT_XML:
			ExplainXMLTag(objtype, X_CLOSE_IMMEDIATE, es);
			break;

		case EXPLAIN_FORMAT_JSON:
			ExplainJSONLineEnding(es);
			appendStringInfoSpaces(es->str, 2 * es->indent);
			if (labelname)
			{
				escape_json(es->str, labelname);
				appendStringInfoString(es->str, ": ");
			}
			escape_json(es->str, objtype);
			break;

		case EXPLAIN_FORMAT_YAML:
			ExplainYAMLLineStarting(es);
			if (labelname)
			{
				escape_yaml(es->str, labelname);
				appendStringInfoString(es->str, ": ");
			}
			else
			{
				appendStringInfoString(es->str, "- ");
			}
			escape_yaml(es->str, objtype);
			break;
	}
}

/*
 * Emit the start-of-output boilerplate.
 *
 * This is just enough different from processing a subgroup that we need
 * a separate pair of subroutines.
 */
void
ExplainBeginOutput(ExplainState *es)
{
	switch (es->format)
	{
		case EXPLAIN_FORMAT_TEXT:
			/* nothing to do */
			break;

		case EXPLAIN_FORMAT_XML:
			appendStringInfoString(es->str,
								   "<explain xmlns=\"http://www.postgresql.org/2009/explain\">\n");
			es->indent++;
			break;

		case EXPLAIN_FORMAT_JSON:
			/* top-level structure is an array of plans */
			appendStringInfoChar(es->str, '[');
			es->grouping_stack = lcons_int(0, es->grouping_stack);
			es->indent++;
			break;

		case EXPLAIN_FORMAT_YAML:
			es->grouping_stack = lcons_int(0, es->grouping_stack);
			break;
	}
}

/*
 * Emit the end-of-output boilerplate.
 */
void
ExplainEndOutput(ExplainState *es)
{
	switch (es->format)
	{
		case EXPLAIN_FORMAT_TEXT:
			/* nothing to do */
			break;

		case EXPLAIN_FORMAT_XML:
			es->indent--;
			appendStringInfoString(es->str, "</explain>");
			break;

		case EXPLAIN_FORMAT_JSON:
			es->indent--;
			appendStringInfoString(es->str, "\n]");
			es->grouping_stack = list_delete_first(es->grouping_stack);
			break;

		case EXPLAIN_FORMAT_YAML:
			es->grouping_stack = list_delete_first(es->grouping_stack);
			break;
	}
}

/*
 * Put an appropriate separator between multiple plans
 */
void
ExplainSeparatePlans(ExplainState *es)
{
	switch (es->format)
	{
		case EXPLAIN_FORMAT_TEXT:
			/* add a blank line */
			appendStringInfoChar(es->str, '\n');
			break;

		case EXPLAIN_FORMAT_XML:
		case EXPLAIN_FORMAT_JSON:
		case EXPLAIN_FORMAT_YAML:
			/* nothing to do */
			break;
	}
}

/*
 * Emit opening or closing XML tag.
 *
 * "flags" must contain X_OPENING, X_CLOSING, or X_CLOSE_IMMEDIATE.
 * Optionally, OR in X_NOWHITESPACE to suppress the whitespace we'd normally
 * add.
 *
 * XML restricts tag names more than our other output formats, eg they can't
 * contain white space or slashes.  Replace invalid characters with dashes,
 * so that for example "I/O Read Time" becomes "I-O-Read-Time".
 */
static void
ExplainXMLTag(const char *tagname, int flags, ExplainState *es)
{
	const char *s;
	const char *valid = "ABCDEFGHIJKLMNOPQRSTUVWXYZabcdefghijklmnopqrstuvwxyz0123456789-_.";

	if ((flags & X_NOWHITESPACE) == 0)
		appendStringInfoSpaces(es->str, 2 * es->indent);
	appendStringInfoCharMacro(es->str, '<');
	if ((flags & X_CLOSING) != 0)
		appendStringInfoCharMacro(es->str, '/');
	for (s = tagname; *s; s++)
		appendStringInfoChar(es->str, strchr(valid, *s) ? *s : '-');
	if ((flags & X_CLOSE_IMMEDIATE) != 0)
		appendStringInfoString(es->str, " /");
	appendStringInfoCharMacro(es->str, '>');
	if ((flags & X_NOWHITESPACE) == 0)
		appendStringInfoCharMacro(es->str, '\n');
}

/*
 * Indent a text-format line.
 *
 * We indent by two spaces per indentation level.  However, when emitting
 * data for a parallel worker there might already be data on the current line
 * (cf. ExplainOpenWorker); in that case, don't indent any more.
 */
static void
ExplainIndentText(ExplainState *es)
{
	Assert(es->format == EXPLAIN_FORMAT_TEXT);
	if (es->str->len == 0 || es->str->data[es->str->len - 1] == '\n')
		appendStringInfoSpaces(es->str, es->indent * 2);
}

/*
 * Emit a JSON line ending.
 *
 * JSON requires a comma after each property but the last.  To facilitate this,
 * in JSON format, the text emitted for each property begins just prior to the
 * preceding line-break (and comma, if applicable).
 */
static void
ExplainJSONLineEnding(ExplainState *es)
{
	Assert(es->format == EXPLAIN_FORMAT_JSON);
	if (linitial_int(es->grouping_stack) != 0)
		appendStringInfoChar(es->str, ',');
	else
		linitial_int(es->grouping_stack) = 1;
	appendStringInfoChar(es->str, '\n');
}

/*
 * Indent a YAML line.
 *
 * YAML lines are ordinarily indented by two spaces per indentation level.
 * The text emitted for each property begins just prior to the preceding
 * line-break, except for the first property in an unlabeled group, for which
 * it begins immediately after the "- " that introduces the group.  The first
 * property of the group appears on the same line as the opening "- ".
 */
static void
ExplainYAMLLineStarting(ExplainState *es)
{
	Assert(es->format == EXPLAIN_FORMAT_YAML);
	if (linitial_int(es->grouping_stack) == 0)
	{
		linitial_int(es->grouping_stack) = 1;
	}
	else
	{
		appendStringInfoChar(es->str, '\n');
		appendStringInfoSpaces(es->str, es->indent * 2);
	}
}

/*
 * YAML is a superset of JSON; unfortunately, the YAML quoting rules are
 * ridiculously complicated -- as documented in sections 5.3 and 7.3.3 of
 * http://yaml.org/spec/1.2/spec.html -- so we chose to just quote everything.
 * Empty strings, strings with leading or trailing whitespace, and strings
 * containing a variety of special characters must certainly be quoted or the
 * output is invalid; and other seemingly harmless strings like "0xa" or
 * "true" must be quoted, lest they be interpreted as a hexadecimal or Boolean
 * constant rather than a string.
 */
static void
escape_yaml(StringInfo buf, const char *str)
{
	escape_json(buf, str);
}<|MERGE_RESOLUTION|>--- conflicted
+++ resolved
@@ -2133,14 +2133,12 @@
 		case T_Hash:
 			show_hash_info(castNode(HashState, planstate), es);
 			break;
-<<<<<<< HEAD
-		case T_Hash2Side:
-			show_hash2side_info((Hash2SideState *) planstate, es);
-=======
 		case T_ResultCache:
 			show_resultcache_info(castNode(ResultCacheState, planstate),
 								  ancestors, es);
->>>>>>> 1e55e7d1
+			break;
+		case T_Hash2Side:
+			show_hash2side_info((Hash2SideState *) planstate, es);
 			break;
 		default:
 			break;
@@ -3215,7 +3213,6 @@
 }
 
 /*
-<<<<<<< HEAD
  * Show information on hash buckets/batches. ( AgensGraph feature )
  */
 static void
@@ -3271,7 +3268,10 @@
 							 hinstrument.nbuckets, hinstrument.nbatch,
 							 spacePeakKb);
 		}
-=======
+	}
+}
+
+/*
  * Show information on result cache hits/misses/evictions and memory usage.
  */
 static void
@@ -3403,7 +3403,6 @@
 
 		if (es->workers_state)
 			ExplainCloseWorker(n, es);
->>>>>>> 1e55e7d1
 	}
 }
 
