/*-------------------------------------------------------------------------
 *
 * explain.c
 *	  Explain query execution plans
 *
 * Portions Copyright (c) 1996-2020, PostgreSQL Global Development Group
 * Portions Copyright (c) 1994-5, Regents of the University of California
 *
 * IDENTIFICATION
 *	  src/backend/commands/explain.c
 *
 *-------------------------------------------------------------------------
 */
#include "postgres.h"

#include "access/xact.h"
#include "catalog/pg_type.h"
#include "commands/createas.h"
#include "commands/defrem.h"
#include "commands/prepare.h"
#include "executor/nodeHash.h"
#include "foreign/fdwapi.h"
#include "jit/jit.h"
#include "nodes/extensible.h"
#include "nodes/makefuncs.h"
#include "nodes/nodeFuncs.h"
#include "parser/parsetree.h"
#include "rewrite/rewriteHandler.h"
#include "storage/bufmgr.h"
#include "tcop/tcopprot.h"
#include "utils/builtins.h"
#include "utils/guc_tables.h"
#include "utils/json.h"
#include "utils/lsyscache.h"
#include "utils/rel.h"
#include "utils/ruleutils.h"
#include "utils/snapmgr.h"
#include "utils/tuplesort.h"
#include "utils/typcache.h"
#include "utils/xml.h"


/* Hook for plugins to get control in ExplainOneQuery() */
ExplainOneQuery_hook_type ExplainOneQuery_hook = NULL;

/* Hook for plugins to get control in explain_get_index_name() */
explain_get_index_name_hook_type explain_get_index_name_hook = NULL;


/* OR-able flags for ExplainXMLTag() */
#define X_OPENING 0
#define X_CLOSING 1
#define X_CLOSE_IMMEDIATE 2
#define X_NOWHITESPACE 4

static void ExplainOneQuery(Query *query, int cursorOptions,
							IntoClause *into, ExplainState *es,
							const char *queryString, ParamListInfo params,
							QueryEnvironment *queryEnv);
static void ExplainPrintJIT(ExplainState *es, int jit_flags,
							JitInstrumentation *ji);
static void report_triggers(ResultRelInfo *rInfo, bool show_relname,
							ExplainState *es);
static double elapsed_time(instr_time *starttime);
static bool ExplainPreScanNode(PlanState *planstate, Bitmapset **rels_used);
static void ExplainNode(PlanState *planstate, List *ancestors,
						const char *relationship, const char *plan_name,
						ExplainState *es);
static void show_plan_tlist(PlanState *planstate, List *ancestors,
							ExplainState *es);
static void show_expression(Node *node, const char *qlabel,
							PlanState *planstate, List *ancestors,
							bool useprefix, ExplainState *es);
static void show_qual(List *qual, const char *qlabel,
					  PlanState *planstate, List *ancestors,
					  bool useprefix, ExplainState *es);
static void show_scan_qual(List *qual, const char *qlabel,
						   PlanState *planstate, List *ancestors,
						   ExplainState *es);
static void show_upper_qual(List *qual, const char *qlabel,
							PlanState *planstate, List *ancestors,
							ExplainState *es);
static void show_sort_keys(SortState *sortstate, List *ancestors,
						   ExplainState *es);
static void show_incremental_sort_keys(IncrementalSortState *incrsortstate,
									   List *ancestors, ExplainState *es);
static void show_merge_append_keys(MergeAppendState *mstate, List *ancestors,
								   ExplainState *es);
static void show_agg_keys(AggState *astate, List *ancestors,
						  ExplainState *es);
static void show_grouping_sets(PlanState *planstate, Agg *agg,
							   List *ancestors, ExplainState *es);
static void show_grouping_set_keys(PlanState *planstate,
								   Agg *aggnode, Sort *sortnode,
								   List *context, bool useprefix,
								   List *ancestors, ExplainState *es);
static void show_group_keys(GroupState *gstate, List *ancestors,
							ExplainState *es);
static void show_sort_group_keys(PlanState *planstate, const char *qlabel,
								 int nkeys, int nPresortedKeys, AttrNumber *keycols,
								 Oid *sortOperators, Oid *collations, bool *nullsFirst,
								 List *ancestors, ExplainState *es);
static void show_sortorder_options(StringInfo buf, Node *sortexpr,
								   Oid sortOperator, Oid collation, bool nullsFirst);
static void show_tablesample(TableSampleClause *tsc, PlanState *planstate,
							 List *ancestors, ExplainState *es);
static void show_sort_info(SortState *sortstate, ExplainState *es);
static void show_incremental_sort_info(IncrementalSortState *incrsortstate,
									   ExplainState *es);
static void show_hash_info(HashState *hashstate, ExplainState *es);
<<<<<<< HEAD
static void show_hash2side_info(Hash2SideState *hashstate, ExplainState *es);
=======
static void show_hashagg_info(AggState *hashstate, ExplainState *es);
>>>>>>> 8f4ee44b
static void show_tidbitmap_info(BitmapHeapScanState *planstate,
								ExplainState *es);
static void show_instrumentation_count(const char *qlabel, int which,
									   PlanState *planstate, ExplainState *es);
static void show_foreignscan_info(ForeignScanState *fsstate, ExplainState *es);
static void show_eval_params(Bitmapset *bms_params, ExplainState *es);
static const char *explain_get_index_name(Oid indexId);
static void show_buffer_usage(ExplainState *es, const BufferUsage *usage);
static void show_wal_usage(ExplainState *es, const WalUsage *usage);
static void ExplainIndexScanDetails(Oid indexid, ScanDirection indexorderdir,
									ExplainState *es);
static void ExplainScanTarget(Scan *plan, ExplainState *es);
static void ExplainModifyTarget(ModifyTable *plan, ExplainState *es);
static void ExplainTargetRel(Plan *plan, Index rti, ExplainState *es);
static void show_modifytable_info(ModifyTableState *mtstate, List *ancestors,
								  ExplainState *es);
static void ExplainMemberNodes(PlanState **planstates, int nplans,
							   List *ancestors, ExplainState *es);
static void ExplainMissingMembers(int nplans, int nchildren, ExplainState *es);
static void ExplainSubPlans(List *plans, List *ancestors,
							const char *relationship, ExplainState *es);
static void ExplainCustomChildren(CustomScanState *css,
								  List *ancestors, ExplainState *es);
static ExplainWorkersState *ExplainCreateWorkersState(int num_workers);
static void ExplainOpenWorker(int n, ExplainState *es);
static void ExplainCloseWorker(int n, ExplainState *es);
static void ExplainFlushWorkersState(ExplainState *es);
static void ExplainProperty(const char *qlabel, const char *unit,
							const char *value, bool numeric, ExplainState *es);
static void ExplainOpenSetAsideGroup(const char *objtype, const char *labelname,
									 bool labeled, int depth, ExplainState *es);
static void ExplainSaveGroup(ExplainState *es, int depth, int *state_save);
static void ExplainRestoreGroup(ExplainState *es, int depth, int *state_save);
static void ExplainDummyGroup(const char *objtype, const char *labelname,
							  ExplainState *es);
static void ExplainXMLTag(const char *tagname, int flags, ExplainState *es);
static void ExplainIndentText(ExplainState *es);
static void ExplainJSONLineEnding(ExplainState *es);
static void ExplainYAMLLineStarting(ExplainState *es);
static void escape_yaml(StringInfo buf, const char *str);



/*
 * ExplainQuery -
 *	  execute an EXPLAIN command
 */
void
ExplainQuery(ParseState *pstate, ExplainStmt *stmt,
			 ParamListInfo params, DestReceiver *dest)
{
	ExplainState *es = NewExplainState();
	TupOutputState *tstate;
	List	   *rewritten;
	ListCell   *lc;
	bool		timing_set = false;
	bool		summary_set = false;

	/* Parse options list. */
	foreach(lc, stmt->options)
	{
		DefElem    *opt = (DefElem *) lfirst(lc);

		if (strcmp(opt->defname, "analyze") == 0)
			es->analyze = defGetBoolean(opt);
		else if (strcmp(opt->defname, "verbose") == 0)
			es->verbose = defGetBoolean(opt);
		else if (strcmp(opt->defname, "costs") == 0)
			es->costs = defGetBoolean(opt);
		else if (strcmp(opt->defname, "buffers") == 0)
			es->buffers = defGetBoolean(opt);
		else if (strcmp(opt->defname, "wal") == 0)
			es->wal = defGetBoolean(opt);
		else if (strcmp(opt->defname, "settings") == 0)
			es->settings = defGetBoolean(opt);
		else if (strcmp(opt->defname, "timing") == 0)
		{
			timing_set = true;
			es->timing = defGetBoolean(opt);
		}
		else if (strcmp(opt->defname, "summary") == 0)
		{
			summary_set = true;
			es->summary = defGetBoolean(opt);
		}
		else if (strcmp(opt->defname, "format") == 0)
		{
			char	   *p = defGetString(opt);

			if (strcmp(p, "text") == 0)
				es->format = EXPLAIN_FORMAT_TEXT;
			else if (strcmp(p, "xml") == 0)
				es->format = EXPLAIN_FORMAT_XML;
			else if (strcmp(p, "json") == 0)
				es->format = EXPLAIN_FORMAT_JSON;
			else if (strcmp(p, "yaml") == 0)
				es->format = EXPLAIN_FORMAT_YAML;
			else
				ereport(ERROR,
						(errcode(ERRCODE_INVALID_PARAMETER_VALUE),
						 errmsg("unrecognized value for EXPLAIN option \"%s\": \"%s\"",
								opt->defname, p),
						 parser_errposition(pstate, opt->location)));
		}
		else
			ereport(ERROR,
					(errcode(ERRCODE_SYNTAX_ERROR),
					 errmsg("unrecognized EXPLAIN option \"%s\"",
							opt->defname),
					 parser_errposition(pstate, opt->location)));
	}

	if (es->buffers && !es->analyze)
		ereport(ERROR,
				(errcode(ERRCODE_INVALID_PARAMETER_VALUE),
				 errmsg("EXPLAIN option BUFFERS requires ANALYZE")));

	if (es->wal && !es->analyze)
		ereport(ERROR,
				(errcode(ERRCODE_INVALID_PARAMETER_VALUE),
				 errmsg("EXPLAIN option WAL requires ANALYZE")));

	/* if the timing was not set explicitly, set default value */
	es->timing = (timing_set) ? es->timing : es->analyze;

	/* check that timing is used with EXPLAIN ANALYZE */
	if (es->timing && !es->analyze)
		ereport(ERROR,
				(errcode(ERRCODE_INVALID_PARAMETER_VALUE),
				 errmsg("EXPLAIN option TIMING requires ANALYZE")));

	/* if the summary was not set explicitly, set default value */
	es->summary = (summary_set) ? es->summary : es->analyze;

	/*
	 * Parse analysis was done already, but we still have to run the rule
	 * rewriter.  We do not do AcquireRewriteLocks: we assume the query either
	 * came straight from the parser, or suitable locks were acquired by
	 * plancache.c.
	 *
	 * Because the rewriter and planner tend to scribble on the input, we make
	 * a preliminary copy of the source querytree.  This prevents problems in
	 * the case that the EXPLAIN is in a portal or plpgsql function and is
	 * executed repeatedly.  (See also the same hack in DECLARE CURSOR and
	 * PREPARE.)  XXX FIXME someday.
	 */
	rewritten = QueryRewrite(castNode(Query, copyObject(stmt->query)));

	/* emit opening boilerplate */
	ExplainBeginOutput(es);

	if (rewritten == NIL)
	{
		/*
		 * In the case of an INSTEAD NOTHING, tell at least that.  But in
		 * non-text format, the output is delimited, so this isn't necessary.
		 */
		if (es->format == EXPLAIN_FORMAT_TEXT)
			appendStringInfoString(es->str, "Query rewrites to nothing\n");
	}
	else
	{
		ListCell   *l;

		/* Explain every plan */
		foreach(l, rewritten)
		{
			ExplainOneQuery(lfirst_node(Query, l),
							CURSOR_OPT_PARALLEL_OK, NULL, es,
							pstate->p_sourcetext, params, pstate->p_queryEnv);

			/* Separate plans with an appropriate separator */
			if (lnext(rewritten, l) != NULL)
				ExplainSeparatePlans(es);
		}
	}

	/* emit closing boilerplate */
	ExplainEndOutput(es);
	Assert(es->indent == 0);

	/* output tuples */
	tstate = begin_tup_output_tupdesc(dest, ExplainResultDesc(stmt),
									  &TTSOpsVirtual);
	if (es->format == EXPLAIN_FORMAT_TEXT)
		do_text_output_multiline(tstate, es->str->data);
	else
		do_text_output_oneline(tstate, es->str->data);
	end_tup_output(tstate);

	pfree(es->str->data);
}

/*
 * Create a new ExplainState struct initialized with default options.
 */
ExplainState *
NewExplainState(void)
{
	ExplainState *es = (ExplainState *) palloc0(sizeof(ExplainState));

	/* Set default options (most fields can be left as zeroes). */
	es->costs = true;
	/* Prepare output buffer. */
	es->str = makeStringInfo();

	return es;
}

/*
 * ExplainResultDesc -
 *	  construct the result tupledesc for an EXPLAIN
 */
TupleDesc
ExplainResultDesc(ExplainStmt *stmt)
{
	TupleDesc	tupdesc;
	ListCell   *lc;
	Oid			result_type = TEXTOID;

	/* Check for XML format option */
	foreach(lc, stmt->options)
	{
		DefElem    *opt = (DefElem *) lfirst(lc);

		if (strcmp(opt->defname, "format") == 0)
		{
			char	   *p = defGetString(opt);

			if (strcmp(p, "xml") == 0)
				result_type = XMLOID;
			else if (strcmp(p, "json") == 0)
				result_type = JSONOID;
			else
				result_type = TEXTOID;
			/* don't "break", as ExplainQuery will use the last value */
		}
	}

	/* Need a tuple descriptor representing a single TEXT or XML column */
	tupdesc = CreateTemplateTupleDesc(1);
	TupleDescInitEntry(tupdesc, (AttrNumber) 1, "QUERY PLAN",
					   result_type, -1, 0);
	return tupdesc;
}

/*
 * ExplainOneQuery -
 *	  print out the execution plan for one Query
 *
 * "into" is NULL unless we are explaining the contents of a CreateTableAsStmt.
 */
static void
ExplainOneQuery(Query *query, int cursorOptions,
				IntoClause *into, ExplainState *es,
				const char *queryString, ParamListInfo params,
				QueryEnvironment *queryEnv)
{
	/* planner will not cope with utility statements */
	if (query->commandType == CMD_UTILITY)
	{
		ExplainOneUtility(query->utilityStmt, into, es, queryString, params,
						  queryEnv);
		return;
	}

	/* if an advisor plugin is present, let it manage things */
	if (ExplainOneQuery_hook)
		(*ExplainOneQuery_hook) (query, cursorOptions, into, es,
								 queryString, params, queryEnv);
	else
	{
		PlannedStmt *plan;
		instr_time	planstart,
					planduration;
		BufferUsage bufusage_start,
					bufusage;

		if (es->buffers)
			bufusage_start = pgBufferUsage;
		INSTR_TIME_SET_CURRENT(planstart);

		/* plan the query */
		plan = pg_plan_query(query, queryString, cursorOptions, params);

		INSTR_TIME_SET_CURRENT(planduration);
		INSTR_TIME_SUBTRACT(planduration, planstart);

		/* calc differences of buffer counters. */
		if (es->buffers)
		{
			memset(&bufusage, 0, sizeof(BufferUsage));
			BufferUsageAccumDiff(&bufusage, &pgBufferUsage, &bufusage_start);
		}

		/* run it (if needed) and produce output */
		ExplainOnePlan(plan, into, es, queryString, params, queryEnv,
					   &planduration, (es->buffers ? &bufusage : NULL));
	}
}

/*
 * ExplainOneUtility -
 *	  print out the execution plan for one utility statement
 *	  (In general, utility statements don't have plans, but there are some
 *	  we treat as special cases)
 *
 * "into" is NULL unless we are explaining the contents of a CreateTableAsStmt.
 *
 * This is exported because it's called back from prepare.c in the
 * EXPLAIN EXECUTE case.
 */
void
ExplainOneUtility(Node *utilityStmt, IntoClause *into, ExplainState *es,
				  const char *queryString, ParamListInfo params,
				  QueryEnvironment *queryEnv)
{
	if (utilityStmt == NULL)
		return;

	if (IsA(utilityStmt, CreateTableAsStmt))
	{
		/*
		 * We have to rewrite the contained SELECT and then pass it back to
		 * ExplainOneQuery.  It's probably not really necessary to copy the
		 * contained parsetree another time, but let's be safe.
		 */
		CreateTableAsStmt *ctas = (CreateTableAsStmt *) utilityStmt;
		List	   *rewritten;

		rewritten = QueryRewrite(castNode(Query, copyObject(ctas->query)));
		Assert(list_length(rewritten) == 1);
		ExplainOneQuery(linitial_node(Query, rewritten),
						CURSOR_OPT_PARALLEL_OK, ctas->into, es,
						queryString, params, queryEnv);
	}
	else if (IsA(utilityStmt, DeclareCursorStmt))
	{
		/*
		 * Likewise for DECLARE CURSOR.
		 *
		 * Notice that if you say EXPLAIN ANALYZE DECLARE CURSOR then we'll
		 * actually run the query.  This is different from pre-8.3 behavior
		 * but seems more useful than not running the query.  No cursor will
		 * be created, however.
		 */
		DeclareCursorStmt *dcs = (DeclareCursorStmt *) utilityStmt;
		List	   *rewritten;

		rewritten = QueryRewrite(castNode(Query, copyObject(dcs->query)));
		Assert(list_length(rewritten) == 1);
		ExplainOneQuery(linitial_node(Query, rewritten),
						dcs->options, NULL, es,
						queryString, params, queryEnv);
	}
	else if (IsA(utilityStmt, ExecuteStmt))
		ExplainExecuteQuery((ExecuteStmt *) utilityStmt, into, es,
							queryString, params, queryEnv);
	else if (IsA(utilityStmt, NotifyStmt))
	{
		if (es->format == EXPLAIN_FORMAT_TEXT)
			appendStringInfoString(es->str, "NOTIFY\n");
		else
			ExplainDummyGroup("Notify", NULL, es);
	}
	else
	{
		if (es->format == EXPLAIN_FORMAT_TEXT)
			appendStringInfoString(es->str,
								   "Utility statements have no plan structure\n");
		else
			ExplainDummyGroup("Utility Statement", NULL, es);
	}
}

/*
 * ExplainOnePlan -
 *		given a planned query, execute it if needed, and then print
 *		EXPLAIN output
 *
 * "into" is NULL unless we are explaining the contents of a CreateTableAsStmt,
 * in which case executing the query should result in creating that table.
 *
 * This is exported because it's called back from prepare.c in the
 * EXPLAIN EXECUTE case, and because an index advisor plugin would need
 * to call it.
 */
void
ExplainOnePlan(PlannedStmt *plannedstmt, IntoClause *into, ExplainState *es,
			   const char *queryString, ParamListInfo params,
			   QueryEnvironment *queryEnv, const instr_time *planduration,
			   const BufferUsage *bufusage)
{
	DestReceiver *dest;
	QueryDesc  *queryDesc;
	instr_time	starttime;
	double		totaltime = 0;
	int			eflags;
	int			instrument_option = 0;

	Assert(plannedstmt->commandType != CMD_UTILITY);

	if (es->analyze && es->timing)
		instrument_option |= INSTRUMENT_TIMER;
	else if (es->analyze)
		instrument_option |= INSTRUMENT_ROWS;

	if (es->buffers)
		instrument_option |= INSTRUMENT_BUFFERS;
	if (es->wal)
		instrument_option |= INSTRUMENT_WAL;

	/*
	 * We always collect timing for the entire statement, even when node-level
	 * timing is off, so we don't look at es->timing here.  (We could skip
	 * this if !es->summary, but it's hardly worth the complication.)
	 */
	INSTR_TIME_SET_CURRENT(starttime);

	/*
	 * Use a snapshot with an updated command ID to ensure this query sees
	 * results of any previously executed queries.
	 */
	PushCopiedSnapshot(GetActiveSnapshot());
	UpdateActiveSnapshotCommandId();

	/*
	 * Normally we discard the query's output, but if explaining CREATE TABLE
	 * AS, we'd better use the appropriate tuple receiver.
	 */
	if (into)
		dest = CreateIntoRelDestReceiver(into);
	else
		dest = None_Receiver;

	/* Create a QueryDesc for the query */
	queryDesc = CreateQueryDesc(plannedstmt, queryString,
								GetActiveSnapshot(), InvalidSnapshot,
								dest, params, queryEnv, instrument_option);

	/* Select execution options */
	if (es->analyze)
		eflags = 0;				/* default run-to-completion flags */
	else
		eflags = EXEC_FLAG_EXPLAIN_ONLY;
	if (into)
		eflags |= GetIntoRelEFlags(into);

	/* call ExecutorStart to prepare the plan for execution */
	ExecutorStart(queryDesc, eflags);

	/* Execute the plan for statistics if asked for */
	if (es->analyze)
	{
		ScanDirection dir;

		/* EXPLAIN ANALYZE CREATE TABLE AS WITH NO DATA is weird */
		if (into && into->skipData)
			dir = NoMovementScanDirection;
		else
			dir = ForwardScanDirection;

		/* run the plan */
		ExecutorRun(queryDesc, dir, 0L, true);

		/* run cleanup too */
		ExecutorFinish(queryDesc);

		/* We can't run ExecutorEnd 'till we're done printing the stats... */
		totaltime += elapsed_time(&starttime);
	}

	ExplainOpenGroup("Query", NULL, true, es);

	/* Create textual dump of plan tree */
	ExplainPrintPlan(es, queryDesc);

	if (es->summary && (planduration || bufusage))
		ExplainOpenGroup("Planning", "Planning", true, es);

	if (es->summary && planduration)
	{
		double		plantime = INSTR_TIME_GET_DOUBLE(*planduration);

		ExplainPropertyFloat("Planning Time", "ms", 1000.0 * plantime, 3, es);
	}

	/* Show buffer usage */
	if (es->summary && bufusage)
	{
		if (es->format == EXPLAIN_FORMAT_TEXT)
			es->indent++;
		show_buffer_usage(es, bufusage);
		if (es->format == EXPLAIN_FORMAT_TEXT)
			es->indent--;
	}

	if (es->summary && (planduration || bufusage))
		ExplainCloseGroup("Planning", "Planning", true, es);

	/* Print info about runtime of triggers */
	if (es->analyze)
		ExplainPrintTriggers(es, queryDesc);

	/*
	 * Print info about JITing. Tied to es->costs because we don't want to
	 * display this in regression tests, as it'd cause output differences
	 * depending on build options.  Might want to separate that out from COSTS
	 * at a later stage.
	 */
	if (es->costs)
		ExplainPrintJITSummary(es, queryDesc);

	/*
	 * Close down the query and free resources.  Include time for this in the
	 * total execution time (although it should be pretty minimal).
	 */
	INSTR_TIME_SET_CURRENT(starttime);

	ExecutorEnd(queryDesc);

	FreeQueryDesc(queryDesc);

	PopActiveSnapshot();

	/* We need a CCI just in case query expanded to multiple plans */
	if (es->analyze)
		CommandCounterIncrement();

	totaltime += elapsed_time(&starttime);

	/*
	 * We only report execution time if we actually ran the query (that is,
	 * the user specified ANALYZE), and if summary reporting is enabled (the
	 * user can set SUMMARY OFF to not have the timing information included in
	 * the output).  By default, ANALYZE sets SUMMARY to true.
	 */
	if (es->summary && es->analyze)
		ExplainPropertyFloat("Execution Time", "ms", 1000.0 * totaltime, 3,
							 es);

	ExplainCloseGroup("Query", NULL, true, es);
}

/*
 * ExplainPrintSettings -
 *    Print summary of modified settings affecting query planning.
 */
static void
ExplainPrintSettings(ExplainState *es)
{
	int			num;
	struct config_generic **gucs;

	/* bail out if information about settings not requested */
	if (!es->settings)
		return;

	/* request an array of relevant settings */
	gucs = get_explain_guc_options(&num);

	if (es->format != EXPLAIN_FORMAT_TEXT)
	{
		ExplainOpenGroup("Settings", "Settings", true, es);

		for (int i = 0; i < num; i++)
		{
			char	   *setting;
			struct config_generic *conf = gucs[i];

			setting = GetConfigOptionByName(conf->name, NULL, true);

			ExplainPropertyText(conf->name, setting, es);
		}

		ExplainCloseGroup("Settings", "Settings", true, es);
	}
	else
	{
		StringInfoData str;

		/* In TEXT mode, print nothing if there are no options */
		if (num <= 0)
			return;

		initStringInfo(&str);

		for (int i = 0; i < num; i++)
		{
			char	   *setting;
			struct config_generic *conf = gucs[i];

			if (i > 0)
				appendStringInfoString(&str, ", ");

			setting = GetConfigOptionByName(conf->name, NULL, true);

			if (setting)
				appendStringInfo(&str, "%s = '%s'", conf->name, setting);
			else
				appendStringInfo(&str, "%s = NULL", conf->name);
		}

		ExplainPropertyText("Settings", str.data, es);
	}
}

/*
 * ExplainPrintPlan -
 *	  convert a QueryDesc's plan tree to text and append it to es->str
 *
 * The caller should have set up the options fields of *es, as well as
 * initializing the output buffer es->str.  Also, output formatting state
 * such as the indent level is assumed valid.  Plan-tree-specific fields
 * in *es are initialized here.
 *
 * NB: will not work on utility statements
 */
void
ExplainPrintPlan(ExplainState *es, QueryDesc *queryDesc)
{
	Bitmapset  *rels_used = NULL;
	PlanState  *ps;

	/* Set up ExplainState fields associated with this plan tree */
	Assert(queryDesc->plannedstmt != NULL);
	es->pstmt = queryDesc->plannedstmt;
	es->rtable = queryDesc->plannedstmt->rtable;
	ExplainPreScanNode(queryDesc->planstate, &rels_used);
	es->rtable_names = select_rtable_names_for_explain(es->rtable, rels_used);
	es->deparse_cxt = deparse_context_for_plan_tree(queryDesc->plannedstmt,
													es->rtable_names);
	es->printed_subplans = NULL;

	/*
	 * Sometimes we mark a Gather node as "invisible", which means that it's
	 * not to be displayed in EXPLAIN output.  The purpose of this is to allow
	 * running regression tests with force_parallel_mode=regress to get the
	 * same results as running the same tests with force_parallel_mode=off.
	 * Such marking is currently only supported on a Gather at the top of the
	 * plan.  We skip that node, and we must also hide per-worker detail data
	 * further down in the plan tree.
	 */
	ps = queryDesc->planstate;
	if (IsA(ps, GatherState) &&((Gather *) ps->plan)->invisible)
	{
		ps = outerPlanState(ps);
		es->hide_workers = true;
	}
	ExplainNode(ps, NIL, NULL, NULL, es);

	/*
	 * If requested, include information about GUC parameters with values that
	 * don't match the built-in defaults.
	 */
	ExplainPrintSettings(es);
}

/*
 * ExplainPrintTriggers -
 *	  convert a QueryDesc's trigger statistics to text and append it to
 *	  es->str
 *
 * The caller should have set up the options fields of *es, as well as
 * initializing the output buffer es->str.  Other fields in *es are
 * initialized here.
 */
void
ExplainPrintTriggers(ExplainState *es, QueryDesc *queryDesc)
{
	ResultRelInfo *rInfo;
	bool		show_relname;
	int			numrels = queryDesc->estate->es_num_result_relations;
	int			numrootrels = queryDesc->estate->es_num_root_result_relations;
	List	   *routerels;
	List	   *targrels;
	int			nr;
	ListCell   *l;

	routerels = queryDesc->estate->es_tuple_routing_result_relations;
	targrels = queryDesc->estate->es_trig_target_relations;

	ExplainOpenGroup("Triggers", "Triggers", false, es);

	show_relname = (numrels > 1 || numrootrels > 0 ||
					routerels != NIL || targrels != NIL);
	rInfo = queryDesc->estate->es_result_relations;
	for (nr = 0; nr < numrels; rInfo++, nr++)
		report_triggers(rInfo, show_relname, es);

	rInfo = queryDesc->estate->es_root_result_relations;
	for (nr = 0; nr < numrootrels; rInfo++, nr++)
		report_triggers(rInfo, show_relname, es);

	foreach(l, routerels)
	{
		rInfo = (ResultRelInfo *) lfirst(l);
		report_triggers(rInfo, show_relname, es);
	}

	foreach(l, targrels)
	{
		rInfo = (ResultRelInfo *) lfirst(l);
		report_triggers(rInfo, show_relname, es);
	}

	ExplainCloseGroup("Triggers", "Triggers", false, es);
}

/*
 * ExplainPrintJITSummary -
 *    Print summarized JIT instrumentation from leader and workers
 */
void
ExplainPrintJITSummary(ExplainState *es, QueryDesc *queryDesc)
{
	JitInstrumentation ji = {0};

	if (!(queryDesc->estate->es_jit_flags & PGJIT_PERFORM))
		return;

	/*
	 * Work with a copy instead of modifying the leader state, since this
	 * function may be called twice
	 */
	if (queryDesc->estate->es_jit)
		InstrJitAgg(&ji, &queryDesc->estate->es_jit->instr);

	/* If this process has done JIT in parallel workers, merge stats */
	if (queryDesc->estate->es_jit_worker_instr)
		InstrJitAgg(&ji, queryDesc->estate->es_jit_worker_instr);

	ExplainPrintJIT(es, queryDesc->estate->es_jit_flags, &ji);
}

/*
 * ExplainPrintJIT -
 *	  Append information about JITing to es->str.
 */
static void
ExplainPrintJIT(ExplainState *es, int jit_flags, JitInstrumentation *ji)
{
	instr_time	total_time;

	/* don't print information if no JITing happened */
	if (!ji || ji->created_functions == 0)
		return;

	/* calculate total time */
	INSTR_TIME_SET_ZERO(total_time);
	INSTR_TIME_ADD(total_time, ji->generation_counter);
	INSTR_TIME_ADD(total_time, ji->inlining_counter);
	INSTR_TIME_ADD(total_time, ji->optimization_counter);
	INSTR_TIME_ADD(total_time, ji->emission_counter);

	ExplainOpenGroup("JIT", "JIT", true, es);

	/* for higher density, open code the text output format */
	if (es->format == EXPLAIN_FORMAT_TEXT)
	{
		ExplainIndentText(es);
		appendStringInfoString(es->str, "JIT:\n");
		es->indent++;

		ExplainPropertyInteger("Functions", NULL, ji->created_functions, es);

		ExplainIndentText(es);
		appendStringInfo(es->str, "Options: %s %s, %s %s, %s %s, %s %s\n",
						 "Inlining", jit_flags & PGJIT_INLINE ? "true" : "false",
						 "Optimization", jit_flags & PGJIT_OPT3 ? "true" : "false",
						 "Expressions", jit_flags & PGJIT_EXPR ? "true" : "false",
						 "Deforming", jit_flags & PGJIT_DEFORM ? "true" : "false");

		if (es->analyze && es->timing)
		{
			ExplainIndentText(es);
			appendStringInfo(es->str,
							 "Timing: %s %.3f ms, %s %.3f ms, %s %.3f ms, %s %.3f ms, %s %.3f ms\n",
							 "Generation", 1000.0 * INSTR_TIME_GET_DOUBLE(ji->generation_counter),
							 "Inlining", 1000.0 * INSTR_TIME_GET_DOUBLE(ji->inlining_counter),
							 "Optimization", 1000.0 * INSTR_TIME_GET_DOUBLE(ji->optimization_counter),
							 "Emission", 1000.0 * INSTR_TIME_GET_DOUBLE(ji->emission_counter),
							 "Total", 1000.0 * INSTR_TIME_GET_DOUBLE(total_time));
		}

		es->indent--;
	}
	else
	{
		ExplainPropertyInteger("Functions", NULL, ji->created_functions, es);

		ExplainOpenGroup("Options", "Options", true, es);
		ExplainPropertyBool("Inlining", jit_flags & PGJIT_INLINE, es);
		ExplainPropertyBool("Optimization", jit_flags & PGJIT_OPT3, es);
		ExplainPropertyBool("Expressions", jit_flags & PGJIT_EXPR, es);
		ExplainPropertyBool("Deforming", jit_flags & PGJIT_DEFORM, es);
		ExplainCloseGroup("Options", "Options", true, es);

		if (es->analyze && es->timing)
		{
			ExplainOpenGroup("Timing", "Timing", true, es);

			ExplainPropertyFloat("Generation", "ms",
								 1000.0 * INSTR_TIME_GET_DOUBLE(ji->generation_counter),
								 3, es);
			ExplainPropertyFloat("Inlining", "ms",
								 1000.0 * INSTR_TIME_GET_DOUBLE(ji->inlining_counter),
								 3, es);
			ExplainPropertyFloat("Optimization", "ms",
								 1000.0 * INSTR_TIME_GET_DOUBLE(ji->optimization_counter),
								 3, es);
			ExplainPropertyFloat("Emission", "ms",
								 1000.0 * INSTR_TIME_GET_DOUBLE(ji->emission_counter),
								 3, es);
			ExplainPropertyFloat("Total", "ms",
								 1000.0 * INSTR_TIME_GET_DOUBLE(total_time),
								 3, es);

			ExplainCloseGroup("Timing", "Timing", true, es);
		}
	}

	ExplainCloseGroup("JIT", "JIT", true, es);
}

/*
 * ExplainQueryText -
 *	  add a "Query Text" node that contains the actual text of the query
 *
 * The caller should have set up the options fields of *es, as well as
 * initializing the output buffer es->str.
 *
 */
void
ExplainQueryText(ExplainState *es, QueryDesc *queryDesc)
{
	if (queryDesc->sourceText)
		ExplainPropertyText("Query Text", queryDesc->sourceText, es);
}

/*
 * report_triggers -
 *		report execution stats for a single relation's triggers
 */
static void
report_triggers(ResultRelInfo *rInfo, bool show_relname, ExplainState *es)
{
	int			nt;

	if (!rInfo->ri_TrigDesc || !rInfo->ri_TrigInstrument)
		return;
	for (nt = 0; nt < rInfo->ri_TrigDesc->numtriggers; nt++)
	{
		Trigger    *trig = rInfo->ri_TrigDesc->triggers + nt;
		Instrumentation *instr = rInfo->ri_TrigInstrument + nt;
		char	   *relname;
		char	   *conname = NULL;

		/* Must clean up instrumentation state */
		InstrEndLoop(instr);

		/*
		 * We ignore triggers that were never invoked; they likely aren't
		 * relevant to the current query type.
		 */
		if (instr->ntuples == 0)
			continue;

		ExplainOpenGroup("Trigger", NULL, true, es);

		relname = RelationGetRelationName(rInfo->ri_RelationDesc);
		if (OidIsValid(trig->tgconstraint))
			conname = get_constraint_name(trig->tgconstraint);

		/*
		 * In text format, we avoid printing both the trigger name and the
		 * constraint name unless VERBOSE is specified.  In non-text formats
		 * we just print everything.
		 */
		if (es->format == EXPLAIN_FORMAT_TEXT)
		{
			if (es->verbose || conname == NULL)
				appendStringInfo(es->str, "Trigger %s", trig->tgname);
			else
				appendStringInfoString(es->str, "Trigger");
			if (conname)
				appendStringInfo(es->str, " for constraint %s", conname);
			if (show_relname)
				appendStringInfo(es->str, " on %s", relname);
			if (es->timing)
				appendStringInfo(es->str, ": time=%.3f calls=%.0f\n",
								 1000.0 * instr->total, instr->ntuples);
			else
				appendStringInfo(es->str, ": calls=%.0f\n", instr->ntuples);
		}
		else
		{
			ExplainPropertyText("Trigger Name", trig->tgname, es);
			if (conname)
				ExplainPropertyText("Constraint Name", conname, es);
			ExplainPropertyText("Relation", relname, es);
			if (es->timing)
				ExplainPropertyFloat("Time", "ms", 1000.0 * instr->total, 3,
									 es);
			ExplainPropertyFloat("Calls", NULL, instr->ntuples, 0, es);
		}

		if (conname)
			pfree(conname);

		ExplainCloseGroup("Trigger", NULL, true, es);
	}
}

/* Compute elapsed time in seconds since given timestamp */
static double
elapsed_time(instr_time *starttime)
{
	instr_time	endtime;

	INSTR_TIME_SET_CURRENT(endtime);
	INSTR_TIME_SUBTRACT(endtime, *starttime);
	return INSTR_TIME_GET_DOUBLE(endtime);
}

/*
 * ExplainPreScanNode -
 *	  Prescan the planstate tree to identify which RTEs are referenced
 *
 * Adds the relid of each referenced RTE to *rels_used.  The result controls
 * which RTEs are assigned aliases by select_rtable_names_for_explain.
 * This ensures that we don't confusingly assign un-suffixed aliases to RTEs
 * that never appear in the EXPLAIN output (such as inheritance parents).
 */
static bool
ExplainPreScanNode(PlanState *planstate, Bitmapset **rels_used)
{
	Plan	   *plan = planstate->plan;

	switch (nodeTag(plan))
	{
		case T_SeqScan:
		case T_SampleScan:
		case T_IndexScan:
		case T_IndexOnlyScan:
		case T_BitmapHeapScan:
		case T_TidScan:
		case T_SubqueryScan:
		case T_FunctionScan:
		case T_TableFuncScan:
		case T_ValuesScan:
		case T_CteScan:
		case T_NamedTuplestoreScan:
		case T_WorkTableScan:
			*rels_used = bms_add_member(*rels_used,
										((Scan *) plan)->scanrelid);
			break;
		case T_ForeignScan:
			*rels_used = bms_add_members(*rels_used,
										 ((ForeignScan *) plan)->fs_relids);
			break;
		case T_CustomScan:
			*rels_used = bms_add_members(*rels_used,
										 ((CustomScan *) plan)->custom_relids);
			break;
		case T_ModifyTable:
			*rels_used = bms_add_member(*rels_used,
										((ModifyTable *) plan)->nominalRelation);
			if (((ModifyTable *) plan)->exclRelRTI)
				*rels_used = bms_add_member(*rels_used,
											((ModifyTable *) plan)->exclRelRTI);
			break;
		case T_Append:
			*rels_used = bms_add_members(*rels_used,
										 ((Append *) plan)->apprelids);
			break;
		case T_MergeAppend:
			*rels_used = bms_add_members(*rels_used,
										 ((MergeAppend *) plan)->apprelids);
			break;
		default:
			break;
	}

	return planstate_tree_walker(planstate, ExplainPreScanNode, rels_used);
}

/*
 * ExplainNode -
 *	  Appends a description of a plan tree to es->str
 *
 * planstate points to the executor state node for the current plan node.
 * We need to work from a PlanState node, not just a Plan node, in order to
 * get at the instrumentation data (if any) as well as the list of subplans.
 *
 * ancestors is a list of parent Plan and SubPlan nodes, most-closely-nested
 * first.  These are needed in order to interpret PARAM_EXEC Params.
 *
 * relationship describes the relationship of this plan node to its parent
 * (eg, "Outer", "Inner"); it can be null at top level.  plan_name is an
 * optional name to be attached to the node.
 *
 * In text format, es->indent is controlled in this function since we only
 * want it to change at plan-node boundaries (but a few subroutines will
 * transiently increment it).  In non-text formats, es->indent corresponds
 * to the nesting depth of logical output groups, and therefore is controlled
 * by ExplainOpenGroup/ExplainCloseGroup.
 */
static void
ExplainNode(PlanState *planstate, List *ancestors,
			const char *relationship, const char *plan_name,
			ExplainState *es)
{
	Plan	   *plan = planstate->plan;
	const char *pname;			/* node type name for text output */
	const char *sname;			/* node type name for non-text output */
	const char *strategy = NULL;
	const char *partialmode = NULL;
	const char *operation = NULL;
	const char *custom_name = NULL;
	ExplainWorkersState *save_workers_state = es->workers_state;
	int			save_indent = es->indent;
	bool		haschildren;

	/*
	 * Prepare per-worker output buffers, if needed.  We'll append the data in
	 * these to the main output string further down.
	 */
	if (planstate->worker_instrument && es->analyze && !es->hide_workers)
		es->workers_state = ExplainCreateWorkersState(planstate->worker_instrument->num_workers);
	else
		es->workers_state = NULL;

	/* Identify plan node type, and print generic details */
	switch (nodeTag(plan))
	{
		case T_Result:
			pname = sname = "Result";
			break;
		case T_ProjectSet:
			pname = sname = "ProjectSet";
			break;
		case T_ModifyTable:
			sname = "ModifyTable";
			switch (((ModifyTable *) plan)->operation)
			{
				case CMD_INSERT:
					pname = operation = "Insert";
					break;
				case CMD_UPDATE:
					pname = operation = "Update";
					break;
				case CMD_DELETE:
					pname = operation = "Delete";
					break;
				default:
					pname = "???";
					break;
			}
			break;
		case T_Append:
			pname = sname = "Append";
			break;
		case T_MergeAppend:
			pname = sname = "Merge Append";
			break;
		case T_RecursiveUnion:
			pname = sname = "Recursive Union";
			break;
		case T_BitmapAnd:
			pname = sname = "BitmapAnd";
			break;
		case T_BitmapOr:
			pname = sname = "BitmapOr";
			break;
		case T_NestLoop:
		case T_NestLoopVLE:
			pname = sname = "Nested Loop";
			break;
		case T_MergeJoin:
			pname = "Merge";	/* "Join" gets added by jointype switch */
			sname = "Merge Join";
			break;
		case T_HashJoin:
			pname = "Hash";		/* "Join" gets added by jointype switch */
			sname = "Hash Join";
			break;
		case T_SeqScan:
			pname = sname = "Seq Scan";
			break;
		case T_SampleScan:
			pname = sname = "Sample Scan";
			break;
		case T_Gather:
			pname = sname = "Gather";
			break;
		case T_GatherMerge:
			pname = sname = "Gather Merge";
			break;
		case T_IndexScan:
			pname = sname = "Index Scan";
			break;
		case T_IndexOnlyScan:
			pname = sname = "Index Only Scan";
			break;
		case T_BitmapIndexScan:
			pname = sname = "Bitmap Index Scan";
			break;
		case T_BitmapHeapScan:
			pname = sname = "Bitmap Heap Scan";
			break;
		case T_TidScan:
			pname = sname = "Tid Scan";
			break;
		case T_SubqueryScan:
			pname = sname = "Subquery Scan";
			break;
		case T_FunctionScan:
			pname = sname = "Function Scan";
			break;
		case T_TableFuncScan:
			pname = sname = "Table Function Scan";
			break;
		case T_ValuesScan:
			pname = sname = "Values Scan";
			break;
		case T_CteScan:
			pname = sname = "CTE Scan";
			break;
		case T_NamedTuplestoreScan:
			pname = sname = "Named Tuplestore Scan";
			break;
		case T_WorkTableScan:
			pname = sname = "WorkTable Scan";
			break;
		case T_ForeignScan:
			sname = "Foreign Scan";
			switch (((ForeignScan *) plan)->operation)
			{
				case CMD_SELECT:
					pname = "Foreign Scan";
					operation = "Select";
					break;
				case CMD_INSERT:
					pname = "Foreign Insert";
					operation = "Insert";
					break;
				case CMD_UPDATE:
					pname = "Foreign Update";
					operation = "Update";
					break;
				case CMD_DELETE:
					pname = "Foreign Delete";
					operation = "Delete";
					break;
				default:
					pname = "???";
					break;
			}
			break;
		case T_CustomScan:
			sname = "Custom Scan";
			custom_name = ((CustomScan *) plan)->methods->CustomName;
			if (custom_name)
				pname = psprintf("Custom Scan (%s)", custom_name);
			else
				pname = sname;
			break;
		case T_Material:
			pname = sname = "Materialize";
			break;
		case T_Sort:
			pname = sname = "Sort";
			break;
		case T_IncrementalSort:
			pname = sname = "Incremental Sort";
			break;
		case T_Group:
			pname = sname = "Group";
			break;
		case T_Agg:
			{
				Agg		   *agg = (Agg *) plan;

				sname = "Aggregate";
				switch (agg->aggstrategy)
				{
					case AGG_PLAIN:
						pname = "Aggregate";
						strategy = "Plain";
						break;
					case AGG_SORTED:
						pname = "GroupAggregate";
						strategy = "Sorted";
						break;
					case AGG_HASHED:
						pname = "HashAggregate";
						strategy = "Hashed";
						break;
					case AGG_MIXED:
						pname = "MixedAggregate";
						strategy = "Mixed";
						break;
					default:
						pname = "Aggregate ???";
						strategy = "???";
						break;
				}

				if (DO_AGGSPLIT_SKIPFINAL(agg->aggsplit))
				{
					partialmode = "Partial";
					pname = psprintf("%s %s", partialmode, pname);
				}
				else if (DO_AGGSPLIT_COMBINE(agg->aggsplit))
				{
					partialmode = "Finalize";
					pname = psprintf("%s %s", partialmode, pname);
				}
				else
					partialmode = "Simple";
			}
			break;
		case T_WindowAgg:
			pname = sname = "WindowAgg";
			break;
		case T_Unique:
			pname = sname = "Unique";
			break;
		case T_SetOp:
			sname = "SetOp";
			switch (((SetOp *) plan)->strategy)
			{
				case SETOP_SORTED:
					pname = "SetOp";
					strategy = "Sorted";
					break;
				case SETOP_HASHED:
					pname = "HashSetOp";
					strategy = "Hashed";
					break;
				default:
					pname = "SetOp ???";
					strategy = "???";
					break;
			}
			break;
		case T_LockRows:
			pname = sname = "LockRows";
			break;
		case T_Limit:
			pname = sname = "Limit";
			break;
		case T_Hash:
			pname = sname = "Hash";
			break;
		case T_ModifyGraph:
			sname = "ModifyGraph";
			switch (((ModifyGraph *) plan)->operation)
			{
				case GWROP_CREATE:
					pname = "Graph Create";
					operation = "Create";
					break;
				case GWROP_DELETE:
					pname = "Graph Delete";
					operation = "Delete";
					break;
				case GWROP_SET:
					pname = "Graph Set";
					operation = "Set";
					break;
				case GWROP_MERGE:
					pname = "Graph Merge";
					operation = "Merge";
					break;
				default:
					pname = "Graph ???";
					operation = "???";
					break;
			}
			break;
		case T_Shortestpath:
			if (((Shortestpath *) plan)->limit == LONG_MAX)
			{
				pname = sname = "All Shortestpaths";
			}
			else
			{
				pname = sname = "Shortestpath";
			}
			break;
		case T_Hash2Side:
			pname = sname = "Hash2Side";
			break;
		case T_Dijkstra:
			pname = sname = "Dijkstra";
			break;
		default:
			pname = sname = "???";
			break;
	}

	ExplainOpenGroup("Plan",
					 relationship ? NULL : "Plan",
					 true, es);

	if (es->format == EXPLAIN_FORMAT_TEXT)
	{
		if (plan_name)
		{
			ExplainIndentText(es);
			appendStringInfo(es->str, "%s\n", plan_name);
			es->indent++;
		}
		if (es->indent)
		{
			ExplainIndentText(es);
			appendStringInfoString(es->str, "->  ");
			es->indent += 2;
		}
		if (plan->parallel_aware)
			appendStringInfoString(es->str, "Parallel ");
		appendStringInfoString(es->str, pname);
		es->indent++;
	}
	else
	{
		ExplainPropertyText("Node Type", sname, es);
		if (strategy)
			ExplainPropertyText("Strategy", strategy, es);
		if (partialmode)
			ExplainPropertyText("Partial Mode", partialmode, es);
		if (operation)
			ExplainPropertyText("Operation", operation, es);
		if (relationship)
			ExplainPropertyText("Parent Relationship", relationship, es);
		if (plan_name)
			ExplainPropertyText("Subplan Name", plan_name, es);
		if (custom_name)
			ExplainPropertyText("Custom Plan Provider", custom_name, es);
		ExplainPropertyBool("Parallel Aware", plan->parallel_aware, es);
	}

	switch (nodeTag(plan))
	{
		case T_SeqScan:
		case T_SampleScan:
		case T_BitmapHeapScan:
		case T_TidScan:
		case T_SubqueryScan:
		case T_FunctionScan:
		case T_TableFuncScan:
		case T_ValuesScan:
		case T_CteScan:
		case T_WorkTableScan:
			ExplainScanTarget((Scan *) plan, es);
			break;
		case T_ForeignScan:
		case T_CustomScan:
			if (((Scan *) plan)->scanrelid > 0)
				ExplainScanTarget((Scan *) plan, es);
			break;
		case T_IndexScan:
			{
				IndexScan  *indexscan = (IndexScan *) plan;

				ExplainIndexScanDetails(indexscan->indexid,
										indexscan->indexorderdir,
										es);
				ExplainScanTarget((Scan *) indexscan, es);
			}
			break;
		case T_IndexOnlyScan:
			{
				IndexOnlyScan *indexonlyscan = (IndexOnlyScan *) plan;

				ExplainIndexScanDetails(indexonlyscan->indexid,
										indexonlyscan->indexorderdir,
										es);
				ExplainScanTarget((Scan *) indexonlyscan, es);
			}
			break;
		case T_BitmapIndexScan:
			{
				BitmapIndexScan *bitmapindexscan = (BitmapIndexScan *) plan;
				const char *indexname =
				explain_get_index_name(bitmapindexscan->indexid);

				if (es->format == EXPLAIN_FORMAT_TEXT)
					appendStringInfo(es->str, " on %s", indexname);
				else
					ExplainPropertyText("Index Name", indexname, es);
			}
			break;
		case T_ModifyTable:
			ExplainModifyTarget((ModifyTable *) plan, es);
			break;
		case T_ModifyGraph:
			{
				ModifyGraph *modifygraph = (ModifyGraph *) plan;

				if (modifygraph->eagerness == true)
					appendStringInfoString(es->str, " eager");
			}
			break;
		case T_Shortestpath:
			{
				Shortestpath *shortestpath = (Shortestpath *) plan;

				appendStringInfo(es->str, " VLE [%ld..", shortestpath->minhops);
				if (shortestpath->maxhops != LONG_MAX)
					appendStringInfo(es->str, "%ld]", shortestpath->maxhops);
				else
					appendStringInfo(es->str, "]");
			}
			break;
		case T_NestLoop:
		case T_NestLoopVLE:
		case T_MergeJoin:
		case T_HashJoin:
			{
				const char *jointype;

				switch (((Join *) plan)->jointype)
				{
					case JOIN_INNER:
						jointype = "Inner";
						break;
					case JOIN_LEFT:
						jointype = "Left";
						break;
					case JOIN_FULL:
						jointype = "Full";
						break;
					case JOIN_RIGHT:
						jointype = "Right";
						break;
					case JOIN_SEMI:
						jointype = "Semi";
						break;
					case JOIN_ANTI:
						jointype = "Anti";
						break;
					case JOIN_CYPHER_MERGE:
						jointype = "CypherMerge";
						break;
					case JOIN_CYPHER_DELETE:
						jointype = "CypherDelete";
						break;
					case JOIN_VLE:
						jointype = "VLE";
						break;
					default:
						jointype = "???";
						break;
				}
				if (es->format == EXPLAIN_FORMAT_TEXT)
				{
					/*
					 * For historical reasons, the join type is interpolated
					 * into the node type name...
					 */
					if (((Join *) plan)->jointype == JOIN_VLE)
					{
						NestLoopVLE *nlvPlan = (NestLoopVLE *) plan;

						appendStringInfo(es->str, " %s [%d..",
										 jointype, nlvPlan->minHops);
						if (nlvPlan->maxHops != -1)
							appendStringInfo(es->str, "%d]", nlvPlan->maxHops);
						else
							appendStringInfo(es->str, "]");
					}
					else if (((Join *) plan)->jointype != JOIN_INNER)
					{
						appendStringInfo(es->str, " %s Join", jointype);
					}
					else if (!IsA(plan, NestLoop))
					{
						appendStringInfoString(es->str, " Join");
					}
				}
				else
					ExplainPropertyText("Join Type", jointype, es);
			}
			break;
		case T_SetOp:
			{
				const char *setopcmd;

				switch (((SetOp *) plan)->cmd)
				{
					case SETOPCMD_INTERSECT:
						setopcmd = "Intersect";
						break;
					case SETOPCMD_INTERSECT_ALL:
						setopcmd = "Intersect All";
						break;
					case SETOPCMD_EXCEPT:
						setopcmd = "Except";
						break;
					case SETOPCMD_EXCEPT_ALL:
						setopcmd = "Except All";
						break;
					default:
						setopcmd = "???";
						break;
				}
				if (es->format == EXPLAIN_FORMAT_TEXT)
					appendStringInfo(es->str, " %s", setopcmd);
				else
					ExplainPropertyText("Command", setopcmd, es);
			}
			break;
		default:
			break;
	}

	if (es->costs)
	{
		if (es->format == EXPLAIN_FORMAT_TEXT)
		{
			appendStringInfo(es->str, "  (cost=%.2f..%.2f rows=%.0f width=%d)",
							 plan->startup_cost, plan->total_cost,
							 plan->plan_rows, plan->plan_width);
		}
		else
		{
			ExplainPropertyFloat("Startup Cost", NULL, plan->startup_cost,
								 2, es);
			ExplainPropertyFloat("Total Cost", NULL, plan->total_cost,
								 2, es);
			ExplainPropertyFloat("Plan Rows", NULL, plan->plan_rows,
								 0, es);
			ExplainPropertyInteger("Plan Width", NULL, plan->plan_width,
								   es);
		}
	}

	/*
	 * We have to forcibly clean up the instrumentation state because we
	 * haven't done ExecutorEnd yet.  This is pretty grotty ...
	 *
	 * Note: contrib/auto_explain could cause instrumentation to be set up
	 * even though we didn't ask for it here.  Be careful not to print any
	 * instrumentation results the user didn't ask for.  But we do the
	 * InstrEndLoop call anyway, if possible, to reduce the number of cases
	 * auto_explain has to contend with.
	 */
	if (planstate->instrument)
		InstrEndLoop(planstate->instrument);

	if (es->analyze &&
		planstate->instrument && planstate->instrument->nloops > 0)
	{
		double		nloops = planstate->instrument->nloops;
		double		startup_ms = 1000.0 * planstate->instrument->startup / nloops;
		double		total_ms = 1000.0 * planstate->instrument->total / nloops;
		double		rows = planstate->instrument->ntuples / nloops;

		if (es->format == EXPLAIN_FORMAT_TEXT)
		{
			if (es->timing)
				appendStringInfo(es->str,
								 " (actual time=%.3f..%.3f rows=%.0f loops=%.0f)",
								 startup_ms, total_ms, rows, nloops);
			else
				appendStringInfo(es->str,
								 " (actual rows=%.0f loops=%.0f)",
								 rows, nloops);
		}
		else
		{
			if (es->timing)
			{
				ExplainPropertyFloat("Actual Startup Time", "s", startup_ms,
									 3, es);
				ExplainPropertyFloat("Actual Total Time", "s", total_ms,
									 3, es);
			}
			ExplainPropertyFloat("Actual Rows", NULL, rows, 0, es);
			ExplainPropertyFloat("Actual Loops", NULL, nloops, 0, es);
		}
	}
	else if (es->analyze)
	{
		if (es->format == EXPLAIN_FORMAT_TEXT)
			appendStringInfoString(es->str, " (never executed)");
		else
		{
			if (es->timing)
			{
				ExplainPropertyFloat("Actual Startup Time", "ms", 0.0, 3, es);
				ExplainPropertyFloat("Actual Total Time", "ms", 0.0, 3, es);
			}
			ExplainPropertyFloat("Actual Rows", NULL, 0.0, 0, es);
			ExplainPropertyFloat("Actual Loops", NULL, 0.0, 0, es);
		}
	}

	/* in text format, first line ends here */
	if (es->format == EXPLAIN_FORMAT_TEXT)
		appendStringInfoChar(es->str, '\n');

	/* prepare per-worker general execution details */
	if (es->workers_state && es->verbose)
	{
		WorkerInstrumentation *w = planstate->worker_instrument;

		for (int n = 0; n < w->num_workers; n++)
		{
			Instrumentation *instrument = &w->instrument[n];
			double		nloops = instrument->nloops;
			double		startup_ms;
			double		total_ms;
			double		rows;

			if (nloops <= 0)
				continue;
			startup_ms = 1000.0 * instrument->startup / nloops;
			total_ms = 1000.0 * instrument->total / nloops;
			rows = instrument->ntuples / nloops;

			ExplainOpenWorker(n, es);

			if (es->format == EXPLAIN_FORMAT_TEXT)
			{
				ExplainIndentText(es);
				if (es->timing)
					appendStringInfo(es->str,
									 "actual time=%.3f..%.3f rows=%.0f loops=%.0f\n",
									 startup_ms, total_ms, rows, nloops);
				else
					appendStringInfo(es->str,
									 "actual rows=%.0f loops=%.0f\n",
									 rows, nloops);
			}
			else
			{
				if (es->timing)
				{
					ExplainPropertyFloat("Actual Startup Time", "ms",
										 startup_ms, 3, es);
					ExplainPropertyFloat("Actual Total Time", "ms",
										 total_ms, 3, es);
				}
				ExplainPropertyFloat("Actual Rows", NULL, rows, 0, es);
				ExplainPropertyFloat("Actual Loops", NULL, nloops, 0, es);
			}

			ExplainCloseWorker(n, es);
		}
	}

	/* target list */
	if (es->verbose)
		show_plan_tlist(planstate, ancestors, es);

	/* unique join */
	switch (nodeTag(plan))
	{
		case T_NestLoop:
		case T_MergeJoin:
		case T_HashJoin:
			/* try not to be too chatty about this in text mode */
			if (es->format != EXPLAIN_FORMAT_TEXT ||
				(es->verbose && ((Join *) plan)->inner_unique))
				ExplainPropertyBool("Inner Unique",
									((Join *) plan)->inner_unique,
									es);
			break;
		default:
			break;
	}

	/* quals, sort keys, etc */
	switch (nodeTag(plan))
	{
		case T_IndexScan:
			show_scan_qual(((IndexScan *) plan)->indexqualorig,
						   "Index Cond", planstate, ancestors, es);
			if (((IndexScan *) plan)->indexqualorig)
				show_instrumentation_count("Rows Removed by Index Recheck", 2,
										   planstate, es);
			show_scan_qual(((IndexScan *) plan)->indexorderbyorig,
						   "Order By", planstate, ancestors, es);
			show_scan_qual(plan->qual, "Filter", planstate, ancestors, es);
			if (plan->qual)
				show_instrumentation_count("Rows Removed by Filter", 1,
										   planstate, es);
			break;
		case T_IndexOnlyScan:
			show_scan_qual(((IndexOnlyScan *) plan)->indexqual,
						   "Index Cond", planstate, ancestors, es);
			if (((IndexOnlyScan *) plan)->indexqual)
				show_instrumentation_count("Rows Removed by Index Recheck", 2,
										   planstate, es);
			show_scan_qual(((IndexOnlyScan *) plan)->indexorderby,
						   "Order By", planstate, ancestors, es);
			show_scan_qual(plan->qual, "Filter", planstate, ancestors, es);
			if (plan->qual)
				show_instrumentation_count("Rows Removed by Filter", 1,
										   planstate, es);
			if (es->analyze)
				ExplainPropertyFloat("Heap Fetches", NULL,
									 planstate->instrument->ntuples2, 0, es);
			break;
		case T_BitmapIndexScan:
			show_scan_qual(((BitmapIndexScan *) plan)->indexqualorig,
						   "Index Cond", planstate, ancestors, es);
			break;
		case T_BitmapHeapScan:
			show_scan_qual(((BitmapHeapScan *) plan)->bitmapqualorig,
						   "Recheck Cond", planstate, ancestors, es);
			if (((BitmapHeapScan *) plan)->bitmapqualorig)
				show_instrumentation_count("Rows Removed by Index Recheck", 2,
										   planstate, es);
			show_scan_qual(plan->qual, "Filter", planstate, ancestors, es);
			if (plan->qual)
				show_instrumentation_count("Rows Removed by Filter", 1,
										   planstate, es);
			if (es->analyze)
				show_tidbitmap_info((BitmapHeapScanState *) planstate, es);
			break;
		case T_SampleScan:
			show_tablesample(((SampleScan *) plan)->tablesample,
							 planstate, ancestors, es);
			/* fall through to print additional fields the same as SeqScan */
			/* FALLTHROUGH */
		case T_SeqScan:
		case T_ValuesScan:
		case T_CteScan:
		case T_NamedTuplestoreScan:
		case T_WorkTableScan:
		case T_SubqueryScan:
			show_scan_qual(plan->qual, "Filter", planstate, ancestors, es);
			if (plan->qual)
				show_instrumentation_count("Rows Removed by Filter", 1,
										   planstate, es);
			break;
		case T_Gather:
			{
				Gather	   *gather = (Gather *) plan;

				show_scan_qual(plan->qual, "Filter", planstate, ancestors, es);
				if (plan->qual)
					show_instrumentation_count("Rows Removed by Filter", 1,
											   planstate, es);
				ExplainPropertyInteger("Workers Planned", NULL,
									   gather->num_workers, es);

				/* Show params evaluated at gather node */
				if (gather->initParam)
					show_eval_params(gather->initParam, es);

				if (es->analyze)
				{
					int			nworkers;

					nworkers = ((GatherState *) planstate)->nworkers_launched;
					ExplainPropertyInteger("Workers Launched", NULL,
										   nworkers, es);
				}

				if (gather->single_copy || es->format != EXPLAIN_FORMAT_TEXT)
					ExplainPropertyBool("Single Copy", gather->single_copy, es);
			}
			break;
		case T_GatherMerge:
			{
				GatherMerge *gm = (GatherMerge *) plan;

				show_scan_qual(plan->qual, "Filter", planstate, ancestors, es);
				if (plan->qual)
					show_instrumentation_count("Rows Removed by Filter", 1,
											   planstate, es);
				ExplainPropertyInteger("Workers Planned", NULL,
									   gm->num_workers, es);

				/* Show params evaluated at gather-merge node */
				if (gm->initParam)
					show_eval_params(gm->initParam, es);

				if (es->analyze)
				{
					int			nworkers;

					nworkers = ((GatherMergeState *) planstate)->nworkers_launched;
					ExplainPropertyInteger("Workers Launched", NULL,
										   nworkers, es);
				}
			}
			break;
		case T_FunctionScan:
			if (es->verbose)
			{
				List	   *fexprs = NIL;
				ListCell   *lc;

				foreach(lc, ((FunctionScan *) plan)->functions)
				{
					RangeTblFunction *rtfunc = (RangeTblFunction *) lfirst(lc);

					fexprs = lappend(fexprs, rtfunc->funcexpr);
				}
				/* We rely on show_expression to insert commas as needed */
				show_expression((Node *) fexprs,
								"Function Call", planstate, ancestors,
								es->verbose, es);
			}
			show_scan_qual(plan->qual, "Filter", planstate, ancestors, es);
			if (plan->qual)
				show_instrumentation_count("Rows Removed by Filter", 1,
										   planstate, es);
			break;
		case T_TableFuncScan:
			if (es->verbose)
			{
				TableFunc  *tablefunc = ((TableFuncScan *) plan)->tablefunc;

				show_expression((Node *) tablefunc,
								"Table Function Call", planstate, ancestors,
								es->verbose, es);
			}
			show_scan_qual(plan->qual, "Filter", planstate, ancestors, es);
			if (plan->qual)
				show_instrumentation_count("Rows Removed by Filter", 1,
										   planstate, es);
			break;
		case T_TidScan:
			{
				/*
				 * The tidquals list has OR semantics, so be sure to show it
				 * as an OR condition.
				 */
				List	   *tidquals = ((TidScan *) plan)->tidquals;

				if (list_length(tidquals) > 1)
					tidquals = list_make1(make_orclause(tidquals));
				show_scan_qual(tidquals, "TID Cond", planstate, ancestors, es);
				show_scan_qual(plan->qual, "Filter", planstate, ancestors, es);
				if (plan->qual)
					show_instrumentation_count("Rows Removed by Filter", 1,
											   planstate, es);
			}
			break;
		case T_ForeignScan:
			show_scan_qual(plan->qual, "Filter", planstate, ancestors, es);
			if (plan->qual)
				show_instrumentation_count("Rows Removed by Filter", 1,
										   planstate, es);
			show_foreignscan_info((ForeignScanState *) planstate, es);
			break;
		case T_CustomScan:
			{
				CustomScanState *css = (CustomScanState *) planstate;

				show_scan_qual(plan->qual, "Filter", planstate, ancestors, es);
				if (plan->qual)
					show_instrumentation_count("Rows Removed by Filter", 1,
											   planstate, es);
				if (css->methods->ExplainCustomScan)
					css->methods->ExplainCustomScan(css, ancestors, es);
			}
			break;
		case T_NestLoop:
			show_upper_qual(((NestLoop *) plan)->join.joinqual,
							"Join Filter", planstate, ancestors, es);
			if (((NestLoop *) plan)->join.joinqual)
				show_instrumentation_count("Rows Removed by Join Filter", 1,
										   planstate, es);
			show_upper_qual(plan->qual, "Filter", planstate, ancestors, es);
			if (plan->qual)
				show_instrumentation_count("Rows Removed by Filter", 2,
										   planstate, es);
			break;
		case T_NestLoopVLE:
			show_upper_qual(((NestLoopVLE *) plan)->nl.join.joinqual,
							"Join Filter", planstate, ancestors, es);
			if (((NestLoopVLE *) plan)->nl.join.joinqual)
				show_instrumentation_count("Rows Removed by Join Filter", 1,
										   planstate, es);
			show_upper_qual(plan->qual, "Filter", planstate, ancestors, es);
			if (plan->qual)
				show_instrumentation_count("Rows Removed by Filter", 2,
										   planstate, es);
			break;
		case T_MergeJoin:
			show_upper_qual(((MergeJoin *) plan)->mergeclauses,
							"Merge Cond", planstate, ancestors, es);
			show_upper_qual(((MergeJoin *) plan)->join.joinqual,
							"Join Filter", planstate, ancestors, es);
			if (((MergeJoin *) plan)->join.joinqual)
				show_instrumentation_count("Rows Removed by Join Filter", 1,
										   planstate, es);
			show_upper_qual(plan->qual, "Filter", planstate, ancestors, es);
			if (plan->qual)
				show_instrumentation_count("Rows Removed by Filter", 2,
										   planstate, es);
			break;
		case T_HashJoin:
			show_upper_qual(((HashJoin *) plan)->hashclauses,
							"Hash Cond", planstate, ancestors, es);
			show_upper_qual(((HashJoin *) plan)->join.joinqual,
							"Join Filter", planstate, ancestors, es);
			if (((HashJoin *) plan)->join.joinqual)
				show_instrumentation_count("Rows Removed by Join Filter", 1,
										   planstate, es);
			show_upper_qual(plan->qual, "Filter", planstate, ancestors, es);
			if (plan->qual)
				show_instrumentation_count("Rows Removed by Filter", 2,
										   planstate, es);
			break;
		case T_Shortestpath:
			show_upper_qual(((Shortestpath *) plan)->hashclauses,
							"Hash Cond", planstate, ancestors, es);
			show_upper_qual(((Shortestpath *) plan)->join.joinqual,
							"Join Filter", planstate, ancestors, es);
			if (((Shortestpath *) plan)->join.joinqual)
				show_instrumentation_count("Rows Removed by Join Filter", 1,
										   planstate, es);
			show_upper_qual(plan->qual, "Filter", planstate, ancestors, es);
			if (plan->qual)
				show_instrumentation_count("Rows Removed by Filter", 2,
										   planstate, es);
			break;
		case T_Agg:
			show_agg_keys(castNode(AggState, planstate), ancestors, es);
			show_upper_qual(plan->qual, "Filter", planstate, ancestors, es);
			show_hashagg_info((AggState *) planstate, es);
			if (plan->qual)
				show_instrumentation_count("Rows Removed by Filter", 1,
										   planstate, es);
			break;
		case T_Group:
			show_group_keys(castNode(GroupState, planstate), ancestors, es);
			show_upper_qual(plan->qual, "Filter", planstate, ancestors, es);
			if (plan->qual)
				show_instrumentation_count("Rows Removed by Filter", 1,
										   planstate, es);
			break;
		case T_Sort:
			show_sort_keys(castNode(SortState, planstate), ancestors, es);
			show_sort_info(castNode(SortState, planstate), es);
			break;
		case T_IncrementalSort:
			show_incremental_sort_keys(castNode(IncrementalSortState, planstate),
									   ancestors, es);
			show_incremental_sort_info(castNode(IncrementalSortState, planstate),
									   es);
			break;
		case T_MergeAppend:
			show_merge_append_keys(castNode(MergeAppendState, planstate),
								   ancestors, es);
			break;
		case T_Result:
			show_upper_qual((List *) ((Result *) plan)->resconstantqual,
							"One-Time Filter", planstate, ancestors, es);
			show_upper_qual(plan->qual, "Filter", planstate, ancestors, es);
			if (plan->qual)
				show_instrumentation_count("Rows Removed by Filter", 1,
										   planstate, es);
			break;
		case T_ModifyTable:
			show_modifytable_info(castNode(ModifyTableState, planstate), ancestors,
								  es);
			break;
		case T_Hash:
			show_hash_info(castNode(HashState, planstate), es);
			break;
		case T_Hash2Side:
			show_hash2side_info((Hash2SideState *) planstate, es);
			break;
		default:
			break;
	}

	/*
	 * Prepare per-worker JIT instrumentation.  As with the overall JIT
	 * summary, this is printed only if printing costs is enabled.
	 */
	if (es->workers_state && es->costs && es->verbose)
	{
		SharedJitInstrumentation *w = planstate->worker_jit_instrument;

		if (w)
		{
			for (int n = 0; n < w->num_workers; n++)
			{
				ExplainOpenWorker(n, es);
				ExplainPrintJIT(es, planstate->state->es_jit_flags,
								&w->jit_instr[n]);
				ExplainCloseWorker(n, es);
			}
		}
	}

	/* Show buffer/WAL usage */
	if (es->buffers && planstate->instrument)
		show_buffer_usage(es, &planstate->instrument->bufusage);
	if (es->wal && planstate->instrument)
		show_wal_usage(es, &planstate->instrument->walusage);

	/* Prepare per-worker buffer/WAL usage */
	if (es->workers_state && (es->buffers || es->wal) && es->verbose)
	{
		WorkerInstrumentation *w = planstate->worker_instrument;

		for (int n = 0; n < w->num_workers; n++)
		{
			Instrumentation *instrument = &w->instrument[n];
			double		nloops = instrument->nloops;

			if (nloops <= 0)
				continue;

			ExplainOpenWorker(n, es);
			if (es->buffers)
				show_buffer_usage(es, &instrument->bufusage);
			if (es->wal)
				show_wal_usage(es, &instrument->walusage);
			ExplainCloseWorker(n, es);
		}
	}

	/* Show per-worker details for this plan node, then pop that stack */
	if (es->workers_state)
		ExplainFlushWorkersState(es);
	es->workers_state = save_workers_state;

	/*
	 * If partition pruning was done during executor initialization, the
	 * number of child plans we'll display below will be less than the number
	 * of subplans that was specified in the plan.  To make this a bit less
	 * mysterious, emit an indication that this happened.  Note that this
	 * field is emitted now because we want it to be a property of the parent
	 * node; it *cannot* be emitted within the Plans sub-node we'll open next.
	 */
	switch (nodeTag(plan))
	{
		case T_Append:
			ExplainMissingMembers(((AppendState *) planstate)->as_nplans,
								  list_length(((Append *) plan)->appendplans),
								  es);
			break;
		case T_MergeAppend:
			ExplainMissingMembers(((MergeAppendState *) planstate)->ms_nplans,
								  list_length(((MergeAppend *) plan)->mergeplans),
								  es);
			break;
		default:
			break;
	}

	/* Get ready to display the child plans */
	haschildren = planstate->initPlan ||
		outerPlanState(planstate) ||
		innerPlanState(planstate) ||
		IsA(plan, ModifyTable) ||
		IsA(plan, Append) ||
		IsA(plan, MergeAppend) ||
		IsA(plan, BitmapAnd) ||
		IsA(plan, BitmapOr) ||
		IsA(plan, SubqueryScan) ||
		(IsA(planstate, CustomScanState) &&
		 ((CustomScanState *) planstate)->custom_ps != NIL) ||
		IsA(plan, ModifyGraph) ||
		planstate->subPlan;
	if (haschildren)
	{
		ExplainOpenGroup("Plans", "Plans", false, es);
		/* Pass current Plan as head of ancestors list for children */
		ancestors = lcons(plan, ancestors);
	}

	/* initPlan-s */
	if (planstate->initPlan)
		ExplainSubPlans(planstate->initPlan, ancestors, "InitPlan", es);

	/* lefttree */
	if (outerPlanState(planstate))
		ExplainNode(outerPlanState(planstate), ancestors,
					"Outer", NULL, es);

	/* righttree */
	if (innerPlanState(planstate))
		ExplainNode(innerPlanState(planstate), ancestors,
					"Inner", NULL, es);

	/* special child plans */
	switch (nodeTag(plan))
	{
		case T_ModifyTable:
			ExplainMemberNodes(((ModifyTableState *) planstate)->mt_plans,
							   ((ModifyTableState *) planstate)->mt_nplans,
							   ancestors, es);
			break;
		case T_Append:
			ExplainMemberNodes(((AppendState *) planstate)->appendplans,
							   ((AppendState *) planstate)->as_nplans,
							   ancestors, es);
			break;
		case T_MergeAppend:
			ExplainMemberNodes(((MergeAppendState *) planstate)->mergeplans,
							   ((MergeAppendState *) planstate)->ms_nplans,
							   ancestors, es);
			break;
		case T_BitmapAnd:
			ExplainMemberNodes(((BitmapAndState *) planstate)->bitmapplans,
							   ((BitmapAndState *) planstate)->nplans,
							   ancestors, es);
			break;
		case T_BitmapOr:
			ExplainMemberNodes(((BitmapOrState *) planstate)->bitmapplans,
							   ((BitmapOrState *) planstate)->nplans,
							   ancestors, es);
			break;
		case T_SubqueryScan:
			ExplainNode(((SubqueryScanState *) planstate)->subplan, ancestors,
						"Subquery", NULL, es);
			break;
		case T_CustomScan:
			ExplainCustomChildren((CustomScanState *) planstate,
								  ancestors, es);
			break;
		case T_ModifyGraph:
			ExplainNode(((ModifyGraphState *) planstate)->subplan, ancestors,
						"Subquery", NULL, es);
			break;
		default:
			break;
	}

	/* subPlan-s */
	if (planstate->subPlan)
		ExplainSubPlans(planstate->subPlan, ancestors, "SubPlan", es);

	/* end of child plans */
	if (haschildren)
	{
		ancestors = list_delete_first(ancestors);
		ExplainCloseGroup("Plans", "Plans", false, es);
	}

	/* in text format, undo whatever indentation we added */
	if (es->format == EXPLAIN_FORMAT_TEXT)
		es->indent = save_indent;

	ExplainCloseGroup("Plan",
					  relationship ? NULL : "Plan",
					  true, es);
}

/*
 * Show the targetlist of a plan node
 */
static void
show_plan_tlist(PlanState *planstate, List *ancestors, ExplainState *es)
{
	Plan	   *plan = planstate->plan;
	List	   *context;
	List	   *result = NIL;
	bool		useprefix;
	ListCell   *lc;

	/* No work if empty tlist (this occurs eg in bitmap indexscans) */
	if (plan->targetlist == NIL)
		return;
	/* The tlist of an Append isn't real helpful, so suppress it */
	if (IsA(plan, Append))
		return;
	/* Likewise for MergeAppend and RecursiveUnion */
	if (IsA(plan, MergeAppend))
		return;
	if (IsA(plan, RecursiveUnion))
		return;

	/*
	 * Likewise for ForeignScan that executes a direct INSERT/UPDATE/DELETE
	 *
	 * Note: the tlist for a ForeignScan that executes a direct INSERT/UPDATE
	 * might contain subplan output expressions that are confusing in this
	 * context.  The tlist for a ForeignScan that executes a direct UPDATE/
	 * DELETE always contains "junk" target columns to identify the exact row
	 * to update or delete, which would be confusing in this context.  So, we
	 * suppress it in all the cases.
	 */
	if (IsA(plan, ForeignScan) &&
		((ForeignScan *) plan)->operation != CMD_SELECT)
		return;

	/* Set up deparsing context */
	context = set_deparse_context_plan(es->deparse_cxt,
									   plan,
									   ancestors);
	useprefix = list_length(es->rtable) > 1;

	/* Deparse each result column (we now include resjunk ones) */
	foreach(lc, plan->targetlist)
	{
		TargetEntry *tle = (TargetEntry *) lfirst(lc);

		result = lappend(result,
						 deparse_expression((Node *) tle->expr, context,
											useprefix, false));
	}

	/* Print results */
	ExplainPropertyList("Output", result, es);
}

/*
 * Show a generic expression
 */
static void
show_expression(Node *node, const char *qlabel,
				PlanState *planstate, List *ancestors,
				bool useprefix, ExplainState *es)
{
	List	   *context;
	char	   *exprstr;

	/* Set up deparsing context */
	context = set_deparse_context_plan(es->deparse_cxt,
									   planstate->plan,
									   ancestors);

	/* Deparse the expression */
	exprstr = deparse_expression(node, context, useprefix, false);

	/* And add to es->str */
	ExplainPropertyText(qlabel, exprstr, es);
}

/*
 * Show a qualifier expression (which is a List with implicit AND semantics)
 */
static void
show_qual(List *qual, const char *qlabel,
		  PlanState *planstate, List *ancestors,
		  bool useprefix, ExplainState *es)
{
	Node	   *node;

	/* No work if empty qual */
	if (qual == NIL)
		return;

	/* Convert AND list to explicit AND */
	node = (Node *) make_ands_explicit(qual);

	/* And show it */
	show_expression(node, qlabel, planstate, ancestors, useprefix, es);
}

/*
 * Show a qualifier expression for a scan plan node
 */
static void
show_scan_qual(List *qual, const char *qlabel,
			   PlanState *planstate, List *ancestors,
			   ExplainState *es)
{
	bool		useprefix;

	useprefix = (IsA(planstate->plan, SubqueryScan) ||es->verbose);
	show_qual(qual, qlabel, planstate, ancestors, useprefix, es);
}

/*
 * Show a qualifier expression for an upper-level plan node
 */
static void
show_upper_qual(List *qual, const char *qlabel,
				PlanState *planstate, List *ancestors,
				ExplainState *es)
{
	bool		useprefix;

	useprefix = (list_length(es->rtable) > 1 || es->verbose);
	show_qual(qual, qlabel, planstate, ancestors, useprefix, es);
}

/*
 * Show the sort keys for a Sort node.
 */
static void
show_sort_keys(SortState *sortstate, List *ancestors, ExplainState *es)
{
	Sort	   *plan = (Sort *) sortstate->ss.ps.plan;

	show_sort_group_keys((PlanState *) sortstate, "Sort Key",
						 plan->numCols, 0, plan->sortColIdx,
						 plan->sortOperators, plan->collations,
						 plan->nullsFirst,
						 ancestors, es);
}

/*
 * Show the sort keys for a IncrementalSort node.
 */
static void
show_incremental_sort_keys(IncrementalSortState *incrsortstate,
						   List *ancestors, ExplainState *es)
{
	IncrementalSort *plan = (IncrementalSort *) incrsortstate->ss.ps.plan;

	show_sort_group_keys((PlanState *) incrsortstate, "Sort Key",
						 plan->sort.numCols, plan->nPresortedCols,
						 plan->sort.sortColIdx,
						 plan->sort.sortOperators, plan->sort.collations,
						 plan->sort.nullsFirst,
						 ancestors, es);
}

/*
 * Likewise, for a MergeAppend node.
 */
static void
show_merge_append_keys(MergeAppendState *mstate, List *ancestors,
					   ExplainState *es)
{
	MergeAppend *plan = (MergeAppend *) mstate->ps.plan;

	show_sort_group_keys((PlanState *) mstate, "Sort Key",
						 plan->numCols, 0, plan->sortColIdx,
						 plan->sortOperators, plan->collations,
						 plan->nullsFirst,
						 ancestors, es);
}

/*
 * Show the grouping keys for an Agg node.
 */
static void
show_agg_keys(AggState *astate, List *ancestors,
			  ExplainState *es)
{
	Agg		   *plan = (Agg *) astate->ss.ps.plan;

	if (plan->numCols > 0 || plan->groupingSets)
	{
		/* The key columns refer to the tlist of the child plan */
		ancestors = lcons(plan, ancestors);

		if (plan->groupingSets)
			show_grouping_sets(outerPlanState(astate), plan, ancestors, es);
		else
			show_sort_group_keys(outerPlanState(astate), "Group Key",
								 plan->numCols, 0, plan->grpColIdx,
								 NULL, NULL, NULL,
								 ancestors, es);

		ancestors = list_delete_first(ancestors);
	}
}

static void
show_grouping_sets(PlanState *planstate, Agg *agg,
				   List *ancestors, ExplainState *es)
{
	List	   *context;
	bool		useprefix;
	ListCell   *lc;

	/* Set up deparsing context */
	context = set_deparse_context_plan(es->deparse_cxt,
									   planstate->plan,
									   ancestors);
	useprefix = (list_length(es->rtable) > 1 || es->verbose);

	ExplainOpenGroup("Grouping Sets", "Grouping Sets", false, es);

	show_grouping_set_keys(planstate, agg, NULL,
						   context, useprefix, ancestors, es);

	foreach(lc, agg->chain)
	{
		Agg		   *aggnode = lfirst(lc);
		Sort	   *sortnode = (Sort *) aggnode->plan.lefttree;

		show_grouping_set_keys(planstate, aggnode, sortnode,
							   context, useprefix, ancestors, es);
	}

	ExplainCloseGroup("Grouping Sets", "Grouping Sets", false, es);
}

static void
show_grouping_set_keys(PlanState *planstate,
					   Agg *aggnode, Sort *sortnode,
					   List *context, bool useprefix,
					   List *ancestors, ExplainState *es)
{
	Plan	   *plan = planstate->plan;
	char	   *exprstr;
	ListCell   *lc;
	List	   *gsets = aggnode->groupingSets;
	AttrNumber *keycols = aggnode->grpColIdx;
	const char *keyname;
	const char *keysetname;

	if (aggnode->aggstrategy == AGG_HASHED || aggnode->aggstrategy == AGG_MIXED)
	{
		keyname = "Hash Key";
		keysetname = "Hash Keys";
	}
	else
	{
		keyname = "Group Key";
		keysetname = "Group Keys";
	}

	ExplainOpenGroup("Grouping Set", NULL, true, es);

	if (sortnode)
	{
		show_sort_group_keys(planstate, "Sort Key",
							 sortnode->numCols, 0, sortnode->sortColIdx,
							 sortnode->sortOperators, sortnode->collations,
							 sortnode->nullsFirst,
							 ancestors, es);
		if (es->format == EXPLAIN_FORMAT_TEXT)
			es->indent++;
	}

	ExplainOpenGroup(keysetname, keysetname, false, es);

	foreach(lc, gsets)
	{
		List	   *result = NIL;
		ListCell   *lc2;

		foreach(lc2, (List *) lfirst(lc))
		{
			Index		i = lfirst_int(lc2);
			AttrNumber	keyresno = keycols[i];
			TargetEntry *target = get_tle_by_resno(plan->targetlist,
												   keyresno);

			if (!target)
				elog(ERROR, "no tlist entry for key %d", keyresno);
			/* Deparse the expression, showing any top-level cast */
			exprstr = deparse_expression((Node *) target->expr, context,
										 useprefix, true);

			result = lappend(result, exprstr);
		}

		if (!result && es->format == EXPLAIN_FORMAT_TEXT)
			ExplainPropertyText(keyname, "()", es);
		else
			ExplainPropertyListNested(keyname, result, es);
	}

	ExplainCloseGroup(keysetname, keysetname, false, es);

	if (sortnode && es->format == EXPLAIN_FORMAT_TEXT)
		es->indent--;

	ExplainCloseGroup("Grouping Set", NULL, true, es);
}

/*
 * Show the grouping keys for a Group node.
 */
static void
show_group_keys(GroupState *gstate, List *ancestors,
				ExplainState *es)
{
	Group	   *plan = (Group *) gstate->ss.ps.plan;

	/* The key columns refer to the tlist of the child plan */
	ancestors = lcons(plan, ancestors);
	show_sort_group_keys(outerPlanState(gstate), "Group Key",
						 plan->numCols, 0, plan->grpColIdx,
						 NULL, NULL, NULL,
						 ancestors, es);
	ancestors = list_delete_first(ancestors);
}

/*
 * Common code to show sort/group keys, which are represented in plan nodes
 * as arrays of targetlist indexes.  If it's a sort key rather than a group
 * key, also pass sort operators/collations/nullsFirst arrays.
 */
static void
show_sort_group_keys(PlanState *planstate, const char *qlabel,
					 int nkeys, int nPresortedKeys, AttrNumber *keycols,
					 Oid *sortOperators, Oid *collations, bool *nullsFirst,
					 List *ancestors, ExplainState *es)
{
	Plan	   *plan = planstate->plan;
	List	   *context;
	List	   *result = NIL;
	List	   *resultPresorted = NIL;
	StringInfoData sortkeybuf;
	bool		useprefix;
	int			keyno;

	if (nkeys <= 0)
		return;

	initStringInfo(&sortkeybuf);

	/* Set up deparsing context */
	context = set_deparse_context_plan(es->deparse_cxt,
									   plan,
									   ancestors);
	useprefix = (list_length(es->rtable) > 1 || es->verbose);

	for (keyno = 0; keyno < nkeys; keyno++)
	{
		/* find key expression in tlist */
		AttrNumber	keyresno = keycols[keyno];
		TargetEntry *target = get_tle_by_resno(plan->targetlist,
											   keyresno);
		char	   *exprstr;

		if (!target)
			elog(ERROR, "no tlist entry for key %d", keyresno);
		/* Deparse the expression, showing any top-level cast */
		exprstr = deparse_expression((Node *) target->expr, context,
									 useprefix, true);
		resetStringInfo(&sortkeybuf);
		appendStringInfoString(&sortkeybuf, exprstr);
		/* Append sort order information, if relevant */
		if (sortOperators != NULL)
			show_sortorder_options(&sortkeybuf,
								   (Node *) target->expr,
								   sortOperators[keyno],
								   collations[keyno],
								   nullsFirst[keyno]);
		/* Emit one property-list item per sort key */
		result = lappend(result, pstrdup(sortkeybuf.data));
		if (keyno < nPresortedKeys)
			resultPresorted = lappend(resultPresorted, exprstr);
	}

	ExplainPropertyList(qlabel, result, es);
	if (nPresortedKeys > 0)
		ExplainPropertyList("Presorted Key", resultPresorted, es);
}

/*
 * Append nondefault characteristics of the sort ordering of a column to buf
 * (collation, direction, NULLS FIRST/LAST)
 */
static void
show_sortorder_options(StringInfo buf, Node *sortexpr,
					   Oid sortOperator, Oid collation, bool nullsFirst)
{
	Oid			sortcoltype = exprType(sortexpr);
	bool		reverse = false;
	TypeCacheEntry *typentry;

	typentry = lookup_type_cache(sortcoltype,
								 TYPECACHE_LT_OPR | TYPECACHE_GT_OPR);

	/*
	 * Print COLLATE if it's not default for the column's type.  There are
	 * some cases where this is redundant, eg if expression is a column whose
	 * declared collation is that collation, but it's hard to distinguish that
	 * here (and arguably, printing COLLATE explicitly is a good idea anyway
	 * in such cases).
	 */
	if (OidIsValid(collation) && collation != get_typcollation(sortcoltype))
	{
		char	   *collname = get_collation_name(collation);

		if (collname == NULL)
			elog(ERROR, "cache lookup failed for collation %u", collation);
		appendStringInfo(buf, " COLLATE %s", quote_identifier(collname));
	}

	/* Print direction if not ASC, or USING if non-default sort operator */
	if (sortOperator == typentry->gt_opr)
	{
		appendStringInfoString(buf, " DESC");
		reverse = true;
	}
	else if (sortOperator != typentry->lt_opr)
	{
		char	   *opname = get_opname(sortOperator);

		if (opname == NULL)
			elog(ERROR, "cache lookup failed for operator %u", sortOperator);
		appendStringInfo(buf, " USING %s", opname);
		/* Determine whether operator would be considered ASC or DESC */
		(void) get_equality_op_for_ordering_op(sortOperator, &reverse);
	}

	/* Add NULLS FIRST/LAST only if it wouldn't be default */
	if (nullsFirst && !reverse)
	{
		appendStringInfoString(buf, " NULLS FIRST");
	}
	else if (!nullsFirst && reverse)
	{
		appendStringInfoString(buf, " NULLS LAST");
	}
}

/*
 * Show TABLESAMPLE properties
 */
static void
show_tablesample(TableSampleClause *tsc, PlanState *planstate,
				 List *ancestors, ExplainState *es)
{
	List	   *context;
	bool		useprefix;
	char	   *method_name;
	List	   *params = NIL;
	char	   *repeatable;
	ListCell   *lc;

	/* Set up deparsing context */
	context = set_deparse_context_plan(es->deparse_cxt,
									   planstate->plan,
									   ancestors);
	useprefix = list_length(es->rtable) > 1;

	/* Get the tablesample method name */
	method_name = get_func_name(tsc->tsmhandler);

	/* Deparse parameter expressions */
	foreach(lc, tsc->args)
	{
		Node	   *arg = (Node *) lfirst(lc);

		params = lappend(params,
						 deparse_expression(arg, context,
											useprefix, false));
	}
	if (tsc->repeatable)
		repeatable = deparse_expression((Node *) tsc->repeatable, context,
										useprefix, false);
	else
		repeatable = NULL;

	/* Print results */
	if (es->format == EXPLAIN_FORMAT_TEXT)
	{
		bool		first = true;

		ExplainIndentText(es);
		appendStringInfo(es->str, "Sampling: %s (", method_name);
		foreach(lc, params)
		{
			if (!first)
				appendStringInfoString(es->str, ", ");
			appendStringInfoString(es->str, (const char *) lfirst(lc));
			first = false;
		}
		appendStringInfoChar(es->str, ')');
		if (repeatable)
			appendStringInfo(es->str, " REPEATABLE (%s)", repeatable);
		appendStringInfoChar(es->str, '\n');
	}
	else
	{
		ExplainPropertyText("Sampling Method", method_name, es);
		ExplainPropertyList("Sampling Parameters", params, es);
		if (repeatable)
			ExplainPropertyText("Repeatable Seed", repeatable, es);
	}
}

/*
 * If it's EXPLAIN ANALYZE, show tuplesort stats for a sort node
 */
static void
show_sort_info(SortState *sortstate, ExplainState *es)
{
	if (!es->analyze)
		return;

	if (sortstate->sort_Done && sortstate->tuplesortstate != NULL)
	{
		Tuplesortstate *state = (Tuplesortstate *) sortstate->tuplesortstate;
		TuplesortInstrumentation stats;
		const char *sortMethod;
		const char *spaceType;
		long		spaceUsed;

		tuplesort_get_stats(state, &stats);
		sortMethod = tuplesort_method_name(stats.sortMethod);
		spaceType = tuplesort_space_type_name(stats.spaceType);
		spaceUsed = stats.spaceUsed;

		if (es->format == EXPLAIN_FORMAT_TEXT)
		{
			ExplainIndentText(es);
			appendStringInfo(es->str, "Sort Method: %s  %s: %ldkB\n",
							 sortMethod, spaceType, spaceUsed);
		}
		else
		{
			ExplainPropertyText("Sort Method", sortMethod, es);
			ExplainPropertyInteger("Sort Space Used", "kB", spaceUsed, es);
			ExplainPropertyText("Sort Space Type", spaceType, es);
		}
	}

	/*
	 * You might think we should just skip this stanza entirely when
	 * es->hide_workers is true, but then we'd get no sort-method output at
	 * all.  We have to make it look like worker 0's data is top-level data.
	 * This is easily done by just skipping the OpenWorker/CloseWorker calls.
	 * Currently, we don't worry about the possibility that there are multiple
	 * workers in such a case; if there are, duplicate output fields will be
	 * emitted.
	 */
	if (sortstate->shared_info != NULL)
	{
		int			n;

		for (n = 0; n < sortstate->shared_info->num_workers; n++)
		{
			TuplesortInstrumentation *sinstrument;
			const char *sortMethod;
			const char *spaceType;
			long		spaceUsed;

			sinstrument = &sortstate->shared_info->sinstrument[n];
			if (sinstrument->sortMethod == SORT_TYPE_STILL_IN_PROGRESS)
				continue;		/* ignore any unfilled slots */
			sortMethod = tuplesort_method_name(sinstrument->sortMethod);
			spaceType = tuplesort_space_type_name(sinstrument->spaceType);
			spaceUsed = sinstrument->spaceUsed;

			if (es->workers_state)
				ExplainOpenWorker(n, es);

			if (es->format == EXPLAIN_FORMAT_TEXT)
			{
				ExplainIndentText(es);
				appendStringInfo(es->str,
								 "Sort Method: %s  %s: %ldkB\n",
								 sortMethod, spaceType, spaceUsed);
			}
			else
			{
				ExplainPropertyText("Sort Method", sortMethod, es);
				ExplainPropertyInteger("Sort Space Used", "kB", spaceUsed, es);
				ExplainPropertyText("Sort Space Type", spaceType, es);
			}

			if (es->workers_state)
				ExplainCloseWorker(n, es);
		}
	}
}

/*
 * Incremental sort nodes sort in (a potentially very large number of) batches,
 * so EXPLAIN ANALYZE needs to roll up the tuplesort stats from each batch into
 * an intelligible summary.
 *
 * This function is used for both a non-parallel node and each worker in a
 * parallel incremental sort node.
 */
static void
show_incremental_sort_group_info(IncrementalSortGroupInfo *groupInfo,
								 const char *groupLabel, bool indent, ExplainState *es)
{
	ListCell   *methodCell;
	List	   *methodNames = NIL;

	/* Generate a list of sort methods used across all groups. */
	for (int bit = 0; bit < NUM_TUPLESORTMETHODS; bit++)
	{
		TuplesortMethod sortMethod = (1 << bit);

		if (groupInfo->sortMethods & sortMethod)
		{
			const char *methodName = tuplesort_method_name(sortMethod);

			methodNames = lappend(methodNames, unconstify(char *, methodName));
		}
	}

	if (es->format == EXPLAIN_FORMAT_TEXT)
	{
		if (indent)
			appendStringInfoSpaces(es->str, es->indent * 2);
		appendStringInfo(es->str, "%s Groups: " INT64_FORMAT " Sort Method", groupLabel,
						 groupInfo->groupCount);
		/* plural/singular based on methodNames size */
		if (list_length(methodNames) > 1)
			appendStringInfo(es->str, "s: ");
		else
			appendStringInfo(es->str, ": ");
		foreach(methodCell, methodNames)
		{
			appendStringInfo(es->str, "%s", (char *) methodCell->ptr_value);
			if (foreach_current_index(methodCell) < list_length(methodNames) - 1)
				appendStringInfo(es->str, ", ");
		}

		if (groupInfo->maxMemorySpaceUsed > 0)
		{
			long		avgSpace = groupInfo->totalMemorySpaceUsed / groupInfo->groupCount;
			const char *spaceTypeName;

			spaceTypeName = tuplesort_space_type_name(SORT_SPACE_TYPE_MEMORY);
			appendStringInfo(es->str, " %s: avg=%ldkB peak=%ldkB",
							 spaceTypeName, avgSpace,
							 groupInfo->maxMemorySpaceUsed);
		}

		if (groupInfo->maxDiskSpaceUsed > 0)
		{
			long		avgSpace = groupInfo->totalDiskSpaceUsed / groupInfo->groupCount;

			const char *spaceTypeName;

			spaceTypeName = tuplesort_space_type_name(SORT_SPACE_TYPE_DISK);
			/* Add a semicolon separator only if memory stats were printed. */
			if (groupInfo->maxMemorySpaceUsed > 0)
				appendStringInfo(es->str, ";");
			appendStringInfo(es->str, " %s: avg=%ldkB peak=%ldkB",
							 spaceTypeName, avgSpace,
							 groupInfo->maxDiskSpaceUsed);
		}
	}
	else
	{
		StringInfoData groupName;

		initStringInfo(&groupName);
		appendStringInfo(&groupName, "%s Groups", groupLabel);
		ExplainOpenGroup("Incremental Sort Groups", groupName.data, true, es);
		ExplainPropertyInteger("Group Count", NULL, groupInfo->groupCount, es);

		ExplainPropertyList("Sort Methods Used", methodNames, es);

		if (groupInfo->maxMemorySpaceUsed > 0)
		{
			long		avgSpace = groupInfo->totalMemorySpaceUsed / groupInfo->groupCount;
			const char *spaceTypeName;
			StringInfoData memoryName;

			spaceTypeName = tuplesort_space_type_name(SORT_SPACE_TYPE_MEMORY);
			initStringInfo(&memoryName);
			appendStringInfo(&memoryName, "Sort Space %s", spaceTypeName);
			ExplainOpenGroup("Sort Space", memoryName.data, true, es);

			ExplainPropertyInteger("Average Sort Space Used", "kB", avgSpace, es);
			ExplainPropertyInteger("Peak Sort Space Used", "kB",
								   groupInfo->maxMemorySpaceUsed, es);

			ExplainCloseGroup("Sort Spaces", memoryName.data, true, es);
		}
		if (groupInfo->maxDiskSpaceUsed > 0)
		{
			long		avgSpace = groupInfo->totalDiskSpaceUsed / groupInfo->groupCount;
			const char *spaceTypeName;
			StringInfoData diskName;

			spaceTypeName = tuplesort_space_type_name(SORT_SPACE_TYPE_DISK);
			initStringInfo(&diskName);
			appendStringInfo(&diskName, "Sort Space %s", spaceTypeName);
			ExplainOpenGroup("Sort Space", diskName.data, true, es);

			ExplainPropertyInteger("Average Sort Space Used", "kB", avgSpace, es);
			ExplainPropertyInteger("Peak Sort Space Used", "kB",
								   groupInfo->maxDiskSpaceUsed, es);

			ExplainCloseGroup("Sort Spaces", diskName.data, true, es);
		}

		ExplainCloseGroup("Incremental Sort Groups", groupName.data, true, es);
	}
}

/*
 * If it's EXPLAIN ANALYZE, show tuplesort stats for a incremental sort node
 */
static void
show_incremental_sort_info(IncrementalSortState *incrsortstate,
						   ExplainState *es)
{
	IncrementalSortGroupInfo *fullsortGroupInfo;
	IncrementalSortGroupInfo *prefixsortGroupInfo;

	fullsortGroupInfo = &incrsortstate->incsort_info.fullsortGroupInfo;

	if (!es->analyze)
		return;

	/*
	 * Since we never have any prefix groups unless we've first sorted a full
	 * groups and transitioned modes (copying the tuples into a prefix group),
	 * we don't need to do anything if there were 0 full groups.
	 *
	 * We still have to continue after this block if there are no full groups,
	 * though, since it's possible that we have workers that did real work even
	 * if the leader didn't participate.
	 */
	if (fullsortGroupInfo->groupCount > 0)
	{
		show_incremental_sort_group_info(fullsortGroupInfo, "Full-sort", true, es);
		prefixsortGroupInfo = &incrsortstate->incsort_info.prefixsortGroupInfo;
		if (prefixsortGroupInfo->groupCount > 0)
		{
			if (es->format == EXPLAIN_FORMAT_TEXT)
				appendStringInfo(es->str, " ");
			show_incremental_sort_group_info(prefixsortGroupInfo, "Presorted", false, es);
		}
		if (es->format == EXPLAIN_FORMAT_TEXT)
			appendStringInfo(es->str, "\n");
	}

	if (incrsortstate->shared_info != NULL)
	{
		int			n;
		bool		indent_first_line;

		for (n = 0; n < incrsortstate->shared_info->num_workers; n++)
		{
			IncrementalSortInfo *incsort_info =
			&incrsortstate->shared_info->sinfo[n];

			/*
			 * If a worker hasn't process any sort groups at all, then exclude
			 * it from output since it either didn't launch or didn't
			 * contribute anything meaningful.
			 */
			fullsortGroupInfo = &incsort_info->fullsortGroupInfo;
			prefixsortGroupInfo = &incsort_info->prefixsortGroupInfo;

			/*
			 * Since we never have any prefix groups unless we've first sorted
			 * a full groups and transitioned modes (copying the tuples into a
			 * prefix group), we don't need to do anything if there were 0 full
			 * groups.
			 */
			if (fullsortGroupInfo->groupCount == 0 &&
				prefixsortGroupInfo->groupCount == 0)
				continue;

			if (es->workers_state)
				ExplainOpenWorker(n, es);

			indent_first_line = es->workers_state == NULL || es->verbose;
			show_incremental_sort_group_info(fullsortGroupInfo, "Full-sort",
											 indent_first_line, es);
			if (prefixsortGroupInfo->groupCount > 0)
			{
				if (es->format == EXPLAIN_FORMAT_TEXT)
					appendStringInfo(es->str, " ");
				show_incremental_sort_group_info(prefixsortGroupInfo, "Presorted", false, es);
			}
			if (es->format == EXPLAIN_FORMAT_TEXT)
				appendStringInfo(es->str, "\n");

			if (es->workers_state)
				ExplainCloseWorker(n, es);
		}
	}
}

/*
 * Show information on hash buckets/batches.
 */
static void
show_hash_info(HashState *hashstate, ExplainState *es)
{
	HashInstrumentation hinstrument = {0};

	/*
	 * Collect stats from the local process, even when it's a parallel query.
	 * In a parallel query, the leader process may or may not have run the
	 * hash join, and even if it did it may not have built a hash table due to
	 * timing (if it started late it might have seen no tuples in the outer
	 * relation and skipped building the hash table).  Therefore we have to be
	 * prepared to get instrumentation data from all participants.
	 */
	if (hashstate->hinstrument)
		memcpy(&hinstrument, hashstate->hinstrument,
			   sizeof(HashInstrumentation));

	/*
	 * Merge results from workers.  In the parallel-oblivious case, the
	 * results from all participants should be identical, except where
	 * participants didn't run the join at all so have no data.  In the
	 * parallel-aware case, we need to consider all the results.  Each worker
	 * may have seen a different subset of batches and we want to report the
	 * highest memory usage across all batches.  We take the maxima of other
	 * values too, for the same reasons as in ExecHashAccumInstrumentation.
	 */
	if (hashstate->shared_info)
	{
		SharedHashInfo *shared_info = hashstate->shared_info;
		int			i;

		for (i = 0; i < shared_info->num_workers; ++i)
		{
			HashInstrumentation *worker_hi = &shared_info->hinstrument[i];

			hinstrument.nbuckets = Max(hinstrument.nbuckets,
									   worker_hi->nbuckets);
			hinstrument.nbuckets_original = Max(hinstrument.nbuckets_original,
												worker_hi->nbuckets_original);
			hinstrument.nbatch = Max(hinstrument.nbatch,
									 worker_hi->nbatch);
			hinstrument.nbatch_original = Max(hinstrument.nbatch_original,
											  worker_hi->nbatch_original);
			hinstrument.space_peak = Max(hinstrument.space_peak,
										 worker_hi->space_peak);
		}
	}

	if (hinstrument.nbatch > 0)
	{
		long		spacePeakKb = (hinstrument.space_peak + 1023) / 1024;

		if (es->format != EXPLAIN_FORMAT_TEXT)
		{
			ExplainPropertyInteger("Hash Buckets", NULL,
								   hinstrument.nbuckets, es);
			ExplainPropertyInteger("Original Hash Buckets", NULL,
								   hinstrument.nbuckets_original, es);
			ExplainPropertyInteger("Hash Batches", NULL,
								   hinstrument.nbatch, es);
			ExplainPropertyInteger("Original Hash Batches", NULL,
								   hinstrument.nbatch_original, es);
			ExplainPropertyInteger("Peak Memory Usage", "kB",
								   spacePeakKb, es);
		}
		else if (hinstrument.nbatch_original != hinstrument.nbatch ||
				 hinstrument.nbuckets_original != hinstrument.nbuckets)
		{
			ExplainIndentText(es);
			appendStringInfo(es->str,
							 "Buckets: %d (originally %d)  Batches: %d (originally %d)  Memory Usage: %ldkB\n",
							 hinstrument.nbuckets,
							 hinstrument.nbuckets_original,
							 hinstrument.nbatch,
							 hinstrument.nbatch_original,
							 spacePeakKb);
		}
		else
		{
			ExplainIndentText(es);
			appendStringInfo(es->str,
							 "Buckets: %d  Batches: %d  Memory Usage: %ldkB\n",
							 hinstrument.nbuckets, hinstrument.nbatch,
							 spacePeakKb);
		}
	}
}

/*
<<<<<<< HEAD
 * Show information on hash buckets/batches. ( AgensGraph feature )
 */
static void
show_hash2side_info(Hash2SideState *hashstate, ExplainState *es)
{
	HashInstrumentation hinstrument = {0};

	/*
	 * In a parallel query, the leader process may or may not have run the
	 * hash join, and even if it did it may not have built a hash table due to
	 * timing (if it started late it might have seen no tuples in the outer
	 * relation and skipped building the hash table).  Therefore we have to be
	 * prepared to get instrumentation data from all participants.
	 */
	if (hashstate->hashtable)
		ExecHashGetInstrumentation(&hinstrument, hashstate->hashtable);

	if (hinstrument.nbatch > 0)
	{
		long		spacePeakKb = (hinstrument.space_peak + 1023) / 1024;

		if (es->format != EXPLAIN_FORMAT_TEXT)
		{
			ExplainPropertyInteger("Hash Buckets", NULL,
								   hinstrument.nbuckets, es);
			ExplainPropertyInteger("Original Hash Buckets", NULL,
								   hinstrument.nbuckets_original, es);
			ExplainPropertyInteger("Hash Batches", NULL,
								   hinstrument.nbatch, es);
			ExplainPropertyInteger("Original Hash Batches", NULL,
								   hinstrument.nbatch_original, es);
			ExplainPropertyInteger("Peak Memory Usage", "kB",
								   spacePeakKb, es);
		}
		else if (hinstrument.nbatch_original != hinstrument.nbatch ||
				 hinstrument.nbuckets_original != hinstrument.nbuckets)
		{
			appendStringInfoSpaces(es->str, es->indent * 2);
			appendStringInfo(es->str,
							 "Buckets: %d (originally %d)  Batches: %d (originally %d)  Memory Usage: %ldkB\n",
							 hinstrument.nbuckets,
							 hinstrument.nbuckets_original,
							 hinstrument.nbatch,
							 hinstrument.nbatch_original,
							 spacePeakKb);
		}
		else
		{
			appendStringInfoSpaces(es->str, es->indent * 2);
			appendStringInfo(es->str,
							 "Buckets: %d  Batches: %d  Memory Usage: %ldkB\n",
							 hinstrument.nbuckets, hinstrument.nbatch,
							 spacePeakKb);
		}
=======
 * Show information on hash aggregate memory usage and batches.
 */
static void
show_hashagg_info(AggState *aggstate, ExplainState *es)
{
	Agg		*agg	   = (Agg *)aggstate->ss.ps.plan;
	int64	 memPeakKb = (aggstate->hash_mem_peak + 1023) / 1024;

	Assert(IsA(aggstate, AggState));

	if (agg->aggstrategy != AGG_HASHED &&
		agg->aggstrategy != AGG_MIXED)
		return;

	if (es->costs && aggstate->hash_planned_partitions > 0)
	{
		ExplainPropertyInteger("Planned Partitions", NULL,
							   aggstate->hash_planned_partitions, es);
	}

	if (!es->analyze)
		return;

	/* EXPLAIN ANALYZE */
	ExplainPropertyInteger("Peak Memory Usage", "kB", memPeakKb, es);
	if (aggstate->hash_batches_used > 0)
	{
		ExplainPropertyInteger("Disk Usage", "kB",
							   aggstate->hash_disk_used, es);
		ExplainPropertyInteger("HashAgg Batches", NULL,
							   aggstate->hash_batches_used, es);
>>>>>>> 8f4ee44b
	}
}

/*
 * If it's EXPLAIN ANALYZE, show exact/lossy pages for a BitmapHeapScan node
 */
static void
show_tidbitmap_info(BitmapHeapScanState *planstate, ExplainState *es)
{
	if (es->format != EXPLAIN_FORMAT_TEXT)
	{
		ExplainPropertyInteger("Exact Heap Blocks", NULL,
							   planstate->exact_pages, es);
		ExplainPropertyInteger("Lossy Heap Blocks", NULL,
							   planstate->lossy_pages, es);
	}
	else
	{
		if (planstate->exact_pages > 0 || planstate->lossy_pages > 0)
		{
			ExplainIndentText(es);
			appendStringInfoString(es->str, "Heap Blocks:");
			if (planstate->exact_pages > 0)
				appendStringInfo(es->str, " exact=%ld", planstate->exact_pages);
			if (planstate->lossy_pages > 0)
				appendStringInfo(es->str, " lossy=%ld", planstate->lossy_pages);
			appendStringInfoChar(es->str, '\n');
		}
	}
}

/*
 * If it's EXPLAIN ANALYZE, show instrumentation information for a plan node
 *
 * "which" identifies which instrumentation counter to print
 */
static void
show_instrumentation_count(const char *qlabel, int which,
						   PlanState *planstate, ExplainState *es)
{
	double		nfiltered;
	double		nloops;

	if (!es->analyze || !planstate->instrument)
		return;

	if (which == 2)
		nfiltered = planstate->instrument->nfiltered2;
	else
		nfiltered = planstate->instrument->nfiltered1;
	nloops = planstate->instrument->nloops;

	/* In text mode, suppress zero counts; they're not interesting enough */
	if (nfiltered > 0 || es->format != EXPLAIN_FORMAT_TEXT)
	{
		if (nloops > 0)
			ExplainPropertyFloat(qlabel, NULL, nfiltered / nloops, 0, es);
		else
			ExplainPropertyFloat(qlabel, NULL, 0.0, 0, es);
	}
}

/*
 * Show extra information for a ForeignScan node.
 */
static void
show_foreignscan_info(ForeignScanState *fsstate, ExplainState *es)
{
	FdwRoutine *fdwroutine = fsstate->fdwroutine;

	/* Let the FDW emit whatever fields it wants */
	if (((ForeignScan *) fsstate->ss.ps.plan)->operation != CMD_SELECT)
	{
		if (fdwroutine->ExplainDirectModify != NULL)
			fdwroutine->ExplainDirectModify(fsstate, es);
	}
	else
	{
		if (fdwroutine->ExplainForeignScan != NULL)
			fdwroutine->ExplainForeignScan(fsstate, es);
	}
}

/*
 * Show initplan params evaluated at Gather or Gather Merge node.
 */
static void
show_eval_params(Bitmapset *bms_params, ExplainState *es)
{
	int			paramid = -1;
	List	   *params = NIL;

	Assert(bms_params);

	while ((paramid = bms_next_member(bms_params, paramid)) >= 0)
	{
		char		param[32];

		snprintf(param, sizeof(param), "$%d", paramid);
		params = lappend(params, pstrdup(param));
	}

	if (params)
		ExplainPropertyList("Params Evaluated", params, es);
}

/*
 * Fetch the name of an index in an EXPLAIN
 *
 * We allow plugins to get control here so that plans involving hypothetical
 * indexes can be explained.
 */
static const char *
explain_get_index_name(Oid indexId)
{
	const char *result;

	if (explain_get_index_name_hook)
		result = (*explain_get_index_name_hook) (indexId);
	else
		result = NULL;
	if (result == NULL)
	{
		/* default behavior: look in the catalogs and quote it */
		result = get_rel_name(indexId);
		if (result == NULL)
			elog(ERROR, "cache lookup failed for index %u", indexId);
		result = quote_identifier(result);
	}
	return result;
}

/*
 * Show buffer usage details.
 */
static void
show_buffer_usage(ExplainState *es, const BufferUsage *usage)
{
	if (es->format == EXPLAIN_FORMAT_TEXT)
	{
		bool		has_shared = (usage->shared_blks_hit > 0 ||
								  usage->shared_blks_read > 0 ||
								  usage->shared_blks_dirtied > 0 ||
								  usage->shared_blks_written > 0);
		bool		has_local = (usage->local_blks_hit > 0 ||
								 usage->local_blks_read > 0 ||
								 usage->local_blks_dirtied > 0 ||
								 usage->local_blks_written > 0);
		bool		has_temp = (usage->temp_blks_read > 0 ||
								usage->temp_blks_written > 0);
		bool		has_timing = (!INSTR_TIME_IS_ZERO(usage->blk_read_time) ||
								  !INSTR_TIME_IS_ZERO(usage->blk_write_time));

		/* Show only positive counter values. */
		if (has_shared || has_local || has_temp)
		{
			ExplainIndentText(es);
			appendStringInfoString(es->str, "Buffers:");

			if (has_shared)
			{
				appendStringInfoString(es->str, " shared");
				if (usage->shared_blks_hit > 0)
					appendStringInfo(es->str, " hit=%ld",
									 usage->shared_blks_hit);
				if (usage->shared_blks_read > 0)
					appendStringInfo(es->str, " read=%ld",
									 usage->shared_blks_read);
				if (usage->shared_blks_dirtied > 0)
					appendStringInfo(es->str, " dirtied=%ld",
									 usage->shared_blks_dirtied);
				if (usage->shared_blks_written > 0)
					appendStringInfo(es->str, " written=%ld",
									 usage->shared_blks_written);
				if (has_local || has_temp)
					appendStringInfoChar(es->str, ',');
			}
			if (has_local)
			{
				appendStringInfoString(es->str, " local");
				if (usage->local_blks_hit > 0)
					appendStringInfo(es->str, " hit=%ld",
									 usage->local_blks_hit);
				if (usage->local_blks_read > 0)
					appendStringInfo(es->str, " read=%ld",
									 usage->local_blks_read);
				if (usage->local_blks_dirtied > 0)
					appendStringInfo(es->str, " dirtied=%ld",
									 usage->local_blks_dirtied);
				if (usage->local_blks_written > 0)
					appendStringInfo(es->str, " written=%ld",
									 usage->local_blks_written);
				if (has_temp)
					appendStringInfoChar(es->str, ',');
			}
			if (has_temp)
			{
				appendStringInfoString(es->str, " temp");
				if (usage->temp_blks_read > 0)
					appendStringInfo(es->str, " read=%ld",
									 usage->temp_blks_read);
				if (usage->temp_blks_written > 0)
					appendStringInfo(es->str, " written=%ld",
									 usage->temp_blks_written);
			}
			appendStringInfoChar(es->str, '\n');
		}

		/* As above, show only positive counter values. */
		if (has_timing)
		{
			ExplainIndentText(es);
			appendStringInfoString(es->str, "I/O Timings:");
			if (!INSTR_TIME_IS_ZERO(usage->blk_read_time))
				appendStringInfo(es->str, " read=%0.3f",
								 INSTR_TIME_GET_MILLISEC(usage->blk_read_time));
			if (!INSTR_TIME_IS_ZERO(usage->blk_write_time))
				appendStringInfo(es->str, " write=%0.3f",
								 INSTR_TIME_GET_MILLISEC(usage->blk_write_time));
			appendStringInfoChar(es->str, '\n');
		}
	}
	else
	{
		ExplainPropertyInteger("Shared Hit Blocks", NULL,
							   usage->shared_blks_hit, es);
		ExplainPropertyInteger("Shared Read Blocks", NULL,
							   usage->shared_blks_read, es);
		ExplainPropertyInteger("Shared Dirtied Blocks", NULL,
							   usage->shared_blks_dirtied, es);
		ExplainPropertyInteger("Shared Written Blocks", NULL,
							   usage->shared_blks_written, es);
		ExplainPropertyInteger("Local Hit Blocks", NULL,
							   usage->local_blks_hit, es);
		ExplainPropertyInteger("Local Read Blocks", NULL,
							   usage->local_blks_read, es);
		ExplainPropertyInteger("Local Dirtied Blocks", NULL,
							   usage->local_blks_dirtied, es);
		ExplainPropertyInteger("Local Written Blocks", NULL,
							   usage->local_blks_written, es);
		ExplainPropertyInteger("Temp Read Blocks", NULL,
							   usage->temp_blks_read, es);
		ExplainPropertyInteger("Temp Written Blocks", NULL,
							   usage->temp_blks_written, es);
		if (track_io_timing)
		{
			ExplainPropertyFloat("I/O Read Time", "ms",
								 INSTR_TIME_GET_MILLISEC(usage->blk_read_time),
								 3, es);
			ExplainPropertyFloat("I/O Write Time", "ms",
								 INSTR_TIME_GET_MILLISEC(usage->blk_write_time),
								 3, es);
		}
	}
}

/*
 * Show WAL usage details.
 */
static void
show_wal_usage(ExplainState *es, const WalUsage *usage)
{
	if (es->format == EXPLAIN_FORMAT_TEXT)
	{
		/* Show only positive counter values. */
		if ((usage->wal_records > 0) || (usage->wal_fpw > 0) ||
			(usage->wal_bytes > 0))
		{
			ExplainIndentText(es);
			appendStringInfoString(es->str, "WAL:");

			if (usage->wal_records > 0)
				appendStringInfo(es->str, "  records=%ld",
								 usage->wal_records);
			if (usage->wal_fpw > 0)
				appendStringInfo(es->str, "  full page writes=%ld",
								 usage->wal_fpw);
			if (usage->wal_bytes > 0)
				appendStringInfo(es->str, "  bytes=" UINT64_FORMAT,
								 usage->wal_bytes);
			appendStringInfoChar(es->str, '\n');
		}
	}
	else
	{
		ExplainPropertyInteger("WAL records", NULL,
							   usage->wal_records, es);
		ExplainPropertyInteger("WAL full page writes", NULL,
							   usage->wal_fpw, es);
		ExplainPropertyUInteger("WAL bytes", NULL,
								usage->wal_bytes, es);
	}
}

/*
 * Add some additional details about an IndexScan or IndexOnlyScan
 */
static void
ExplainIndexScanDetails(Oid indexid, ScanDirection indexorderdir,
						ExplainState *es)
{
	const char *indexname = explain_get_index_name(indexid);

	if (es->format == EXPLAIN_FORMAT_TEXT)
	{
		if (ScanDirectionIsBackward(indexorderdir))
			appendStringInfoString(es->str, " Backward");
		appendStringInfo(es->str, " using %s", indexname);
	}
	else
	{
		const char *scandir;

		switch (indexorderdir)
		{
			case BackwardScanDirection:
				scandir = "Backward";
				break;
			case NoMovementScanDirection:
				scandir = "NoMovement";
				break;
			case ForwardScanDirection:
				scandir = "Forward";
				break;
			default:
				scandir = "???";
				break;
		}
		ExplainPropertyText("Scan Direction", scandir, es);
		ExplainPropertyText("Index Name", indexname, es);
	}
}

/*
 * Show the target of a Scan node
 */
static void
ExplainScanTarget(Scan *plan, ExplainState *es)
{
	ExplainTargetRel((Plan *) plan, plan->scanrelid, es);
}

/*
 * Show the target of a ModifyTable node
 *
 * Here we show the nominal target (ie, the relation that was named in the
 * original query).  If the actual target(s) is/are different, we'll show them
 * in show_modifytable_info().
 */
static void
ExplainModifyTarget(ModifyTable *plan, ExplainState *es)
{
	ExplainTargetRel((Plan *) plan, plan->nominalRelation, es);
}

/*
 * Show the target relation of a scan or modify node
 */
static void
ExplainTargetRel(Plan *plan, Index rti, ExplainState *es)
{
	char	   *objectname = NULL;
	char	   *namespace = NULL;
	const char *objecttag = NULL;
	RangeTblEntry *rte;
	char	   *refname;

	rte = rt_fetch(rti, es->rtable);
	refname = (char *) list_nth(es->rtable_names, rti - 1);
	if (refname == NULL)
		refname = rte->eref->aliasname;

	switch (nodeTag(plan))
	{
		case T_SeqScan:
		case T_SampleScan:
		case T_IndexScan:
		case T_IndexOnlyScan:
		case T_BitmapHeapScan:
		case T_TidScan:
		case T_ForeignScan:
		case T_CustomScan:
		case T_ModifyTable:
			/* Assert it's on a real relation */
			Assert(rte->rtekind == RTE_RELATION);
			objectname = get_rel_name(rte->relid);
			if (es->verbose)
				namespace = get_namespace_name(get_rel_namespace(rte->relid));
			objecttag = "Relation Name";
			break;
		case T_FunctionScan:
			{
				FunctionScan *fscan = (FunctionScan *) plan;

				/* Assert it's on a RangeFunction */
				Assert(rte->rtekind == RTE_FUNCTION);

				/*
				 * If the expression is still a function call of a single
				 * function, we can get the real name of the function.
				 * Otherwise, punt.  (Even if it was a single function call
				 * originally, the optimizer could have simplified it away.)
				 */
				if (list_length(fscan->functions) == 1)
				{
					RangeTblFunction *rtfunc = (RangeTblFunction *) linitial(fscan->functions);

					if (IsA(rtfunc->funcexpr, FuncExpr))
					{
						FuncExpr   *funcexpr = (FuncExpr *) rtfunc->funcexpr;
						Oid			funcid = funcexpr->funcid;

						objectname = get_func_name(funcid);
						if (es->verbose)
							namespace =
								get_namespace_name(get_func_namespace(funcid));
					}
				}
				objecttag = "Function Name";
			}
			break;
		case T_TableFuncScan:
			Assert(rte->rtekind == RTE_TABLEFUNC);
			objectname = "xmltable";
			objecttag = "Table Function Name";
			break;
		case T_ValuesScan:
			Assert(rte->rtekind == RTE_VALUES);
			break;
		case T_CteScan:
			/* Assert it's on a non-self-reference CTE */
			Assert(rte->rtekind == RTE_CTE);
			Assert(!rte->self_reference);
			objectname = rte->ctename;
			objecttag = "CTE Name";
			break;
		case T_NamedTuplestoreScan:
			Assert(rte->rtekind == RTE_NAMEDTUPLESTORE);
			objectname = rte->enrname;
			objecttag = "Tuplestore Name";
			break;
		case T_WorkTableScan:
			/* Assert it's on a self-reference CTE */
			Assert(rte->rtekind == RTE_CTE);
			Assert(rte->self_reference);
			objectname = rte->ctename;
			objecttag = "CTE Name";
			break;
		default:
			break;
	}

	if (es->format == EXPLAIN_FORMAT_TEXT)
	{
		appendStringInfoString(es->str, " on");
		if (namespace != NULL)
			appendStringInfo(es->str, " %s.%s", quote_identifier(namespace),
							 quote_identifier(objectname));
		else if (objectname != NULL)
			appendStringInfo(es->str, " %s", quote_identifier(objectname));
		if (objectname == NULL || strcmp(refname, objectname) != 0)
			appendStringInfo(es->str, " %s", quote_identifier(refname));
	}
	else
	{
		if (objecttag != NULL && objectname != NULL)
			ExplainPropertyText(objecttag, objectname, es);
		if (namespace != NULL)
			ExplainPropertyText("Schema", namespace, es);
		ExplainPropertyText("Alias", refname, es);
	}
}

/*
 * Show extra information for a ModifyTable node
 *
 * We have three objectives here.  First, if there's more than one target
 * table or it's different from the nominal target, identify the actual
 * target(s).  Second, give FDWs a chance to display extra info about foreign
 * targets.  Third, show information about ON CONFLICT.
 */
static void
show_modifytable_info(ModifyTableState *mtstate, List *ancestors,
					  ExplainState *es)
{
	ModifyTable *node = (ModifyTable *) mtstate->ps.plan;
	const char *operation;
	const char *foperation;
	bool		labeltargets;
	int			j;
	List	   *idxNames = NIL;
	ListCell   *lst;

	switch (node->operation)
	{
		case CMD_INSERT:
			operation = "Insert";
			foperation = "Foreign Insert";
			break;
		case CMD_UPDATE:
			operation = "Update";
			foperation = "Foreign Update";
			break;
		case CMD_DELETE:
			operation = "Delete";
			foperation = "Foreign Delete";
			break;
		default:
			operation = "???";
			foperation = "Foreign ???";
			break;
	}

	/* Should we explicitly label target relations? */
	labeltargets = (mtstate->mt_nplans > 1 ||
					(mtstate->mt_nplans == 1 &&
					 mtstate->resultRelInfo->ri_RangeTableIndex != node->nominalRelation));

	if (labeltargets)
		ExplainOpenGroup("Target Tables", "Target Tables", false, es);

	for (j = 0; j < mtstate->mt_nplans; j++)
	{
		ResultRelInfo *resultRelInfo = mtstate->resultRelInfo + j;
		FdwRoutine *fdwroutine = resultRelInfo->ri_FdwRoutine;

		if (labeltargets)
		{
			/* Open a group for this target */
			ExplainOpenGroup("Target Table", NULL, true, es);

			/*
			 * In text mode, decorate each target with operation type, so that
			 * ExplainTargetRel's output of " on foo" will read nicely.
			 */
			if (es->format == EXPLAIN_FORMAT_TEXT)
			{
				ExplainIndentText(es);
				appendStringInfoString(es->str,
									   fdwroutine ? foperation : operation);
			}

			/* Identify target */
			ExplainTargetRel((Plan *) node,
							 resultRelInfo->ri_RangeTableIndex,
							 es);

			if (es->format == EXPLAIN_FORMAT_TEXT)
			{
				appendStringInfoChar(es->str, '\n');
				es->indent++;
			}
		}

		/* Give FDW a chance if needed */
		if (!resultRelInfo->ri_usesFdwDirectModify &&
			fdwroutine != NULL &&
			fdwroutine->ExplainForeignModify != NULL)
		{
			List	   *fdw_private = (List *) list_nth(node->fdwPrivLists, j);

			fdwroutine->ExplainForeignModify(mtstate,
											 resultRelInfo,
											 fdw_private,
											 j,
											 es);
		}

		if (labeltargets)
		{
			/* Undo the indentation we added in text format */
			if (es->format == EXPLAIN_FORMAT_TEXT)
				es->indent--;

			/* Close the group */
			ExplainCloseGroup("Target Table", NULL, true, es);
		}
	}

	/* Gather names of ON CONFLICT arbiter indexes */
	foreach(lst, node->arbiterIndexes)
	{
		char	   *indexname = get_rel_name(lfirst_oid(lst));

		idxNames = lappend(idxNames, indexname);
	}

	if (node->onConflictAction != ONCONFLICT_NONE)
	{
		ExplainPropertyText("Conflict Resolution",
							node->onConflictAction == ONCONFLICT_NOTHING ?
							"NOTHING" : "UPDATE",
							es);

		/*
		 * Don't display arbiter indexes at all when DO NOTHING variant
		 * implicitly ignores all conflicts
		 */
		if (idxNames)
			ExplainPropertyList("Conflict Arbiter Indexes", idxNames, es);

		/* ON CONFLICT DO UPDATE WHERE qual is specially displayed */
		if (node->onConflictWhere)
		{
			show_upper_qual((List *) node->onConflictWhere, "Conflict Filter",
							&mtstate->ps, ancestors, es);
			show_instrumentation_count("Rows Removed by Conflict Filter", 1, &mtstate->ps, es);
		}

		/* EXPLAIN ANALYZE display of actual outcome for each tuple proposed */
		if (es->analyze && mtstate->ps.instrument)
		{
			double		total;
			double		insert_path;
			double		other_path;

			InstrEndLoop(mtstate->mt_plans[0]->instrument);

			/* count the number of source rows */
			total = mtstate->mt_plans[0]->instrument->ntuples;
			other_path = mtstate->ps.instrument->ntuples2;
			insert_path = total - other_path;

			ExplainPropertyFloat("Tuples Inserted", NULL,
								 insert_path, 0, es);
			ExplainPropertyFloat("Conflicting Tuples", NULL,
								 other_path, 0, es);
		}
	}

	if (labeltargets)
		ExplainCloseGroup("Target Tables", "Target Tables", false, es);
}

/*
 * Explain the constituent plans of a ModifyTable, Append, MergeAppend,
 * BitmapAnd, or BitmapOr node.
 *
 * The ancestors list should already contain the immediate parent of these
 * plans.
 */
static void
ExplainMemberNodes(PlanState **planstates, int nplans,
				   List *ancestors, ExplainState *es)
{
	int			j;

	for (j = 0; j < nplans; j++)
		ExplainNode(planstates[j], ancestors,
					"Member", NULL, es);
}

/*
 * Report about any pruned subnodes of an Append or MergeAppend node.
 *
 * nplans indicates the number of live subplans.
 * nchildren indicates the original number of subnodes in the Plan;
 * some of these may have been pruned by the run-time pruning code.
 */
static void
ExplainMissingMembers(int nplans, int nchildren, ExplainState *es)
{
	if (nplans < nchildren || es->format != EXPLAIN_FORMAT_TEXT)
		ExplainPropertyInteger("Subplans Removed", NULL,
							   nchildren - nplans, es);
}

/*
 * Explain a list of SubPlans (or initPlans, which also use SubPlan nodes).
 *
 * The ancestors list should already contain the immediate parent of these
 * SubPlans.
 */
static void
ExplainSubPlans(List *plans, List *ancestors,
				const char *relationship, ExplainState *es)
{
	ListCell   *lst;

	foreach(lst, plans)
	{
		SubPlanState *sps = (SubPlanState *) lfirst(lst);
		SubPlan    *sp = sps->subplan;

		/*
		 * There can be multiple SubPlan nodes referencing the same physical
		 * subplan (same plan_id, which is its index in PlannedStmt.subplans).
		 * We should print a subplan only once, so track which ones we already
		 * printed.  This state must be global across the plan tree, since the
		 * duplicate nodes could be in different plan nodes, eg both a bitmap
		 * indexscan's indexqual and its parent heapscan's recheck qual.  (We
		 * do not worry too much about which plan node we show the subplan as
		 * attached to in such cases.)
		 */
		if (bms_is_member(sp->plan_id, es->printed_subplans))
			continue;
		es->printed_subplans = bms_add_member(es->printed_subplans,
											  sp->plan_id);

		/*
		 * Treat the SubPlan node as an ancestor of the plan node(s) within
		 * it, so that ruleutils.c can find the referents of subplan
		 * parameters.
		 */
		ancestors = lcons(sp, ancestors);

		ExplainNode(sps->planstate, ancestors,
					relationship, sp->plan_name, es);

		ancestors = list_delete_first(ancestors);
	}
}

/*
 * Explain a list of children of a CustomScan.
 */
static void
ExplainCustomChildren(CustomScanState *css, List *ancestors, ExplainState *es)
{
	ListCell   *cell;
	const char *label =
	(list_length(css->custom_ps) != 1 ? "children" : "child");

	foreach(cell, css->custom_ps)
		ExplainNode((PlanState *) lfirst(cell), ancestors, label, NULL, es);
}

/*
 * Create a per-plan-node workspace for collecting per-worker data.
 *
 * Output related to each worker will be temporarily "set aside" into a
 * separate buffer, which we'll merge into the main output stream once
 * we've processed all data for the plan node.  This makes it feasible to
 * generate a coherent sub-group of fields for each worker, even though the
 * code that produces the fields is in several different places in this file.
 * Formatting of such a set-aside field group is managed by
 * ExplainOpenSetAsideGroup and ExplainSaveGroup/ExplainRestoreGroup.
 */
static ExplainWorkersState *
ExplainCreateWorkersState(int num_workers)
{
	ExplainWorkersState *wstate;

	wstate = (ExplainWorkersState *) palloc(sizeof(ExplainWorkersState));
	wstate->num_workers = num_workers;
	wstate->worker_inited = (bool *) palloc0(num_workers * sizeof(bool));
	wstate->worker_str = (StringInfoData *)
		palloc0(num_workers * sizeof(StringInfoData));
	wstate->worker_state_save = (int *) palloc(num_workers * sizeof(int));
	return wstate;
}

/*
 * Begin or resume output into the set-aside group for worker N.
 */
static void
ExplainOpenWorker(int n, ExplainState *es)
{
	ExplainWorkersState *wstate = es->workers_state;

	Assert(wstate);
	Assert(n >= 0 && n < wstate->num_workers);

	/* Save prior output buffer pointer */
	wstate->prev_str = es->str;

	if (!wstate->worker_inited[n])
	{
		/* First time through, so create the buffer for this worker */
		initStringInfo(&wstate->worker_str[n]);
		es->str = &wstate->worker_str[n];

		/*
		 * Push suitable initial formatting state for this worker's field
		 * group.  We allow one extra logical nesting level, since this group
		 * will eventually be wrapped in an outer "Workers" group.
		 */
		ExplainOpenSetAsideGroup("Worker", NULL, true, 2, es);

		/*
		 * In non-TEXT formats we always emit a "Worker Number" field, even if
		 * there's no other data for this worker.
		 */
		if (es->format != EXPLAIN_FORMAT_TEXT)
			ExplainPropertyInteger("Worker Number", NULL, n, es);

		wstate->worker_inited[n] = true;
	}
	else
	{
		/* Resuming output for a worker we've already emitted some data for */
		es->str = &wstate->worker_str[n];

		/* Restore formatting state saved by last ExplainCloseWorker() */
		ExplainRestoreGroup(es, 2, &wstate->worker_state_save[n]);
	}

	/*
	 * In TEXT format, prefix the first output line for this worker with
	 * "Worker N:".  Then, any additional lines should be indented one more
	 * stop than the "Worker N" line is.
	 */
	if (es->format == EXPLAIN_FORMAT_TEXT)
	{
		if (es->str->len == 0)
		{
			ExplainIndentText(es);
			appendStringInfo(es->str, "Worker %d:  ", n);
		}

		es->indent++;
	}
}

/*
 * End output for worker N --- must pair with previous ExplainOpenWorker call
 */
static void
ExplainCloseWorker(int n, ExplainState *es)
{
	ExplainWorkersState *wstate = es->workers_state;

	Assert(wstate);
	Assert(n >= 0 && n < wstate->num_workers);
	Assert(wstate->worker_inited[n]);

	/*
	 * Save formatting state in case we do another ExplainOpenWorker(), then
	 * pop the formatting stack.
	 */
	ExplainSaveGroup(es, 2, &wstate->worker_state_save[n]);

	/*
	 * In TEXT format, if we didn't actually produce any output line(s) then
	 * truncate off the partial line emitted by ExplainOpenWorker.  (This is
	 * to avoid bogus output if, say, show_buffer_usage chooses not to print
	 * anything for the worker.)  Also fix up the indent level.
	 */
	if (es->format == EXPLAIN_FORMAT_TEXT)
	{
		while (es->str->len > 0 && es->str->data[es->str->len - 1] != '\n')
			es->str->data[--(es->str->len)] = '\0';

		es->indent--;
	}

	/* Restore prior output buffer pointer */
	es->str = wstate->prev_str;
}

/*
 * Print per-worker info for current node, then free the ExplainWorkersState.
 */
static void
ExplainFlushWorkersState(ExplainState *es)
{
	ExplainWorkersState *wstate = es->workers_state;

	ExplainOpenGroup("Workers", "Workers", false, es);
	for (int i = 0; i < wstate->num_workers; i++)
	{
		if (wstate->worker_inited[i])
		{
			/* This must match previous ExplainOpenSetAsideGroup call */
			ExplainOpenGroup("Worker", NULL, true, es);
			appendStringInfoString(es->str, wstate->worker_str[i].data);
			ExplainCloseGroup("Worker", NULL, true, es);

			pfree(wstate->worker_str[i].data);
		}
	}
	ExplainCloseGroup("Workers", "Workers", false, es);

	pfree(wstate->worker_inited);
	pfree(wstate->worker_str);
	pfree(wstate->worker_state_save);
	pfree(wstate);
}

/*
 * Explain a property, such as sort keys or targets, that takes the form of
 * a list of unlabeled items.  "data" is a list of C strings.
 */
void
ExplainPropertyList(const char *qlabel, List *data, ExplainState *es)
{
	ListCell   *lc;
	bool		first = true;

	switch (es->format)
	{
		case EXPLAIN_FORMAT_TEXT:
			ExplainIndentText(es);
			appendStringInfo(es->str, "%s: ", qlabel);
			foreach(lc, data)
			{
				if (!first)
					appendStringInfoString(es->str, ", ");
				appendStringInfoString(es->str, (const char *) lfirst(lc));
				first = false;
			}
			appendStringInfoChar(es->str, '\n');
			break;

		case EXPLAIN_FORMAT_XML:
			ExplainXMLTag(qlabel, X_OPENING, es);
			foreach(lc, data)
			{
				char	   *str;

				appendStringInfoSpaces(es->str, es->indent * 2 + 2);
				appendStringInfoString(es->str, "<Item>");
				str = escape_xml((const char *) lfirst(lc));
				appendStringInfoString(es->str, str);
				pfree(str);
				appendStringInfoString(es->str, "</Item>\n");
			}
			ExplainXMLTag(qlabel, X_CLOSING, es);
			break;

		case EXPLAIN_FORMAT_JSON:
			ExplainJSONLineEnding(es);
			appendStringInfoSpaces(es->str, es->indent * 2);
			escape_json(es->str, qlabel);
			appendStringInfoString(es->str, ": [");
			foreach(lc, data)
			{
				if (!first)
					appendStringInfoString(es->str, ", ");
				escape_json(es->str, (const char *) lfirst(lc));
				first = false;
			}
			appendStringInfoChar(es->str, ']');
			break;

		case EXPLAIN_FORMAT_YAML:
			ExplainYAMLLineStarting(es);
			appendStringInfo(es->str, "%s: ", qlabel);
			foreach(lc, data)
			{
				appendStringInfoChar(es->str, '\n');
				appendStringInfoSpaces(es->str, es->indent * 2 + 2);
				appendStringInfoString(es->str, "- ");
				escape_yaml(es->str, (const char *) lfirst(lc));
			}
			break;
	}
}

/*
 * Explain a property that takes the form of a list of unlabeled items within
 * another list.  "data" is a list of C strings.
 */
void
ExplainPropertyListNested(const char *qlabel, List *data, ExplainState *es)
{
	ListCell   *lc;
	bool		first = true;

	switch (es->format)
	{
		case EXPLAIN_FORMAT_TEXT:
		case EXPLAIN_FORMAT_XML:
			ExplainPropertyList(qlabel, data, es);
			return;

		case EXPLAIN_FORMAT_JSON:
			ExplainJSONLineEnding(es);
			appendStringInfoSpaces(es->str, es->indent * 2);
			appendStringInfoChar(es->str, '[');
			foreach(lc, data)
			{
				if (!first)
					appendStringInfoString(es->str, ", ");
				escape_json(es->str, (const char *) lfirst(lc));
				first = false;
			}
			appendStringInfoChar(es->str, ']');
			break;

		case EXPLAIN_FORMAT_YAML:
			ExplainYAMLLineStarting(es);
			appendStringInfoString(es->str, "- [");
			foreach(lc, data)
			{
				if (!first)
					appendStringInfoString(es->str, ", ");
				escape_yaml(es->str, (const char *) lfirst(lc));
				first = false;
			}
			appendStringInfoChar(es->str, ']');
			break;
	}
}

/*
 * Explain a simple property.
 *
 * If "numeric" is true, the value is a number (or other value that
 * doesn't need quoting in JSON).
 *
 * If unit is non-NULL the text format will display it after the value.
 *
 * This usually should not be invoked directly, but via one of the datatype
 * specific routines ExplainPropertyText, ExplainPropertyInteger, etc.
 */
static void
ExplainProperty(const char *qlabel, const char *unit, const char *value,
				bool numeric, ExplainState *es)
{
	switch (es->format)
	{
		case EXPLAIN_FORMAT_TEXT:
			ExplainIndentText(es);
			if (unit)
				appendStringInfo(es->str, "%s: %s %s\n", qlabel, value, unit);
			else
				appendStringInfo(es->str, "%s: %s\n", qlabel, value);
			break;

		case EXPLAIN_FORMAT_XML:
			{
				char	   *str;

				appendStringInfoSpaces(es->str, es->indent * 2);
				ExplainXMLTag(qlabel, X_OPENING | X_NOWHITESPACE, es);
				str = escape_xml(value);
				appendStringInfoString(es->str, str);
				pfree(str);
				ExplainXMLTag(qlabel, X_CLOSING | X_NOWHITESPACE, es);
				appendStringInfoChar(es->str, '\n');
			}
			break;

		case EXPLAIN_FORMAT_JSON:
			ExplainJSONLineEnding(es);
			appendStringInfoSpaces(es->str, es->indent * 2);
			escape_json(es->str, qlabel);
			appendStringInfoString(es->str, ": ");
			if (numeric)
				appendStringInfoString(es->str, value);
			else
				escape_json(es->str, value);
			break;

		case EXPLAIN_FORMAT_YAML:
			ExplainYAMLLineStarting(es);
			appendStringInfo(es->str, "%s: ", qlabel);
			if (numeric)
				appendStringInfoString(es->str, value);
			else
				escape_yaml(es->str, value);
			break;
	}
}

/*
 * Explain a string-valued property.
 */
void
ExplainPropertyText(const char *qlabel, const char *value, ExplainState *es)
{
	ExplainProperty(qlabel, NULL, value, false, es);
}

/*
 * Explain an integer-valued property.
 */
void
ExplainPropertyInteger(const char *qlabel, const char *unit, int64 value,
					   ExplainState *es)
{
	char		buf[32];

	snprintf(buf, sizeof(buf), INT64_FORMAT, value);
	ExplainProperty(qlabel, unit, buf, true, es);
}

/*
 * Explain an unsigned integer-valued property.
 */
void
ExplainPropertyUInteger(const char *qlabel, const char *unit, uint64 value,
						ExplainState *es)
{
	char		buf[32];

	snprintf(buf, sizeof(buf), UINT64_FORMAT, value);
	ExplainProperty(qlabel, unit, buf, true, es);
}

/*
 * Explain a float-valued property, using the specified number of
 * fractional digits.
 */
void
ExplainPropertyFloat(const char *qlabel, const char *unit, double value,
					 int ndigits, ExplainState *es)
{
	char	   *buf;

	buf = psprintf("%.*f", ndigits, value);
	ExplainProperty(qlabel, unit, buf, true, es);
	pfree(buf);
}

/*
 * Explain a bool-valued property.
 */
void
ExplainPropertyBool(const char *qlabel, bool value, ExplainState *es)
{
	ExplainProperty(qlabel, NULL, value ? "true" : "false", true, es);
}

/*
 * Open a group of related objects.
 *
 * objtype is the type of the group object, labelname is its label within
 * a containing object (if any).
 *
 * If labeled is true, the group members will be labeled properties,
 * while if it's false, they'll be unlabeled objects.
 */
void
ExplainOpenGroup(const char *objtype, const char *labelname,
				 bool labeled, ExplainState *es)
{
	switch (es->format)
	{
		case EXPLAIN_FORMAT_TEXT:
			/* nothing to do */
			break;

		case EXPLAIN_FORMAT_XML:
			ExplainXMLTag(objtype, X_OPENING, es);
			es->indent++;
			break;

		case EXPLAIN_FORMAT_JSON:
			ExplainJSONLineEnding(es);
			appendStringInfoSpaces(es->str, 2 * es->indent);
			if (labelname)
			{
				escape_json(es->str, labelname);
				appendStringInfoString(es->str, ": ");
			}
			appendStringInfoChar(es->str, labeled ? '{' : '[');

			/*
			 * In JSON format, the grouping_stack is an integer list.  0 means
			 * we've emitted nothing at this grouping level, 1 means we've
			 * emitted something (and so the next item needs a comma). See
			 * ExplainJSONLineEnding().
			 */
			es->grouping_stack = lcons_int(0, es->grouping_stack);
			es->indent++;
			break;

		case EXPLAIN_FORMAT_YAML:

			/*
			 * In YAML format, the grouping stack is an integer list.  0 means
			 * we've emitted nothing at this grouping level AND this grouping
			 * level is unlabelled and must be marked with "- ".  See
			 * ExplainYAMLLineStarting().
			 */
			ExplainYAMLLineStarting(es);
			if (labelname)
			{
				appendStringInfo(es->str, "%s: ", labelname);
				es->grouping_stack = lcons_int(1, es->grouping_stack);
			}
			else
			{
				appendStringInfoString(es->str, "- ");
				es->grouping_stack = lcons_int(0, es->grouping_stack);
			}
			es->indent++;
			break;
	}
}

/*
 * Close a group of related objects.
 * Parameters must match the corresponding ExplainOpenGroup call.
 */
void
ExplainCloseGroup(const char *objtype, const char *labelname,
				  bool labeled, ExplainState *es)
{
	switch (es->format)
	{
		case EXPLAIN_FORMAT_TEXT:
			/* nothing to do */
			break;

		case EXPLAIN_FORMAT_XML:
			es->indent--;
			ExplainXMLTag(objtype, X_CLOSING, es);
			break;

		case EXPLAIN_FORMAT_JSON:
			es->indent--;
			appendStringInfoChar(es->str, '\n');
			appendStringInfoSpaces(es->str, 2 * es->indent);
			appendStringInfoChar(es->str, labeled ? '}' : ']');
			es->grouping_stack = list_delete_first(es->grouping_stack);
			break;

		case EXPLAIN_FORMAT_YAML:
			es->indent--;
			es->grouping_stack = list_delete_first(es->grouping_stack);
			break;
	}
}

/*
 * Open a group of related objects, without emitting actual data.
 *
 * Prepare the formatting state as though we were beginning a group with
 * the identified properties, but don't actually emit anything.  Output
 * subsequent to this call can be redirected into a separate output buffer,
 * and then eventually appended to the main output buffer after doing a
 * regular ExplainOpenGroup call (with the same parameters).
 *
 * The extra "depth" parameter is the new group's depth compared to current.
 * It could be more than one, in case the eventual output will be enclosed
 * in additional nesting group levels.  We assume we don't need to track
 * formatting state for those levels while preparing this group's output.
 *
 * There is no ExplainCloseSetAsideGroup --- in current usage, we always
 * pop this state with ExplainSaveGroup.
 */
static void
ExplainOpenSetAsideGroup(const char *objtype, const char *labelname,
						 bool labeled, int depth, ExplainState *es)
{
	switch (es->format)
	{
		case EXPLAIN_FORMAT_TEXT:
			/* nothing to do */
			break;

		case EXPLAIN_FORMAT_XML:
			es->indent += depth;
			break;

		case EXPLAIN_FORMAT_JSON:
			es->grouping_stack = lcons_int(0, es->grouping_stack);
			es->indent += depth;
			break;

		case EXPLAIN_FORMAT_YAML:
			if (labelname)
				es->grouping_stack = lcons_int(1, es->grouping_stack);
			else
				es->grouping_stack = lcons_int(0, es->grouping_stack);
			es->indent += depth;
			break;
	}
}

/*
 * Pop one level of grouping state, allowing for a re-push later.
 *
 * This is typically used after ExplainOpenSetAsideGroup; pass the
 * same "depth" used for that.
 *
 * This should not emit any output.  If state needs to be saved,
 * save it at *state_save.  Currently, an integer save area is sufficient
 * for all formats, but we might need to revisit that someday.
 */
static void
ExplainSaveGroup(ExplainState *es, int depth, int *state_save)
{
	switch (es->format)
	{
		case EXPLAIN_FORMAT_TEXT:
			/* nothing to do */
			break;

		case EXPLAIN_FORMAT_XML:
			es->indent -= depth;
			break;

		case EXPLAIN_FORMAT_JSON:
			es->indent -= depth;
			*state_save = linitial_int(es->grouping_stack);
			es->grouping_stack = list_delete_first(es->grouping_stack);
			break;

		case EXPLAIN_FORMAT_YAML:
			es->indent -= depth;
			*state_save = linitial_int(es->grouping_stack);
			es->grouping_stack = list_delete_first(es->grouping_stack);
			break;
	}
}

/*
 * Re-push one level of grouping state, undoing the effects of ExplainSaveGroup.
 */
static void
ExplainRestoreGroup(ExplainState *es, int depth, int *state_save)
{
	switch (es->format)
	{
		case EXPLAIN_FORMAT_TEXT:
			/* nothing to do */
			break;

		case EXPLAIN_FORMAT_XML:
			es->indent += depth;
			break;

		case EXPLAIN_FORMAT_JSON:
			es->grouping_stack = lcons_int(*state_save, es->grouping_stack);
			es->indent += depth;
			break;

		case EXPLAIN_FORMAT_YAML:
			es->grouping_stack = lcons_int(*state_save, es->grouping_stack);
			es->indent += depth;
			break;
	}
}

/*
 * Emit a "dummy" group that never has any members.
 *
 * objtype is the type of the group object, labelname is its label within
 * a containing object (if any).
 */
static void
ExplainDummyGroup(const char *objtype, const char *labelname, ExplainState *es)
{
	switch (es->format)
	{
		case EXPLAIN_FORMAT_TEXT:
			/* nothing to do */
			break;

		case EXPLAIN_FORMAT_XML:
			ExplainXMLTag(objtype, X_CLOSE_IMMEDIATE, es);
			break;

		case EXPLAIN_FORMAT_JSON:
			ExplainJSONLineEnding(es);
			appendStringInfoSpaces(es->str, 2 * es->indent);
			if (labelname)
			{
				escape_json(es->str, labelname);
				appendStringInfoString(es->str, ": ");
			}
			escape_json(es->str, objtype);
			break;

		case EXPLAIN_FORMAT_YAML:
			ExplainYAMLLineStarting(es);
			if (labelname)
			{
				escape_yaml(es->str, labelname);
				appendStringInfoString(es->str, ": ");
			}
			else
			{
				appendStringInfoString(es->str, "- ");
			}
			escape_yaml(es->str, objtype);
			break;
	}
}

/*
 * Emit the start-of-output boilerplate.
 *
 * This is just enough different from processing a subgroup that we need
 * a separate pair of subroutines.
 */
void
ExplainBeginOutput(ExplainState *es)
{
	switch (es->format)
	{
		case EXPLAIN_FORMAT_TEXT:
			/* nothing to do */
			break;

		case EXPLAIN_FORMAT_XML:
			appendStringInfoString(es->str,
								   "<explain xmlns=\"http://www.postgresql.org/2009/explain\">\n");
			es->indent++;
			break;

		case EXPLAIN_FORMAT_JSON:
			/* top-level structure is an array of plans */
			appendStringInfoChar(es->str, '[');
			es->grouping_stack = lcons_int(0, es->grouping_stack);
			es->indent++;
			break;

		case EXPLAIN_FORMAT_YAML:
			es->grouping_stack = lcons_int(0, es->grouping_stack);
			break;
	}
}

/*
 * Emit the end-of-output boilerplate.
 */
void
ExplainEndOutput(ExplainState *es)
{
	switch (es->format)
	{
		case EXPLAIN_FORMAT_TEXT:
			/* nothing to do */
			break;

		case EXPLAIN_FORMAT_XML:
			es->indent--;
			appendStringInfoString(es->str, "</explain>");
			break;

		case EXPLAIN_FORMAT_JSON:
			es->indent--;
			appendStringInfoString(es->str, "\n]");
			es->grouping_stack = list_delete_first(es->grouping_stack);
			break;

		case EXPLAIN_FORMAT_YAML:
			es->grouping_stack = list_delete_first(es->grouping_stack);
			break;
	}
}

/*
 * Put an appropriate separator between multiple plans
 */
void
ExplainSeparatePlans(ExplainState *es)
{
	switch (es->format)
	{
		case EXPLAIN_FORMAT_TEXT:
			/* add a blank line */
			appendStringInfoChar(es->str, '\n');
			break;

		case EXPLAIN_FORMAT_XML:
		case EXPLAIN_FORMAT_JSON:
		case EXPLAIN_FORMAT_YAML:
			/* nothing to do */
			break;
	}
}

/*
 * Emit opening or closing XML tag.
 *
 * "flags" must contain X_OPENING, X_CLOSING, or X_CLOSE_IMMEDIATE.
 * Optionally, OR in X_NOWHITESPACE to suppress the whitespace we'd normally
 * add.
 *
 * XML restricts tag names more than our other output formats, eg they can't
 * contain white space or slashes.  Replace invalid characters with dashes,
 * so that for example "I/O Read Time" becomes "I-O-Read-Time".
 */
static void
ExplainXMLTag(const char *tagname, int flags, ExplainState *es)
{
	const char *s;
	const char *valid = "ABCDEFGHIJKLMNOPQRSTUVWXYZabcdefghijklmnopqrstuvwxyz0123456789-_.";

	if ((flags & X_NOWHITESPACE) == 0)
		appendStringInfoSpaces(es->str, 2 * es->indent);
	appendStringInfoCharMacro(es->str, '<');
	if ((flags & X_CLOSING) != 0)
		appendStringInfoCharMacro(es->str, '/');
	for (s = tagname; *s; s++)
		appendStringInfoChar(es->str, strchr(valid, *s) ? *s : '-');
	if ((flags & X_CLOSE_IMMEDIATE) != 0)
		appendStringInfoString(es->str, " /");
	appendStringInfoCharMacro(es->str, '>');
	if ((flags & X_NOWHITESPACE) == 0)
		appendStringInfoCharMacro(es->str, '\n');
}

/*
 * Indent a text-format line.
 *
 * We indent by two spaces per indentation level.  However, when emitting
 * data for a parallel worker there might already be data on the current line
 * (cf. ExplainOpenWorker); in that case, don't indent any more.
 */
static void
ExplainIndentText(ExplainState *es)
{
	Assert(es->format == EXPLAIN_FORMAT_TEXT);
	if (es->str->len == 0 || es->str->data[es->str->len - 1] == '\n')
		appendStringInfoSpaces(es->str, es->indent * 2);
}

/*
 * Emit a JSON line ending.
 *
 * JSON requires a comma after each property but the last.  To facilitate this,
 * in JSON format, the text emitted for each property begins just prior to the
 * preceding line-break (and comma, if applicable).
 */
static void
ExplainJSONLineEnding(ExplainState *es)
{
	Assert(es->format == EXPLAIN_FORMAT_JSON);
	if (linitial_int(es->grouping_stack) != 0)
		appendStringInfoChar(es->str, ',');
	else
		linitial_int(es->grouping_stack) = 1;
	appendStringInfoChar(es->str, '\n');
}

/*
 * Indent a YAML line.
 *
 * YAML lines are ordinarily indented by two spaces per indentation level.
 * The text emitted for each property begins just prior to the preceding
 * line-break, except for the first property in an unlabelled group, for which
 * it begins immediately after the "- " that introduces the group.  The first
 * property of the group appears on the same line as the opening "- ".
 */
static void
ExplainYAMLLineStarting(ExplainState *es)
{
	Assert(es->format == EXPLAIN_FORMAT_YAML);
	if (linitial_int(es->grouping_stack) == 0)
	{
		linitial_int(es->grouping_stack) = 1;
	}
	else
	{
		appendStringInfoChar(es->str, '\n');
		appendStringInfoSpaces(es->str, es->indent * 2);
	}
}

/*
 * YAML is a superset of JSON; unfortunately, the YAML quoting rules are
 * ridiculously complicated -- as documented in sections 5.3 and 7.3.3 of
 * http://yaml.org/spec/1.2/spec.html -- so we chose to just quote everything.
 * Empty strings, strings with leading or trailing whitespace, and strings
 * containing a variety of special characters must certainly be quoted or the
 * output is invalid; and other seemingly harmless strings like "0xa" or
 * "true" must be quoted, lest they be interpreted as a hexadecimal or Boolean
 * constant rather than a string.
 */
static void
escape_yaml(StringInfo buf, const char *str)
{
	escape_json(buf, str);
}<|MERGE_RESOLUTION|>--- conflicted
+++ resolved
@@ -38,6 +38,7 @@
 #include "utils/tuplesort.h"
 #include "utils/typcache.h"
 #include "utils/xml.h"
+#include "executor/nodeHash2Side.h"
 
 
 /* Hook for plugins to get control in ExplainOneQuery() */
@@ -108,11 +109,7 @@
 static void show_incremental_sort_info(IncrementalSortState *incrsortstate,
 									   ExplainState *es);
 static void show_hash_info(HashState *hashstate, ExplainState *es);
-<<<<<<< HEAD
-static void show_hash2side_info(Hash2SideState *hashstate, ExplainState *es);
-=======
 static void show_hashagg_info(AggState *hashstate, ExplainState *es);
->>>>>>> 8f4ee44b
 static void show_tidbitmap_info(BitmapHeapScanState *planstate,
 								ExplainState *es);
 static void show_instrumentation_count(const char *qlabel, int which,
@@ -154,6 +151,8 @@
 static void ExplainYAMLLineStarting(ExplainState *es);
 static void escape_yaml(StringInfo buf, const char *str);
 
+/* AgensGraph join types */
+static void show_hash2side_info(Hash2SideState *hashstate, ExplainState *es);
 
 
 /*
@@ -3170,7 +3169,6 @@
 }
 
 /*
-<<<<<<< HEAD
  * Show information on hash buckets/batches. ( AgensGraph feature )
  */
 static void
@@ -3179,6 +3177,7 @@
 	HashInstrumentation hinstrument = {0};
 
 	/*
+	 * Collect stats from the local process, even when it's a parallel query.
 	 * In a parallel query, the leader process may or may not have run the
 	 * hash join, and even if it did it may not have built a hash table due to
 	 * timing (if it started late it might have seen no tuples in the outer
@@ -3186,7 +3185,7 @@
 	 * prepared to get instrumentation data from all participants.
 	 */
 	if (hashstate->hashtable)
-		ExecHashGetInstrumentation(&hinstrument, hashstate->hashtable);
+		ExecHash2SideGetInstrumentation(&hinstrument, hashstate->hashtable);
 
 	if (hinstrument.nbatch > 0)
 	{
@@ -3219,13 +3218,16 @@
 		}
 		else
 		{
-			appendStringInfoSpaces(es->str, es->indent * 2);
+			ExplainIndentText(es);
 			appendStringInfo(es->str,
 							 "Buckets: %d  Batches: %d  Memory Usage: %ldkB\n",
 							 hinstrument.nbuckets, hinstrument.nbatch,
 							 spacePeakKb);
 		}
-=======
+	}
+}
+
+/*
  * Show information on hash aggregate memory usage and batches.
  */
 static void
@@ -3257,7 +3259,6 @@
 							   aggstate->hash_disk_used, es);
 		ExplainPropertyInteger("HashAgg Batches", NULL,
 							   aggstate->hash_batches_used, es);
->>>>>>> 8f4ee44b
 	}
 }
 
