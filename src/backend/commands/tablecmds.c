--- conflicted
+++ resolved
@@ -490,15 +490,13 @@
 							 List *partConstraint,
 							 bool validate_default);
 static ObjectAddress ATExecDetachPartition(Relation rel, RangeVar *name);
-<<<<<<< HEAD
-static bool isPropertyIndex(Oid indexoid);
-=======
 static ObjectAddress ATExecAttachPartitionIdx(List **wqueue, Relation rel,
 						 RangeVar *name);
 static void validatePartitionedIndex(Relation partedIdx, Relation partedTbl);
 static void refuseDupeIndexAttach(Relation parentIdx, Relation partIdx,
 					  Relation partitionTbl);
->>>>>>> 5b570d77
+
+static bool isPropertyIndex(Oid indexoid);
 
 
 /* ----------------------------------------------------------------
@@ -1808,12 +1806,8 @@
 	int			parentsWithOids = 0;
 	bool		have_bogus_defaults = false;
 	int			child_attno;
-<<<<<<< HEAD
 	bool		isLabel = false;
-	static Node bogus_marker = {0};		/* marks conflicting defaults */
-=======
 	static Node bogus_marker = {0}; /* marks conflicting defaults */
->>>>>>> 5b570d77
 	List	   *saved_schema = NIL;
 
 	/*
@@ -2267,18 +2261,12 @@
 				 * have the same type, typmod, and collation.
 				 */
 				if (exist_attno == schema_attno)
-<<<<<<< HEAD
 				{
 					if (!isLabel)
 						ereport(NOTICE,
 						(errmsg("merging column \"%s\" with inherited definition",
 							attributeName)));
 				}
-=======
-					ereport(NOTICE,
-							(errmsg("merging column \"%s\" with inherited definition",
-									attributeName)));
->>>>>>> 5b570d77
 				else
 					ereport(NOTICE,
 							(errmsg("moving and merging column \"%s\" with inherited definition", attributeName),
