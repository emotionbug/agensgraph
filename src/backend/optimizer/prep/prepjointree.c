--- conflicted
+++ resolved
@@ -734,12 +734,8 @@
 		 * unless is_safe_append_member says so.
 		 */
 		if (rte->rtekind == RTE_SUBQUERY &&
-<<<<<<< HEAD
 			!rte->isVLE &&
-			is_simple_subquery(rte->subquery, rte, lowest_outer_join) &&
-=======
 			is_simple_subquery(root, rte->subquery, rte, lowest_outer_join) &&
->>>>>>> f4206b3e
 			(containing_appendrel == NULL ||
 			 is_safe_append_member(rte->subquery)))
 			return pull_up_simple_subquery(root, jtnode, rte,
