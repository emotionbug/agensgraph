--- conflicted
+++ resolved
@@ -98,8 +98,6 @@
 					  List *input_tlists,
 					  List *refnames_tlist);
 static List *generate_setop_grouplist(SetOperationStmt *op, List *targetlist);
-static List *generate_setop_grouplist_for_shortestpath(SetOperationStmt *op,
-													   List *targetlist);
 static void expand_inherited_rtentry(PlannerInfo *root, RangeTblEntry *rte,
 						 Index rti);
 static void expand_partitioned_rtentry(PlannerInfo *root,
@@ -126,6 +124,10 @@
 static List *adjust_inherited_tlist(List *tlist,
 					   AppendRelInfo *context);
 
+/* for agensgraph */
+static List *generate_setop_grouplist_for_shortestpath(SetOperationStmt *op,
+													   List *targetlist);
+
 
 /*
  * plan_set_operations
@@ -503,16 +505,11 @@
 	lpath = lrel->cheapest_total_path;
 	/* The right path will want to look at the left one ... */
 	root->non_recursive_path = lpath;
-<<<<<<< HEAD
+
+	/* for agensgraph */
 	if (setOp->maxDepth > 0)
 		root->max_hoop = setOp->maxDepth - 1;
-	rpath = recurse_set_operations(setOp->rarg, root,
-								   setOp->colTypes, setOp->colCollations,
-								   false, -1,
-								   refnames_tlist,
-								   &rpath_tlist,
-								   NULL);
-=======
+
 	rrel = recurse_set_operations(setOp->rarg, root,
 								  setOp->colTypes, setOp->colCollations,
 								  false, -1,
@@ -520,7 +517,6 @@
 								  &rpath_tlist,
 								  NULL);
 	rpath = rrel->cheapest_total_path;
->>>>>>> d8421390
 	root->non_recursive_path = NULL;
 	root->max_hoop = AG_DEFAULT_RECURSIVEUNION_RTERM_ITER_CNT;
 
