--- conflicted
+++ resolved
@@ -3716,7 +3716,52 @@
 													  context);
 			}
 			break;
-<<<<<<< HEAD
+		case T_ConvertRowtypeExpr:
+			{
+				ConvertRowtypeExpr *cre = castNode(ConvertRowtypeExpr, node);
+				Node		   *arg;
+				ConvertRowtypeExpr *newcre;
+
+				arg = eval_const_expressions_mutator((Node *) cre->arg,
+													 context);
+
+				newcre = makeNode(ConvertRowtypeExpr);
+				newcre->resulttype = cre->resulttype;
+				newcre->convertformat = cre->convertformat;
+				newcre->location = cre->location;
+
+				/*
+				 * In case of a nested ConvertRowtypeExpr, we can convert the
+				 * leaf row directly to the topmost row format without any
+				 * intermediate conversions. (This works because
+				 * ConvertRowtypeExpr is used only for child->parent
+				 * conversion in inheritance trees, which works by exact match
+				 * of column name, and a column absent in an intermediate
+				 * result can't be present in the final result.)
+				 *
+				 * No need to check more than one level deep, because the
+				 * above recursion will have flattened anything else.
+				 */
+				if (arg != NULL && IsA(arg, ConvertRowtypeExpr))
+				{
+					ConvertRowtypeExpr *argcre = (ConvertRowtypeExpr *) arg;
+
+					arg = (Node *) argcre->arg;
+
+					/*
+					 * Make sure an outer implicit conversion can't hide an
+					 * inner explicit one.
+					 */
+					if (newcre->convertformat == COERCE_IMPLICIT_CAST)
+						newcre->convertformat = argcre->convertformat;
+				}
+
+				newcre->arg = (Expr *) arg;
+
+				if (arg != NULL && IsA(arg, Const))
+					return ece_evaluate_expr((Node *) newcre);
+				return (Node *) newcre;
+			}
 		case T_CypherTypeCast:
 			{
 				CypherTypeCast *tc = (CypherTypeCast *) node;
@@ -3873,53 +3918,6 @@
 												  InvalidOid);
 
 				return (Node *) newa;
-=======
-		case T_ConvertRowtypeExpr:
-			{
-				ConvertRowtypeExpr *cre = castNode(ConvertRowtypeExpr, node);
-				Node		   *arg;
-				ConvertRowtypeExpr *newcre;
-
-				arg = eval_const_expressions_mutator((Node *) cre->arg,
-													 context);
-
-				newcre = makeNode(ConvertRowtypeExpr);
-				newcre->resulttype = cre->resulttype;
-				newcre->convertformat = cre->convertformat;
-				newcre->location = cre->location;
-
-				/*
-				 * In case of a nested ConvertRowtypeExpr, we can convert the
-				 * leaf row directly to the topmost row format without any
-				 * intermediate conversions. (This works because
-				 * ConvertRowtypeExpr is used only for child->parent
-				 * conversion in inheritance trees, which works by exact match
-				 * of column name, and a column absent in an intermediate
-				 * result can't be present in the final result.)
-				 *
-				 * No need to check more than one level deep, because the
-				 * above recursion will have flattened anything else.
-				 */
-				if (arg != NULL && IsA(arg, ConvertRowtypeExpr))
-				{
-					ConvertRowtypeExpr *argcre = (ConvertRowtypeExpr *) arg;
-
-					arg = (Node *) argcre->arg;
-
-					/*
-					 * Make sure an outer implicit conversion can't hide an
-					 * inner explicit one.
-					 */
-					if (newcre->convertformat == COERCE_IMPLICIT_CAST)
-						newcre->convertformat = argcre->convertformat;
-				}
-
-				newcre->arg = (Expr *) arg;
-
-				if (arg != NULL && IsA(arg, Const))
-					return ece_evaluate_expr((Node *) newcre);
-				return (Node *) newcre;
->>>>>>> 0999ac47
 			}
 		default:
 			break;
