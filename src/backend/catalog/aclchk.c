--- conflicted
+++ resolved
@@ -22,12 +22,9 @@
 #include "access/htup_details.h"
 #include "access/sysattr.h"
 #include "access/xact.h"
-<<<<<<< HEAD
+#include "catalog/binary_upgrade.h"
 #include "catalog/ag_graph.h"
 #include "catalog/ag_label.h"
-=======
-#include "catalog/binary_upgrade.h"
->>>>>>> b5bce6c1
 #include "catalog/catalog.h"
 #include "catalog/dependency.h"
 #include "catalog/indexing.h"
@@ -5235,57 +5232,6 @@
 }
 
 /*
-<<<<<<< HEAD
- * Ownership check for a graph (specified by OID).
- */
-bool
-ag_graph_ownercheck(Oid graphid, Oid roleid)
-{
-	HeapTuple	tuple;
-	Oid			nspid;
-
-	/* Superusers bypass all permission checking. */
-	if (superuser_arg(roleid))
-		return true;
-
-	tuple = SearchSysCache1(GRAPHOID, ObjectIdGetDatum(graphid));
-	if (!HeapTupleIsValid(tuple))
-		ereport(ERROR,
-				(errcode(ERRCODE_UNDEFINED_DATABASE),
-				 errmsg("graph with OID %u does not exist", graphid)));
-
-	nspid = ((Form_ag_graph) GETSTRUCT(tuple))->nspid;
-
-	ReleaseSysCache(tuple);
-
-	return pg_namespace_ownercheck(nspid, roleid);
-}
-
-/*
- * Ownership check for a label (specified by OID).
- */
-bool
-ag_label_ownercheck(Oid labid, Oid roleid)
-{
-	HeapTuple	tuple;
-	Oid			relid;
-
-	/* Superusers bypass all permission checking. */
-	if (superuser_arg(roleid))
-		return true;
-
-	tuple = SearchSysCache1(LABELOID, ObjectIdGetDatum(labid));
-	if (!HeapTupleIsValid(tuple))
-		ereport(ERROR,
-				(errcode(ERRCODE_UNDEFINED_DATABASE),
-				 errmsg("graph label with OID %u does not exist", labid)));
-
-	relid = ((Form_ag_label) GETSTRUCT(tuple))->relid;
-
-	ReleaseSysCache(tuple);
-
-	return pg_class_ownercheck(relid, roleid);
-=======
  * Record initial ACL for an extension object
  *
  * This will perform a wholesale replacement of the entire ACL for the object
@@ -5407,5 +5353,56 @@
 	CommandCounterIncrement();
 
 	heap_close(relation, RowExclusiveLock);
->>>>>>> b5bce6c1
+}
+
+/*
+ * Ownership check for a graph (specified by OID).
+ */
+bool
+ag_graph_ownercheck(Oid graphid, Oid roleid)
+{
+	HeapTuple	tuple;
+	Oid			nspid;
+
+	/* Superusers bypass all permission checking. */
+	if (superuser_arg(roleid))
+		return true;
+
+	tuple = SearchSysCache1(GRAPHOID, ObjectIdGetDatum(graphid));
+	if (!HeapTupleIsValid(tuple))
+		ereport(ERROR,
+				(errcode(ERRCODE_UNDEFINED_DATABASE),
+				 errmsg("graph with OID %u does not exist", graphid)));
+
+	nspid = ((Form_ag_graph) GETSTRUCT(tuple))->nspid;
+
+	ReleaseSysCache(tuple);
+
+	return pg_namespace_ownercheck(nspid, roleid);
+}
+
+/*
+ * Ownership check for a label (specified by OID).
+ */
+bool
+ag_label_ownercheck(Oid labid, Oid roleid)
+{
+	HeapTuple	tuple;
+	Oid			relid;
+
+	/* Superusers bypass all permission checking. */
+	if (superuser_arg(roleid))
+		return true;
+
+	tuple = SearchSysCache1(LABELOID, ObjectIdGetDatum(labid));
+	if (!HeapTupleIsValid(tuple))
+		ereport(ERROR,
+				(errcode(ERRCODE_UNDEFINED_DATABASE),
+				 errmsg("graph label with OID %u does not exist", labid)));
+
+	relid = ((Form_ag_label) GETSTRUCT(tuple))->relid;
+
+	ReleaseSysCache(tuple);
+
+	return pg_class_ownercheck(relid, roleid);
 }