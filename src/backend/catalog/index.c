--- conflicted
+++ resolved
@@ -4247,7 +4247,9 @@
 			lappend_oid(pendingReindexedIndexes,
 						sistate->pendingReindexedIndexes[c]);
 	MemoryContextSwitchTo(oldcontext);
-<<<<<<< HEAD
+
+	/* Note the worker has its own transaction nesting level */
+	reindexingNestLevel = GetCurrentTransactionNestLevel();
 }
 
 
@@ -4342,9 +4344,4 @@
 	heap_inplace_update(pg_index, indexTuple);
 
 	heap_close(pg_index, RowExclusiveLock);
-=======
-
-	/* Note the worker has its own transaction nesting level */
-	reindexingNestLevel = GetCurrentTransactionNestLevel();
->>>>>>> db5b64b9
 }