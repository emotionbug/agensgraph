/*-------------------------------------------------------------------------
 *
 * index.c
 *	  code to create and destroy POSTGRES index relations
 *
 * Portions Copyright (c) 1996-2019, PostgreSQL Global Development Group
 * Portions Copyright (c) 1994, Regents of the University of California
 *
 *
 * IDENTIFICATION
 *	  src/backend/catalog/index.c
 *
 *
 * INTERFACE ROUTINES
 *		index_create()			- Create a cataloged index relation
 *		index_drop()			- Removes index relation from catalogs
 *		BuildIndexInfo()		- Prepare to insert index tuples
 *		FormIndexDatum()		- Construct datum vector for one index tuple
 *
 *-------------------------------------------------------------------------
 */
#include "postgres.h"

#include <unistd.h>

#include "access/amapi.h"
#include "access/heapam.h"
#include "access/multixact.h"
#include "access/relscan.h"
#include "access/sysattr.h"
#include "access/tableam.h"
#include "access/transam.h"
#include "access/visibilitymap.h"
#include "access/xact.h"
#include "bootstrap/bootstrap.h"
#include "catalog/binary_upgrade.h"
#include "catalog/catalog.h"
#include "catalog/dependency.h"
#include "catalog/heap.h"
#include "catalog/index.h"
#include "catalog/objectaccess.h"
#include "catalog/partition.h"
#include "catalog/pg_am.h"
#include "catalog/pg_collation.h"
#include "catalog/pg_constraint.h"
#include "catalog/pg_description.h"
#include "catalog/pg_depend.h"
#include "catalog/pg_inherits.h"
#include "catalog/pg_operator.h"
#include "catalog/pg_opclass.h"
#include "catalog/pg_tablespace.h"
#include "catalog/pg_trigger.h"
#include "catalog/pg_type.h"
#include "catalog/storage.h"
#include "commands/event_trigger.h"
#include "commands/progress.h"
#include "commands/tablecmds.h"
#include "commands/trigger.h"
#include "executor/executor.h"
#include "miscadmin.h"
#include "nodes/makefuncs.h"
#include "nodes/nodeFuncs.h"
#include "optimizer/optimizer.h"
#include "parser/parser.h"
#include "pgstat.h"
#include "rewrite/rewriteManip.h"
#include "storage/bufmgr.h"
#include "storage/lmgr.h"
#include "storage/predicate.h"
#include "storage/procarray.h"
#include "storage/smgr.h"
#include "utils/builtins.h"
#include "utils/fmgroids.h"
#include "utils/guc.h"
#include "utils/inval.h"
#include "utils/lsyscache.h"
#include "utils/memutils.h"
#include "utils/pg_rusage.h"
#include "utils/syscache.h"
#include "utils/tuplesort.h"
#include "utils/snapmgr.h"


/* Potentially set by pg_upgrade_support functions */
Oid			binary_upgrade_next_index_pg_class_oid = InvalidOid;

/*
 * Pointer-free representation of variables used when reindexing system
 * catalogs; we use this to propagate those values to parallel workers.
 */
typedef struct
{
	Oid			currentlyReindexedHeap;
	Oid			currentlyReindexedIndex;
	int			numPendingReindexedIndexes;
	Oid			pendingReindexedIndexes[FLEXIBLE_ARRAY_MEMBER];
} SerializedReindexState;

/* non-export function prototypes */
static bool relationHasPrimaryKey(Relation rel);
static TupleDesc ConstructTupleDescriptor(Relation heapRelation,
										  IndexInfo *indexInfo,
										  List *indexColNames,
										  Oid accessMethodObjectId,
										  Oid *collationObjectId,
										  Oid *classObjectId);
static void InitializeAttributeOids(Relation indexRelation,
									int numatts, Oid indexoid);
static void AppendAttributeTuples(Relation indexRelation, int numatts);
static void UpdateIndexRelation(Oid indexoid, Oid heapoid,
								Oid parentIndexId,
								IndexInfo *indexInfo,
								Oid *collationOids,
								Oid *classOids,
								int16 *coloptions,
								bool primary,
								bool isexclusion,
								bool immediate,
								bool isvalid,
								bool isready);
static void index_update_stats(Relation rel,
							   bool hasindex,
							   double reltuples);
static void IndexCheckExclusion(Relation heapRelation,
								Relation indexRelation,
								IndexInfo *indexInfo);
static bool validate_index_callback(ItemPointer itemptr, void *opaque);
static bool ReindexIsCurrentlyProcessingIndex(Oid indexOid);
static void SetReindexProcessing(Oid heapOid, Oid indexOid);
static void ResetReindexProcessing(void);
static void SetReindexPending(List *indexes);
static void RemoveReindexPending(Oid indexOid);

static void disable_index(Oid indexId);
static void index_set_disable_flag(Oid indexId);


/*
 * relationHasPrimaryKey
 *		See whether an existing relation has a primary key.
 *
 * Caller must have suitable lock on the relation.
 *
 * Note: we intentionally do not check indisvalid here; that's because this
 * is used to enforce the rule that there can be only one indisprimary index,
 * and we want that to be true even if said index is invalid.
 */
static bool
relationHasPrimaryKey(Relation rel)
{
	bool		result = false;
	List	   *indexoidlist;
	ListCell   *indexoidscan;

	/*
	 * Get the list of index OIDs for the table from the relcache, and look up
	 * each one in the pg_index syscache until we find one marked primary key
	 * (hopefully there isn't more than one such).
	 */
	indexoidlist = RelationGetIndexList(rel);

	foreach(indexoidscan, indexoidlist)
	{
		Oid			indexoid = lfirst_oid(indexoidscan);
		HeapTuple	indexTuple;

		indexTuple = SearchSysCache1(INDEXRELID, ObjectIdGetDatum(indexoid));
		if (!HeapTupleIsValid(indexTuple))	/* should not happen */
			elog(ERROR, "cache lookup failed for index %u", indexoid);
		result = ((Form_pg_index) GETSTRUCT(indexTuple))->indisprimary;
		ReleaseSysCache(indexTuple);
		if (result)
			break;
	}

	list_free(indexoidlist);

	return result;
}

/*
 * index_check_primary_key
 *		Apply special checks needed before creating a PRIMARY KEY index
 *
 * This processing used to be in DefineIndex(), but has been split out
 * so that it can be applied during ALTER TABLE ADD PRIMARY KEY USING INDEX.
 *
 * We check for a pre-existing primary key, and that all columns of the index
 * are simple column references (not expressions), and that all those
 * columns are marked NOT NULL.  If not, fail.
 *
 * We used to automatically change unmarked columns to NOT NULL here by doing
 * our own local ALTER TABLE command.  But that doesn't work well if we're
 * executing one subcommand of an ALTER TABLE: the operations may not get
 * performed in the right order overall.  Now we expect that the parser
 * inserted any required ALTER TABLE SET NOT NULL operations before trying
 * to create a primary-key index.
 *
 * Caller had better have at least ShareLock on the table, else the not-null
 * checking isn't trustworthy.
 */
void
index_check_primary_key(Relation heapRel,
						IndexInfo *indexInfo,
						bool is_alter_table,
						IndexStmt *stmt)
{
	int			i;

	/*
	 * If ALTER TABLE or CREATE TABLE .. PARTITION OF, check that there isn't
	 * already a PRIMARY KEY.  In CREATE TABLE for an ordinary relation, we
	 * have faith that the parser rejected multiple pkey clauses; and CREATE
	 * INDEX doesn't have a way to say PRIMARY KEY, so it's no problem either.
	 */
	if ((is_alter_table || heapRel->rd_rel->relispartition) &&
		relationHasPrimaryKey(heapRel))
	{
		ereport(ERROR,
				(errcode(ERRCODE_INVALID_TABLE_DEFINITION),
				 errmsg("multiple primary keys for table \"%s\" are not allowed",
						RelationGetRelationName(heapRel))));
	}

	/*
	 * Check that all of the attributes in a primary key are marked as not
	 * null.  (We don't really expect to see that; it'd mean the parser messed
	 * up.  But it seems wise to check anyway.)
	 */
	for (i = 0; i < indexInfo->ii_NumIndexKeyAttrs; i++)
	{
		AttrNumber	attnum = indexInfo->ii_IndexAttrNumbers[i];
		HeapTuple	atttuple;
		Form_pg_attribute attform;

		if (attnum == 0)
			ereport(ERROR,
					(errcode(ERRCODE_FEATURE_NOT_SUPPORTED),
					 errmsg("primary keys cannot be expressions")));

		/* System attributes are never null, so no need to check */
		if (attnum < 0)
			continue;

		atttuple = SearchSysCache2(ATTNUM,
								   ObjectIdGetDatum(RelationGetRelid(heapRel)),
								   Int16GetDatum(attnum));
		if (!HeapTupleIsValid(atttuple))
			elog(ERROR, "cache lookup failed for attribute %d of relation %u",
				 attnum, RelationGetRelid(heapRel));
		attform = (Form_pg_attribute) GETSTRUCT(atttuple);

		if (!attform->attnotnull)
			ereport(ERROR,
					(errcode(ERRCODE_INVALID_TABLE_DEFINITION),
					 errmsg("primary key column \"%s\" is not marked NOT NULL",
							NameStr(attform->attname))));

		ReleaseSysCache(atttuple);
	}
}

/*
 *		ConstructTupleDescriptor
 *
 * Build an index tuple descriptor for a new index
 */
static TupleDesc
ConstructTupleDescriptor(Relation heapRelation,
						 IndexInfo *indexInfo,
						 List *indexColNames,
						 Oid accessMethodObjectId,
						 Oid *collationObjectId,
						 Oid *classObjectId)
{
	int			numatts = indexInfo->ii_NumIndexAttrs;
	int			numkeyatts = indexInfo->ii_NumIndexKeyAttrs;
	ListCell   *colnames_item = list_head(indexColNames);
	ListCell   *indexpr_item = list_head(indexInfo->ii_Expressions);
	IndexAmRoutine *amroutine;
	TupleDesc	heapTupDesc;
	TupleDesc	indexTupDesc;
	int			natts;			/* #atts in heap rel --- for error checks */
	int			i;

	/* We need access to the index AM's API struct */
	amroutine = GetIndexAmRoutineByAmId(accessMethodObjectId, false);

	/* ... and to the table's tuple descriptor */
	heapTupDesc = RelationGetDescr(heapRelation);
	natts = RelationGetForm(heapRelation)->relnatts;

	/*
	 * allocate the new tuple descriptor
	 */
	indexTupDesc = CreateTemplateTupleDesc(numatts);

	/*
	 * Fill in the pg_attribute row.
	 */
	for (i = 0; i < numatts; i++)
	{
		AttrNumber	atnum = indexInfo->ii_IndexAttrNumbers[i];
		Form_pg_attribute to = TupleDescAttr(indexTupDesc, i);
		HeapTuple	tuple;
		Form_pg_type typeTup;
		Form_pg_opclass opclassTup;
		Oid			keyType;

		MemSet(to, 0, ATTRIBUTE_FIXED_PART_SIZE);
		to->attnum = i + 1;
		to->attstattarget = -1;
		to->attcacheoff = -1;
		to->attislocal = true;
		to->attcollation = (i < numkeyatts) ?
			collationObjectId[i] : InvalidOid;

		/*
		 * Set the attribute name as specified by caller.
		 */
		if (colnames_item == NULL)	/* shouldn't happen */
			elog(ERROR, "too few entries in colnames list");
		namestrcpy(&to->attname, (const char *) lfirst(colnames_item));
		colnames_item = lnext(colnames_item);

		/*
		 * For simple index columns, we copy some pg_attribute fields from the
		 * parent relation.  For expressions we have to look at the expression
		 * result.
		 */
		if (atnum != 0)
		{
			/* Simple index column */
			const FormData_pg_attribute *from;

			Assert(atnum > 0);	/* should've been caught above */

			if (atnum > natts)	/* safety check */
				elog(ERROR, "invalid column number %d", atnum);
			from = TupleDescAttr(heapTupDesc,
								 AttrNumberGetAttrOffset(atnum));

			to->atttypid = from->atttypid;
			to->attlen = from->attlen;
			to->attndims = from->attndims;
			to->atttypmod = from->atttypmod;
			to->attbyval = from->attbyval;
			to->attstorage = from->attstorage;
			to->attalign = from->attalign;
		}
		else
		{
			/* Expressional index */
			Node	   *indexkey;

			if (indexpr_item == NULL)	/* shouldn't happen */
				elog(ERROR, "too few entries in indexprs list");
			indexkey = (Node *) lfirst(indexpr_item);
			indexpr_item = lnext(indexpr_item);

			/*
			 * Lookup the expression type in pg_type for the type length etc.
			 */
			keyType = exprType(indexkey);
			tuple = SearchSysCache1(TYPEOID, ObjectIdGetDatum(keyType));
			if (!HeapTupleIsValid(tuple))
				elog(ERROR, "cache lookup failed for type %u", keyType);
			typeTup = (Form_pg_type) GETSTRUCT(tuple);

			/*
			 * Assign some of the attributes values. Leave the rest.
			 */
			to->atttypid = keyType;
			to->attlen = typeTup->typlen;
			to->attbyval = typeTup->typbyval;
			to->attstorage = typeTup->typstorage;
			to->attalign = typeTup->typalign;
			to->atttypmod = exprTypmod(indexkey);

			ReleaseSysCache(tuple);

			/*
			 * Make sure the expression yields a type that's safe to store in
			 * an index.  We need this defense because we have index opclasses
			 * for pseudo-types such as "record", and the actually stored type
			 * had better be safe; eg, a named composite type is okay, an
			 * anonymous record type is not.  The test is the same as for
			 * whether a table column is of a safe type (which is why we
			 * needn't check for the non-expression case).
			 */
			CheckAttributeType(NameStr(to->attname),
							   to->atttypid, to->attcollation,
							   NIL, 0);
		}

		/*
		 * We do not yet have the correct relation OID for the index, so just
		 * set it invalid for now.  InitializeAttributeOids() will fix it
		 * later.
		 */
		to->attrelid = InvalidOid;

		/*
		 * Check the opclass and index AM to see if either provides a keytype
		 * (overriding the attribute type).  Opclass (if exists) takes
		 * precedence.
		 */
		keyType = amroutine->amkeytype;

		/*
		 * Code below is concerned to the opclasses which are not used with
		 * the included columns.
		 */
		if (i < indexInfo->ii_NumIndexKeyAttrs)
		{
			tuple = SearchSysCache1(CLAOID, ObjectIdGetDatum(classObjectId[i]));
			if (!HeapTupleIsValid(tuple))
				elog(ERROR, "cache lookup failed for opclass %u",
					 classObjectId[i]);
			opclassTup = (Form_pg_opclass) GETSTRUCT(tuple);
			if (OidIsValid(opclassTup->opckeytype))
				keyType = opclassTup->opckeytype;

			/*
			 * If keytype is specified as ANYELEMENT, and opcintype is
			 * ANYARRAY, then the attribute type must be an array (else it'd
			 * not have matched this opclass); use its element type.
			 */
			if (keyType == ANYELEMENTOID && opclassTup->opcintype == ANYARRAYOID)
			{
				keyType = get_base_element_type(to->atttypid);
				if (!OidIsValid(keyType))
					elog(ERROR, "could not get element type of array type %u",
						 to->atttypid);
			}

			ReleaseSysCache(tuple);
		}

		/*
		 * If a key type different from the heap value is specified, update
		 * the type-related fields in the index tupdesc.
		 */
		if (OidIsValid(keyType) && keyType != to->atttypid)
		{
			tuple = SearchSysCache1(TYPEOID, ObjectIdGetDatum(keyType));
			if (!HeapTupleIsValid(tuple))
				elog(ERROR, "cache lookup failed for type %u", keyType);
			typeTup = (Form_pg_type) GETSTRUCT(tuple);

			to->atttypid = keyType;
			to->atttypmod = -1;
			to->attlen = typeTup->typlen;
			to->attbyval = typeTup->typbyval;
			to->attalign = typeTup->typalign;
			to->attstorage = typeTup->typstorage;

			ReleaseSysCache(tuple);
		}
	}

	pfree(amroutine);

	return indexTupDesc;
}

/* ----------------------------------------------------------------
 *		InitializeAttributeOids
 * ----------------------------------------------------------------
 */
static void
InitializeAttributeOids(Relation indexRelation,
						int numatts,
						Oid indexoid)
{
	TupleDesc	tupleDescriptor;
	int			i;

	tupleDescriptor = RelationGetDescr(indexRelation);

	for (i = 0; i < numatts; i += 1)
		TupleDescAttr(tupleDescriptor, i)->attrelid = indexoid;
}

/* ----------------------------------------------------------------
 *		AppendAttributeTuples
 * ----------------------------------------------------------------
 */
static void
AppendAttributeTuples(Relation indexRelation, int numatts)
{
	Relation	pg_attribute;
	CatalogIndexState indstate;
	TupleDesc	indexTupDesc;
	int			i;

	/*
	 * open the attribute relation and its indexes
	 */
	pg_attribute = table_open(AttributeRelationId, RowExclusiveLock);

	indstate = CatalogOpenIndexes(pg_attribute);

	/*
	 * insert data from new index's tupdesc into pg_attribute
	 */
	indexTupDesc = RelationGetDescr(indexRelation);

	for (i = 0; i < numatts; i++)
	{
		Form_pg_attribute attr = TupleDescAttr(indexTupDesc, i);

		Assert(attr->attnum == i + 1);

		InsertPgAttributeTuple(pg_attribute, attr, indstate);
	}

	CatalogCloseIndexes(indstate);

	table_close(pg_attribute, RowExclusiveLock);
}

/* ----------------------------------------------------------------
 *		UpdateIndexRelation
 *
 * Construct and insert a new entry in the pg_index catalog
 * ----------------------------------------------------------------
 */
static void
UpdateIndexRelation(Oid indexoid,
					Oid heapoid,
					Oid parentIndexId,
					IndexInfo *indexInfo,
					Oid *collationOids,
					Oid *classOids,
					int16 *coloptions,
					bool primary,
					bool isexclusion,
					bool immediate,
					bool isvalid,
					bool isready)
{
	int2vector *indkey;
	oidvector  *indcollation;
	oidvector  *indclass;
	int2vector *indoption;
	Datum		exprsDatum;
	Datum		predDatum;
	Datum		values[Natts_pg_index];
	bool		nulls[Natts_pg_index];
	Relation	pg_index;
	HeapTuple	tuple;
	int			i;

	/*
	 * Copy the index key, opclass, and indoption info into arrays (should we
	 * make the caller pass them like this to start with?)
	 */
	indkey = buildint2vector(NULL, indexInfo->ii_NumIndexAttrs);
	for (i = 0; i < indexInfo->ii_NumIndexAttrs; i++)
		indkey->values[i] = indexInfo->ii_IndexAttrNumbers[i];
	indcollation = buildoidvector(collationOids, indexInfo->ii_NumIndexKeyAttrs);
	indclass = buildoidvector(classOids, indexInfo->ii_NumIndexKeyAttrs);
	indoption = buildint2vector(coloptions, indexInfo->ii_NumIndexKeyAttrs);

	/*
	 * Convert the index expressions (if any) to a text datum
	 */
	if (indexInfo->ii_Expressions != NIL)
	{
		char	   *exprsString;

		exprsString = nodeToString(indexInfo->ii_Expressions);
		exprsDatum = CStringGetTextDatum(exprsString);
		pfree(exprsString);
	}
	else
		exprsDatum = (Datum) 0;

	/*
	 * Convert the index predicate (if any) to a text datum.  Note we convert
	 * implicit-AND format to normal explicit-AND for storage.
	 */
	if (indexInfo->ii_Predicate != NIL)
	{
		char	   *predString;

		predString = nodeToString(make_ands_explicit(indexInfo->ii_Predicate));
		predDatum = CStringGetTextDatum(predString);
		pfree(predString);
	}
	else
		predDatum = (Datum) 0;

	/*
	 * open the system catalog index relation
	 */
	pg_index = table_open(IndexRelationId, RowExclusiveLock);

	/*
	 * Build a pg_index tuple
	 */
	MemSet(nulls, false, sizeof(nulls));

	values[Anum_pg_index_indexrelid - 1] = ObjectIdGetDatum(indexoid);
	values[Anum_pg_index_indrelid - 1] = ObjectIdGetDatum(heapoid);
	values[Anum_pg_index_indnatts - 1] = Int16GetDatum(indexInfo->ii_NumIndexAttrs);
	values[Anum_pg_index_indnkeyatts - 1] = Int16GetDatum(indexInfo->ii_NumIndexKeyAttrs);
	values[Anum_pg_index_indisunique - 1] = BoolGetDatum(indexInfo->ii_Unique);
	values[Anum_pg_index_indisprimary - 1] = BoolGetDatum(primary);
	values[Anum_pg_index_indisexclusion - 1] = BoolGetDatum(isexclusion);
	values[Anum_pg_index_indimmediate - 1] = BoolGetDatum(immediate);
	values[Anum_pg_index_indisclustered - 1] = BoolGetDatum(false);
	values[Anum_pg_index_indisvalid - 1] = BoolGetDatum(isvalid);
	values[Anum_pg_index_indcheckxmin - 1] = BoolGetDatum(false);
	values[Anum_pg_index_indisready - 1] = BoolGetDatum(isready);
	values[Anum_pg_index_indislive - 1] = BoolGetDatum(true);
	values[Anum_pg_index_indisreplident - 1] = BoolGetDatum(false);
	values[Anum_pg_index_indkey - 1] = PointerGetDatum(indkey);
	values[Anum_pg_index_indcollation - 1] = PointerGetDatum(indcollation);
	values[Anum_pg_index_indclass - 1] = PointerGetDatum(indclass);
	values[Anum_pg_index_indoption - 1] = PointerGetDatum(indoption);
	values[Anum_pg_index_indexprs - 1] = exprsDatum;
	if (exprsDatum == (Datum) 0)
		nulls[Anum_pg_index_indexprs - 1] = true;
	values[Anum_pg_index_indpred - 1] = predDatum;
	if (predDatum == (Datum) 0)
		nulls[Anum_pg_index_indpred - 1] = true;

	tuple = heap_form_tuple(RelationGetDescr(pg_index), values, nulls);

	/*
	 * insert the tuple into the pg_index catalog
	 */
	CatalogTupleInsert(pg_index, tuple);

	/*
	 * close the relation and free the tuple
	 */
	table_close(pg_index, RowExclusiveLock);
	heap_freetuple(tuple);
}


/*
 * index_create
 *
 * heapRelation: table to build index on (suitably locked by caller)
 * indexRelationName: what it say
 * indexRelationId: normally, pass InvalidOid to let this routine
 *		generate an OID for the index.  During bootstrap this may be
 *		nonzero to specify a preselected OID.
 * parentIndexRelid: if creating an index partition, the OID of the
 *		parent index; otherwise InvalidOid.
 * parentConstraintId: if creating a constraint on a partition, the OID
 *		of the constraint in the parent; otherwise InvalidOid.
 * relFileNode: normally, pass InvalidOid to get new storage.  May be
 *		nonzero to attach an existing valid build.
 * indexInfo: same info executor uses to insert into the index
 * indexColNames: column names to use for index (List of char *)
 * accessMethodObjectId: OID of index AM to use
 * tableSpaceId: OID of tablespace to use
 * collationObjectId: array of collation OIDs, one per index column
 * classObjectId: array of index opclass OIDs, one per index column
 * coloptions: array of per-index-column indoption settings
 * reloptions: AM-specific options
 * flags: bitmask that can include any combination of these bits:
 *		INDEX_CREATE_IS_PRIMARY
 *			the index is a primary key
 *		INDEX_CREATE_ADD_CONSTRAINT:
 *			invoke index_constraint_create also
 *		INDEX_CREATE_SKIP_BUILD:
 *			skip the index_build() step for the moment; caller must do it
 *			later (typically via reindex_index())
 *		INDEX_CREATE_CONCURRENT:
 *			do not lock the table against writers.  The index will be
 *			marked "invalid" and the caller must take additional steps
 *			to fix it up.
 *		INDEX_CREATE_IF_NOT_EXISTS:
 *			do not throw an error if a relation with the same name
 *			already exists.
 *		INDEX_CREATE_PARTITIONED:
 *			create a partitioned index (table must be partitioned)
 * constr_flags: flags passed to index_constraint_create
 *		(only if INDEX_CREATE_ADD_CONSTRAINT is set)
 * allow_system_table_mods: allow table to be a system catalog
 * is_internal: if true, post creation hook for new index
 * constraintId: if not NULL, receives OID of created constraint
 *
 * Returns the OID of the created index.
 */
Oid
index_create(Relation heapRelation,
			 const char *indexRelationName,
			 Oid indexRelationId,
			 Oid parentIndexRelid,
			 Oid parentConstraintId,
			 Oid relFileNode,
			 IndexInfo *indexInfo,
			 List *indexColNames,
			 Oid accessMethodObjectId,
			 Oid tableSpaceId,
			 Oid *collationObjectId,
			 Oid *classObjectId,
			 int16 *coloptions,
			 Datum reloptions,
			 bits16 flags,
			 bits16 constr_flags,
			 bool allow_system_table_mods,
			 bool is_internal,
			 Oid *constraintId)
{
	Oid			heapRelationId = RelationGetRelid(heapRelation);
	Relation	pg_class;
	Relation	indexRelation;
	TupleDesc	indexTupDesc;
	bool		shared_relation;
	bool		mapped_relation;
	bool		is_exclusion;
	Oid			namespaceId;
	int			i;
	char		relpersistence;
	bool		isprimary = (flags & INDEX_CREATE_IS_PRIMARY) != 0;
	bool		invalid = (flags & INDEX_CREATE_INVALID) != 0;
	bool		concurrent = (flags & INDEX_CREATE_CONCURRENT) != 0;
	bool		partitioned = (flags & INDEX_CREATE_PARTITIONED) != 0;
	char		relkind;
	TransactionId relfrozenxid;
	MultiXactId relminmxid;

	/* constraint flags can only be set when a constraint is requested */
	Assert((constr_flags == 0) ||
		   ((flags & INDEX_CREATE_ADD_CONSTRAINT) != 0));
	/* partitioned indexes must never be "built" by themselves */
	Assert(!partitioned || (flags & INDEX_CREATE_SKIP_BUILD));

	relkind = partitioned ? RELKIND_PARTITIONED_INDEX : RELKIND_INDEX;
	is_exclusion = (indexInfo->ii_ExclusionOps != NULL);

	pg_class = table_open(RelationRelationId, RowExclusiveLock);

	/*
	 * The index will be in the same namespace as its parent table, and is
	 * shared across databases if and only if the parent is.  Likewise, it
	 * will use the relfilenode map if and only if the parent does; and it
	 * inherits the parent's relpersistence.
	 */
	namespaceId = RelationGetNamespace(heapRelation);
	shared_relation = heapRelation->rd_rel->relisshared;
	mapped_relation = RelationIsMapped(heapRelation);
	relpersistence = heapRelation->rd_rel->relpersistence;

	/*
	 * check parameters
	 */
	if (indexInfo->ii_NumIndexAttrs < 1)
		elog(ERROR, "must index at least one column");

	if (!allow_system_table_mods &&
		IsSystemRelation(heapRelation) &&
		IsNormalProcessingMode())
		ereport(ERROR,
				(errcode(ERRCODE_FEATURE_NOT_SUPPORTED),
				 errmsg("user-defined indexes on system catalog tables are not supported")));

	/*
	 * Btree text_pattern_ops uses text_eq as the equality operator, which is
	 * fine as long as the collation is deterministic; text_eq then reduces to
	 * bitwise equality and so it is semantically compatible with the other
	 * operators and functions in that opclass.  But with a nondeterministic
	 * collation, text_eq could yield results that are incompatible with the
	 * actual behavior of the index (which is determined by the opclass's
	 * comparison function).  We prevent such problems by refusing creation of
	 * an index with that opclass and a nondeterministic collation.
	 *
	 * The same applies to varchar_pattern_ops and bpchar_pattern_ops.  If we
	 * find more cases, we might decide to create a real mechanism for marking
	 * opclasses as incompatible with nondeterminism; but for now, this small
	 * hack suffices.
	 *
	 * Another solution is to use a special operator, not text_eq, as the
	 * equality opclass member; but that is undesirable because it would
	 * prevent index usage in many queries that work fine today.
	 */
	for (i = 0; i < indexInfo->ii_NumIndexKeyAttrs; i++)
	{
		Oid			collation = collationObjectId[i];
		Oid			opclass = classObjectId[i];

		if (collation)
		{
			if ((opclass == TEXT_BTREE_PATTERN_OPS_OID ||
				 opclass == VARCHAR_BTREE_PATTERN_OPS_OID ||
				 opclass == BPCHAR_BTREE_PATTERN_OPS_OID) &&
				!get_collation_isdeterministic(collation))
			{
				HeapTuple	classtup;

				classtup = SearchSysCache1(CLAOID, ObjectIdGetDatum(opclass));
				if (!HeapTupleIsValid(classtup))
					elog(ERROR, "cache lookup failed for operator class %u", opclass);
				ereport(ERROR,
						(errcode(ERRCODE_FEATURE_NOT_SUPPORTED),
						 errmsg("nondeterministic collations are not supported for operator class \"%s\"",
								NameStr(((Form_pg_opclass) GETSTRUCT(classtup))->opcname))));
				ReleaseSysCache(classtup);
			}
		}
	}

	/*
	 * Concurrent index build on a system catalog is unsafe because we tend to
	 * release locks before committing in catalogs.
	 */
	if (concurrent &&
		IsCatalogRelation(heapRelation))
		ereport(ERROR,
				(errcode(ERRCODE_FEATURE_NOT_SUPPORTED),
				 errmsg("concurrent index creation on system catalog tables is not supported")));

	/*
	 * This case is currently not supported.  There's no way to ask for it in
	 * the grammar with CREATE INDEX, but it can happen with REINDEX.
	 */
	if (concurrent && is_exclusion)
		ereport(ERROR,
				(errcode(ERRCODE_FEATURE_NOT_SUPPORTED),
				 errmsg("concurrent index creation for exclusion constraints is not supported")));

	/*
	 * We cannot allow indexing a shared relation after initdb (because
	 * there's no way to make the entry in other databases' pg_class).
	 */
	if (shared_relation && !IsBootstrapProcessingMode())
		ereport(ERROR,
				(errcode(ERRCODE_OBJECT_NOT_IN_PREREQUISITE_STATE),
				 errmsg("shared indexes cannot be created after initdb")));

	/*
	 * Shared relations must be in pg_global, too (last-ditch check)
	 */
	if (shared_relation && tableSpaceId != GLOBALTABLESPACE_OID)
		elog(ERROR, "shared relations must be placed in pg_global tablespace");

	/*
	 * Check for duplicate name (both as to the index, and as to the
	 * associated constraint if any).  Such cases would fail on the relevant
	 * catalogs' unique indexes anyway, but we prefer to give a friendlier
	 * error message.
	 */
	if (get_relname_relid(indexRelationName, namespaceId))
	{
		if ((flags & INDEX_CREATE_IF_NOT_EXISTS) != 0)
		{
			ereport(NOTICE,
					(errcode(ERRCODE_DUPLICATE_TABLE),
					 errmsg("relation \"%s\" already exists, skipping",
							indexRelationName)));
			table_close(pg_class, RowExclusiveLock);
			return InvalidOid;
		}

		ereport(ERROR,
				(errcode(ERRCODE_DUPLICATE_TABLE),
				 errmsg("relation \"%s\" already exists",
						indexRelationName)));
	}

	if ((flags & INDEX_CREATE_ADD_CONSTRAINT) != 0 &&
		ConstraintNameIsUsed(CONSTRAINT_RELATION, heapRelationId,
							 indexRelationName))
	{
		/*
		 * INDEX_CREATE_IF_NOT_EXISTS does not apply here, since the
		 * conflicting constraint is not an index.
		 */
		ereport(ERROR,
				(errcode(ERRCODE_DUPLICATE_OBJECT),
				 errmsg("constraint \"%s\" for relation \"%s\" already exists",
						indexRelationName, RelationGetRelationName(heapRelation))));
	}

	/*
	 * construct tuple descriptor for index tuples
	 */
	indexTupDesc = ConstructTupleDescriptor(heapRelation,
											indexInfo,
											indexColNames,
											accessMethodObjectId,
											collationObjectId,
											classObjectId);

	/*
	 * Allocate an OID for the index, unless we were told what to use.
	 *
	 * The OID will be the relfilenode as well, so make sure it doesn't
	 * collide with either pg_class OIDs or existing physical files.
	 */
	if (!OidIsValid(indexRelationId))
	{
		/* Use binary-upgrade override for pg_class.oid/relfilenode? */
		if (IsBinaryUpgrade)
		{
			if (!OidIsValid(binary_upgrade_next_index_pg_class_oid))
				ereport(ERROR,
						(errcode(ERRCODE_INVALID_PARAMETER_VALUE),
						 errmsg("pg_class index OID value not set when in binary upgrade mode")));

			indexRelationId = binary_upgrade_next_index_pg_class_oid;
			binary_upgrade_next_index_pg_class_oid = InvalidOid;
		}
		else
		{
			indexRelationId =
				GetNewRelFileNode(tableSpaceId, pg_class, relpersistence);
		}
	}

	/*
	 * create the index relation's relcache entry and, if necessary, the
	 * physical disk file. (If we fail further down, it's the smgr's
	 * responsibility to remove the disk file again, if any.)
	 */
	indexRelation = heap_create(indexRelationName,
								namespaceId,
								tableSpaceId,
								indexRelationId,
								relFileNode,
								accessMethodObjectId,
								indexTupDesc,
								relkind,
								relpersistence,
								shared_relation,
								mapped_relation,
								allow_system_table_mods,
								&relfrozenxid,
								&relminmxid);

	Assert(relfrozenxid == InvalidTransactionId);
	Assert(relminmxid == InvalidMultiXactId);
	Assert(indexRelationId == RelationGetRelid(indexRelation));

	/*
	 * Obtain exclusive lock on it.  Although no other transactions can see it
	 * until we commit, this prevents deadlock-risk complaints from lock
	 * manager in cases such as CLUSTER.
	 */
	LockRelation(indexRelation, AccessExclusiveLock);

	/*
	 * Fill in fields of the index's pg_class entry that are not set correctly
	 * by heap_create.
	 *
	 * XXX should have a cleaner way to create cataloged indexes
	 */
	indexRelation->rd_rel->relowner = heapRelation->rd_rel->relowner;
	indexRelation->rd_rel->relam = accessMethodObjectId;
	indexRelation->rd_rel->relispartition = OidIsValid(parentIndexRelid);

	/*
	 * store index's pg_class entry
	 */
	InsertPgClassTuple(pg_class, indexRelation,
					   RelationGetRelid(indexRelation),
					   (Datum) 0,
					   reloptions);

	/* done with pg_class */
	table_close(pg_class, RowExclusiveLock);

	/*
	 * now update the object id's of all the attribute tuple forms in the
	 * index relation's tuple descriptor
	 */
	InitializeAttributeOids(indexRelation,
							indexInfo->ii_NumIndexAttrs,
							indexRelationId);

	/*
	 * append ATTRIBUTE tuples for the index
	 */
	AppendAttributeTuples(indexRelation, indexInfo->ii_NumIndexAttrs);

	/* ----------------
	 *	  update pg_index
	 *	  (append INDEX tuple)
	 *
	 *	  Note that this stows away a representation of "predicate".
	 *	  (Or, could define a rule to maintain the predicate) --Nels, Feb '92
	 * ----------------
	 */
	UpdateIndexRelation(indexRelationId, heapRelationId, parentIndexRelid,
						indexInfo,
						collationObjectId, classObjectId, coloptions,
						isprimary, is_exclusion,
						(constr_flags & INDEX_CONSTR_CREATE_DEFERRABLE) == 0,
						!concurrent && !invalid,
						!concurrent);

	/*
	 * Register relcache invalidation on the indexes' heap relation, to
	 * maintain consistency of its index list
	 */
	CacheInvalidateRelcache(heapRelation);

	/* update pg_inherits and the parent's relhassubclass, if needed */
	if (OidIsValid(parentIndexRelid))
	{
		StoreSingleInheritance(indexRelationId, parentIndexRelid, 1);
		SetRelationHasSubclass(parentIndexRelid, true);
	}

	/*
	 * Register constraint and dependencies for the index.
	 *
	 * If the index is from a CONSTRAINT clause, construct a pg_constraint
	 * entry.  The index will be linked to the constraint, which in turn is
	 * linked to the table.  If it's not a CONSTRAINT, we need to make a
	 * dependency directly on the table.
	 *
	 * We don't need a dependency on the namespace, because there'll be an
	 * indirect dependency via our parent table.
	 *
	 * During bootstrap we can't register any dependencies, and we don't try
	 * to make a constraint either.
	 */
	if (!IsBootstrapProcessingMode())
	{
		ObjectAddress myself,
					referenced;

		myself.classId = RelationRelationId;
		myself.objectId = indexRelationId;
		myself.objectSubId = 0;

		if ((flags & INDEX_CREATE_ADD_CONSTRAINT) != 0)
		{
			char		constraintType;
			ObjectAddress localaddr;

			if (isprimary)
				constraintType = CONSTRAINT_PRIMARY;
			else if (indexInfo->ii_Unique)
				constraintType = CONSTRAINT_UNIQUE;
			else if (is_exclusion)
				constraintType = CONSTRAINT_EXCLUSION;
			else
			{
				elog(ERROR, "constraint must be PRIMARY, UNIQUE or EXCLUDE");
				constraintType = 0; /* keep compiler quiet */
			}

			localaddr = index_constraint_create(heapRelation,
												indexRelationId,
												parentConstraintId,
												indexInfo,
												indexRelationName,
												constraintType,
												constr_flags,
												allow_system_table_mods,
												is_internal);
			if (constraintId)
				*constraintId = localaddr.objectId;
		}
		else
		{
			bool		have_simple_col = false;

			/* Create auto dependencies on simply-referenced columns */
			for (i = 0; i < indexInfo->ii_NumIndexAttrs; i++)
			{
				if (indexInfo->ii_IndexAttrNumbers[i] != 0)
				{
					referenced.classId = RelationRelationId;
					referenced.objectId = heapRelationId;
					referenced.objectSubId = indexInfo->ii_IndexAttrNumbers[i];

					recordDependencyOn(&myself, &referenced, DEPENDENCY_AUTO);

					have_simple_col = true;
				}
			}

			/*
			 * If there are no simply-referenced columns, give the index an
			 * auto dependency on the whole table.  In most cases, this will
			 * be redundant, but it might not be if the index expressions and
			 * predicate contain no Vars or only whole-row Vars.
			 */
			if (!have_simple_col)
			{
				referenced.classId = RelationRelationId;
				referenced.objectId = heapRelationId;
				referenced.objectSubId = 0;

				recordDependencyOn(&myself, &referenced, DEPENDENCY_AUTO);
			}
		}

		/*
		 * If this is an index partition, create partition dependencies on
		 * both the parent index and the table.  (Note: these must be *in
		 * addition to*, not instead of, all other dependencies.  Otherwise
		 * we'll be short some dependencies after DETACH PARTITION.)
		 */
		if (OidIsValid(parentIndexRelid))
		{
			referenced.classId = RelationRelationId;
			referenced.objectId = parentIndexRelid;
			referenced.objectSubId = 0;

			recordDependencyOn(&myself, &referenced, DEPENDENCY_PARTITION_PRI);

			referenced.classId = RelationRelationId;
			referenced.objectId = heapRelationId;
			referenced.objectSubId = 0;

			recordDependencyOn(&myself, &referenced, DEPENDENCY_PARTITION_SEC);
		}

		/* Store dependency on collations */
		/* The default collation is pinned, so don't bother recording it */
		for (i = 0; i < indexInfo->ii_NumIndexKeyAttrs; i++)
		{
			if (OidIsValid(collationObjectId[i]) &&
				collationObjectId[i] != DEFAULT_COLLATION_OID)
			{
				referenced.classId = CollationRelationId;
				referenced.objectId = collationObjectId[i];
				referenced.objectSubId = 0;

				recordDependencyOn(&myself, &referenced, DEPENDENCY_NORMAL);
			}
		}

		/* Store dependency on operator classes */
		for (i = 0; i < indexInfo->ii_NumIndexKeyAttrs; i++)
		{
			referenced.classId = OperatorClassRelationId;
			referenced.objectId = classObjectId[i];
			referenced.objectSubId = 0;

			recordDependencyOn(&myself, &referenced, DEPENDENCY_NORMAL);
		}

		/* Store dependencies on anything mentioned in index expressions */
		if (indexInfo->ii_Expressions)
		{
			recordDependencyOnSingleRelExpr(&myself,
											(Node *) indexInfo->ii_Expressions,
											heapRelationId,
											DEPENDENCY_NORMAL,
											DEPENDENCY_AUTO, false);
		}

		/* Store dependencies on anything mentioned in predicate */
		if (indexInfo->ii_Predicate)
		{
			recordDependencyOnSingleRelExpr(&myself,
											(Node *) indexInfo->ii_Predicate,
											heapRelationId,
											DEPENDENCY_NORMAL,
											DEPENDENCY_AUTO, false);
		}
	}
	else
	{
		/* Bootstrap mode - assert we weren't asked for constraint support */
		Assert((flags & INDEX_CREATE_ADD_CONSTRAINT) == 0);
	}

	/* Post creation hook for new index */
	InvokeObjectPostCreateHookArg(RelationRelationId,
								  indexRelationId, 0, is_internal);

	/*
	 * Advance the command counter so that we can see the newly-entered
	 * catalog tuples for the index.
	 */
	CommandCounterIncrement();

	/*
	 * In bootstrap mode, we have to fill in the index strategy structure with
	 * information from the catalogs.  If we aren't bootstrapping, then the
	 * relcache entry has already been rebuilt thanks to sinval update during
	 * CommandCounterIncrement.
	 */
	if (IsBootstrapProcessingMode())
		RelationInitIndexAccessInfo(indexRelation);
	else
		Assert(indexRelation->rd_indexcxt != NULL);

	indexRelation->rd_index->indnkeyatts = indexInfo->ii_NumIndexKeyAttrs;

	/*
	 * If this is bootstrap (initdb) time, then we don't actually fill in the
	 * index yet.  We'll be creating more indexes and classes later, so we
	 * delay filling them in until just before we're done with bootstrapping.
	 * Similarly, if the caller specified to skip the build then filling the
	 * index is delayed till later (ALTER TABLE can save work in some cases
	 * with this).  Otherwise, we call the AM routine that constructs the
	 * index.
	 */
	if (IsBootstrapProcessingMode())
	{
		index_register(heapRelationId, indexRelationId, indexInfo);
	}
	else if ((flags & INDEX_CREATE_SKIP_BUILD) != 0)
	{
		/*
		 * Caller is responsible for filling the index later on.  However,
		 * we'd better make sure that the heap relation is correctly marked as
		 * having an index.
		 */
		index_update_stats(heapRelation,
						   true,
						   -1.0);
		/* Make the above update visible */
		CommandCounterIncrement();
	}
	else
	{
		index_build(heapRelation, indexRelation, indexInfo, false, true);
	}

	/*
	 * Close the index; but we keep the lock that we acquired above until end
	 * of transaction.  Closing the heap is caller's responsibility.
	 */
	index_close(indexRelation, NoLock);

	return indexRelationId;
}

/*
 * index_concurrently_create_copy
 *
 * Create concurrently an index based on the definition of the one provided by
 * caller.  The index is inserted into catalogs and needs to be built later
 * on.  This is called during concurrent reindex processing.
 */
Oid
index_concurrently_create_copy(Relation heapRelation, Oid oldIndexId, const char *newName)
{
	Relation	indexRelation;
	IndexInfo  *oldInfo,
			   *newInfo;
	Oid			newIndexId = InvalidOid;
	HeapTuple	indexTuple,
				classTuple;
	Datum		indclassDatum,
				colOptionDatum,
				optionDatum;
	oidvector  *indclass;
	int2vector *indcoloptions;
	bool		isnull;
	List	   *indexColNames = NIL;
	List	   *indexExprs = NIL;
	List	   *indexPreds = NIL;

	indexRelation = index_open(oldIndexId, RowExclusiveLock);

	/* The new index needs some information from the old index */
	oldInfo = BuildIndexInfo(indexRelation);

	/*
	 * Concurrent build of an index with exclusion constraints is not
	 * supported.
	 */
	if (oldInfo->ii_ExclusionOps != NULL)
		ereport(ERROR,
				(errcode(ERRCODE_FEATURE_NOT_SUPPORTED),
				 errmsg("concurrent index creation for exclusion constraints is not supported")));

	/* Get the array of class and column options IDs from index info */
	indexTuple = SearchSysCache1(INDEXRELID, ObjectIdGetDatum(oldIndexId));
	if (!HeapTupleIsValid(indexTuple))
		elog(ERROR, "cache lookup failed for index %u", oldIndexId);
	indclassDatum = SysCacheGetAttr(INDEXRELID, indexTuple,
									Anum_pg_index_indclass, &isnull);
	Assert(!isnull);
	indclass = (oidvector *) DatumGetPointer(indclassDatum);

	colOptionDatum = SysCacheGetAttr(INDEXRELID, indexTuple,
									 Anum_pg_index_indoption, &isnull);
	Assert(!isnull);
	indcoloptions = (int2vector *) DatumGetPointer(colOptionDatum);

	/* Fetch options of index if any */
	classTuple = SearchSysCache1(RELOID, oldIndexId);
	if (!HeapTupleIsValid(classTuple))
		elog(ERROR, "cache lookup failed for relation %u", oldIndexId);
	optionDatum = SysCacheGetAttr(RELOID, classTuple,
								  Anum_pg_class_reloptions, &isnull);

	/*
	 * Fetch the list of expressions and predicates directly from the
	 * catalogs.  This cannot rely on the information from IndexInfo of the
	 * old index as these have been flattened for the planner.
	 */
	if (oldInfo->ii_Expressions != NIL)
	{
		Datum		exprDatum;
		char	   *exprString;

		exprDatum = SysCacheGetAttr(INDEXRELID, indexTuple,
									Anum_pg_index_indexprs, &isnull);
		Assert(!isnull);
		exprString = TextDatumGetCString(exprDatum);
		indexExprs = (List *) stringToNode(exprString);
		pfree(exprString);
	}
	if (oldInfo->ii_Predicate != NIL)
	{
		Datum		predDatum;
		char	   *predString;

		predDatum = SysCacheGetAttr(INDEXRELID, indexTuple,
									Anum_pg_index_indpred, &isnull);
		Assert(!isnull);
		predString = TextDatumGetCString(predDatum);
		indexPreds = (List *) stringToNode(predString);

		/* Also convert to implicit-AND format */
		indexPreds = make_ands_implicit((Expr *) indexPreds);
		pfree(predString);
	}

	/*
	 * Build the index information for the new index.  Note that rebuild of
	 * indexes with exclusion constraints is not supported, hence there is no
	 * need to fill all the ii_Exclusion* fields.
	 */
	newInfo = makeIndexInfo(oldInfo->ii_NumIndexAttrs,
							oldInfo->ii_NumIndexKeyAttrs,
							oldInfo->ii_Am,
							indexExprs,
							indexPreds,
							oldInfo->ii_Unique,
							false,	/* not ready for inserts */
							true);

	/*
	 * Extract the list of column names and the column numbers for the new
	 * index information.  All this information will be used for the index
	 * creation.
	 */
	for (int i = 0; i < oldInfo->ii_NumIndexAttrs; i++)
	{
		TupleDesc	indexTupDesc = RelationGetDescr(indexRelation);
		Form_pg_attribute att = TupleDescAttr(indexTupDesc, i);

		indexColNames = lappend(indexColNames, NameStr(att->attname));
		newInfo->ii_IndexAttrNumbers[i] = oldInfo->ii_IndexAttrNumbers[i];
	}

	/*
	 * Now create the new index.
	 *
	 * For a partition index, we adjust the partition dependency later, to
	 * ensure a consistent state at all times.  That is why parentIndexRelid
	 * is not set here.
	 */
	newIndexId = index_create(heapRelation,
							  newName,
							  InvalidOid,	/* indexRelationId */
							  InvalidOid,	/* parentIndexRelid */
							  InvalidOid,	/* parentConstraintId */
							  InvalidOid,	/* relFileNode */
							  newInfo,
							  indexColNames,
							  indexRelation->rd_rel->relam,
							  indexRelation->rd_rel->reltablespace,
							  indexRelation->rd_indcollation,
							  indclass->values,
							  indcoloptions->values,
							  optionDatum,
							  INDEX_CREATE_SKIP_BUILD | INDEX_CREATE_CONCURRENT,
							  0,
							  true, /* allow table to be a system catalog? */
							  false,	/* is_internal? */
							  NULL);

	/* Close the relations used and clean up */
	index_close(indexRelation, NoLock);
	ReleaseSysCache(indexTuple);
	ReleaseSysCache(classTuple);

	return newIndexId;
}

/*
 * index_concurrently_build
 *
 * Build index for a concurrent operation.  Low-level locks are taken when
 * this operation is performed to prevent only schema changes, but they need
 * to be kept until the end of the transaction performing this operation.
 * 'indexOid' refers to an index relation OID already created as part of
 * previous processing, and 'heapOid' refers to its parent heap relation.
 */
void
index_concurrently_build(Oid heapRelationId,
						 Oid indexRelationId)
{
	Relation	heapRel;
	Oid			save_userid;
	int			save_sec_context;
	int			save_nestlevel;
	Relation	indexRelation;
	IndexInfo  *indexInfo;

	/* This had better make sure that a snapshot is active */
	Assert(ActiveSnapshotSet());

	/* Open and lock the parent heap relation */
	heapRel = table_open(heapRelationId, ShareUpdateExclusiveLock);

	/*
	 * Switch to the table owner's userid, so that any index functions are run
	 * as that user.  Also lock down security-restricted operations and
	 * arrange to make GUC variable changes local to this command.
	 */
	GetUserIdAndSecContext(&save_userid, &save_sec_context);
	SetUserIdAndSecContext(heapRel->rd_rel->relowner,
						   save_sec_context | SECURITY_RESTRICTED_OPERATION);
	save_nestlevel = NewGUCNestLevel();

	indexRelation = index_open(indexRelationId, RowExclusiveLock);

	/*
	 * We have to re-build the IndexInfo struct, since it was lost in the
	 * commit of the transaction where this concurrent index was created at
	 * the catalog level.
	 */
	indexInfo = BuildIndexInfo(indexRelation);
	Assert(!indexInfo->ii_ReadyForInserts);
	indexInfo->ii_Concurrent = true;
	indexInfo->ii_BrokenHotChain = false;

	/* Now build the index */
	index_build(heapRel, indexRelation, indexInfo, false, true);

	/* Roll back any GUC changes executed by index functions */
	AtEOXact_GUC(false, save_nestlevel);

	/* Restore userid and security context */
	SetUserIdAndSecContext(save_userid, save_sec_context);

	/* Close both the relations, but keep the locks */
	table_close(heapRel, NoLock);
	index_close(indexRelation, NoLock);

	/*
	 * Update the pg_index row to mark the index as ready for inserts. Once we
	 * commit this transaction, any new transactions that open the table must
	 * insert new entries into the index for insertions and non-HOT updates.
	 */
	index_set_state_flags(indexRelationId, INDEX_CREATE_SET_READY);
}

/*
 * index_concurrently_swap
 *
 * Swap name, dependencies, and constraints of the old index over to the new
 * index, while marking the old index as invalid and the new as valid.
 */
void
index_concurrently_swap(Oid newIndexId, Oid oldIndexId, const char *oldName)
{
	Relation	pg_class,
				pg_index,
				pg_constraint,
				pg_trigger;
	Relation	oldClassRel,
				newClassRel;
	HeapTuple	oldClassTuple,
				newClassTuple;
	Form_pg_class oldClassForm,
				newClassForm;
	HeapTuple	oldIndexTuple,
				newIndexTuple;
	Form_pg_index oldIndexForm,
				newIndexForm;
	bool		isPartition;
	Oid			indexConstraintOid;
	List	   *constraintOids = NIL;
	ListCell   *lc;

	/*
	 * Take a necessary lock on the old and new index before swapping them.
	 */
	oldClassRel = relation_open(oldIndexId, ShareUpdateExclusiveLock);
	newClassRel = relation_open(newIndexId, ShareUpdateExclusiveLock);

	/* Now swap names and dependencies of those indexes */
	pg_class = table_open(RelationRelationId, RowExclusiveLock);

	oldClassTuple = SearchSysCacheCopy1(RELOID,
										ObjectIdGetDatum(oldIndexId));
	if (!HeapTupleIsValid(oldClassTuple))
		elog(ERROR, "could not find tuple for relation %u", oldIndexId);
	newClassTuple = SearchSysCacheCopy1(RELOID,
										ObjectIdGetDatum(newIndexId));
	if (!HeapTupleIsValid(newClassTuple))
		elog(ERROR, "could not find tuple for relation %u", newIndexId);

	oldClassForm = (Form_pg_class) GETSTRUCT(oldClassTuple);
	newClassForm = (Form_pg_class) GETSTRUCT(newClassTuple);

	/* Swap the names */
	namestrcpy(&newClassForm->relname, NameStr(oldClassForm->relname));
	namestrcpy(&oldClassForm->relname, oldName);

	/* Swap the partition flags to track inheritance properly */
	isPartition = newClassForm->relispartition;
	newClassForm->relispartition = oldClassForm->relispartition;
	oldClassForm->relispartition = isPartition;

	CatalogTupleUpdate(pg_class, &oldClassTuple->t_self, oldClassTuple);
	CatalogTupleUpdate(pg_class, &newClassTuple->t_self, newClassTuple);

	heap_freetuple(oldClassTuple);
	heap_freetuple(newClassTuple);

	/* Now swap index info */
	pg_index = table_open(IndexRelationId, RowExclusiveLock);

	oldIndexTuple = SearchSysCacheCopy1(INDEXRELID,
										ObjectIdGetDatum(oldIndexId));
	if (!HeapTupleIsValid(oldIndexTuple))
		elog(ERROR, "could not find tuple for relation %u", oldIndexId);
	newIndexTuple = SearchSysCacheCopy1(INDEXRELID,
										ObjectIdGetDatum(newIndexId));
	if (!HeapTupleIsValid(newIndexTuple))
		elog(ERROR, "could not find tuple for relation %u", newIndexId);

	oldIndexForm = (Form_pg_index) GETSTRUCT(oldIndexTuple);
	newIndexForm = (Form_pg_index) GETSTRUCT(newIndexTuple);

	/*
	 * Copy constraint flags from the old index. This is safe because the old
	 * index guaranteed uniqueness.
	 */
	newIndexForm->indisprimary = oldIndexForm->indisprimary;
	oldIndexForm->indisprimary = false;
	newIndexForm->indisexclusion = oldIndexForm->indisexclusion;
	oldIndexForm->indisexclusion = false;
	newIndexForm->indimmediate = oldIndexForm->indimmediate;
	oldIndexForm->indimmediate = true;

	/* Preserve indisreplident in the new index */
	newIndexForm->indisreplident = oldIndexForm->indisreplident;
	oldIndexForm->indisreplident = false;

	/* Preserve indisclustered in the new index */
	newIndexForm->indisclustered = oldIndexForm->indisclustered;

	/*
	 * Mark the new index as valid, and the old index as invalid similarly to
	 * what index_set_state_flags() does.
	 */
	newIndexForm->indisvalid = true;
	oldIndexForm->indisvalid = false;
	oldIndexForm->indisclustered = false;

	CatalogTupleUpdate(pg_index, &oldIndexTuple->t_self, oldIndexTuple);
	CatalogTupleUpdate(pg_index, &newIndexTuple->t_self, newIndexTuple);

	heap_freetuple(oldIndexTuple);
	heap_freetuple(newIndexTuple);

	/*
	 * Move constraints and triggers over to the new index
	 */

	constraintOids = get_index_ref_constraints(oldIndexId);

	indexConstraintOid = get_index_constraint(oldIndexId);

	if (OidIsValid(indexConstraintOid))
		constraintOids = lappend_oid(constraintOids, indexConstraintOid);

	pg_constraint = table_open(ConstraintRelationId, RowExclusiveLock);
	pg_trigger = table_open(TriggerRelationId, RowExclusiveLock);

	foreach(lc, constraintOids)
	{
		HeapTuple	constraintTuple,
					triggerTuple;
		Form_pg_constraint conForm;
		ScanKeyData key[1];
		SysScanDesc scan;
		Oid			constraintOid = lfirst_oid(lc);

		/* Move the constraint from the old to the new index */
		constraintTuple = SearchSysCacheCopy1(CONSTROID,
											  ObjectIdGetDatum(constraintOid));
		if (!HeapTupleIsValid(constraintTuple))
			elog(ERROR, "could not find tuple for constraint %u", constraintOid);

		conForm = ((Form_pg_constraint) GETSTRUCT(constraintTuple));

		if (conForm->conindid == oldIndexId)
		{
			conForm->conindid = newIndexId;

			CatalogTupleUpdate(pg_constraint, &constraintTuple->t_self, constraintTuple);
		}

		heap_freetuple(constraintTuple);

		/* Search for trigger records */
		ScanKeyInit(&key[0],
					Anum_pg_trigger_tgconstraint,
					BTEqualStrategyNumber, F_OIDEQ,
					ObjectIdGetDatum(constraintOid));

		scan = systable_beginscan(pg_trigger, TriggerConstraintIndexId, true,
								  NULL, 1, key);

		while (HeapTupleIsValid((triggerTuple = systable_getnext(scan))))
		{
			Form_pg_trigger tgForm = (Form_pg_trigger) GETSTRUCT(triggerTuple);

			if (tgForm->tgconstrindid != oldIndexId)
				continue;

			/* Make a modifiable copy */
			triggerTuple = heap_copytuple(triggerTuple);
			tgForm = (Form_pg_trigger) GETSTRUCT(triggerTuple);

			tgForm->tgconstrindid = newIndexId;

			CatalogTupleUpdate(pg_trigger, &triggerTuple->t_self, triggerTuple);

			heap_freetuple(triggerTuple);
		}

		systable_endscan(scan);
	}

	/*
	 * Move comment if any
	 */
	{
		Relation	description;
		ScanKeyData skey[3];
		SysScanDesc sd;
		HeapTuple	tuple;
		Datum		values[Natts_pg_description] = {0};
		bool		nulls[Natts_pg_description] = {0};
		bool		replaces[Natts_pg_description] = {0};

		values[Anum_pg_description_objoid - 1] = ObjectIdGetDatum(newIndexId);
		replaces[Anum_pg_description_objoid - 1] = true;

		ScanKeyInit(&skey[0],
					Anum_pg_description_objoid,
					BTEqualStrategyNumber, F_OIDEQ,
					ObjectIdGetDatum(oldIndexId));
		ScanKeyInit(&skey[1],
					Anum_pg_description_classoid,
					BTEqualStrategyNumber, F_OIDEQ,
					ObjectIdGetDatum(RelationRelationId));
		ScanKeyInit(&skey[2],
					Anum_pg_description_objsubid,
					BTEqualStrategyNumber, F_INT4EQ,
					Int32GetDatum(0));

		description = table_open(DescriptionRelationId, RowExclusiveLock);

		sd = systable_beginscan(description, DescriptionObjIndexId, true,
								NULL, 3, skey);

		while ((tuple = systable_getnext(sd)) != NULL)
		{
			tuple = heap_modify_tuple(tuple, RelationGetDescr(description),
									  values, nulls, replaces);
			CatalogTupleUpdate(description, &tuple->t_self, tuple);

			break;				/* Assume there can be only one match */
		}

		systable_endscan(sd);
		table_close(description, NoLock);
	}

	/*
	 * Swap inheritance relationship with parent index
	 */
	if (get_rel_relispartition(oldIndexId))
	{
		List	   *ancestors = get_partition_ancestors(oldIndexId);
		Oid			parentIndexRelid = linitial_oid(ancestors);

		DeleteInheritsTuple(oldIndexId, parentIndexRelid);
		StoreSingleInheritance(newIndexId, parentIndexRelid, 1);

		list_free(ancestors);
	}

	/*
	 * Swap all dependencies of and on the old index to the new one, and
	 * vice-versa.  Note that a call to CommandCounterIncrement() would cause
	 * duplicate entries in pg_depend, so this should not be done.
	 */
	changeDependenciesOf(RelationRelationId, newIndexId, oldIndexId);
	changeDependenciesOn(RelationRelationId, newIndexId, oldIndexId);

	changeDependenciesOf(RelationRelationId, oldIndexId, newIndexId);
	changeDependenciesOn(RelationRelationId, oldIndexId, newIndexId);

	/*
	 * Copy over statistics from old to new index
	 */
	{
		PgStat_StatTabEntry *tabentry;

		tabentry = pgstat_fetch_stat_tabentry(oldIndexId);
		if (tabentry)
		{
			if (newClassRel->pgstat_info)
			{
				newClassRel->pgstat_info->t_counts.t_numscans = tabentry->numscans;
				newClassRel->pgstat_info->t_counts.t_tuples_returned = tabentry->tuples_returned;
				newClassRel->pgstat_info->t_counts.t_tuples_fetched = tabentry->tuples_fetched;
				newClassRel->pgstat_info->t_counts.t_blocks_fetched = tabentry->blocks_fetched;
				newClassRel->pgstat_info->t_counts.t_blocks_hit = tabentry->blocks_hit;

				/*
				 * The data will be sent by the next pgstat_report_stat()
				 * call.
				 */
			}
		}
	}

	/* Copy data of pg_statistic from the old index to the new one */
	CopyStatistics(oldIndexId, newIndexId);

	/* Copy pg_attribute.attstattarget for each index attribute */
	{
		HeapTuple	attrTuple;
		Relation	pg_attribute;
		SysScanDesc scan;
		ScanKeyData key[1];

		pg_attribute = table_open(AttributeRelationId, RowExclusiveLock);
		ScanKeyInit(&key[0],
					Anum_pg_attribute_attrelid,
					BTEqualStrategyNumber, F_OIDEQ,
					ObjectIdGetDatum(newIndexId));
		scan = systable_beginscan(pg_attribute, AttributeRelidNumIndexId,
								  true, NULL, 1, key);

		while (HeapTupleIsValid((attrTuple = systable_getnext(scan))))
		{
			Form_pg_attribute att = (Form_pg_attribute) GETSTRUCT(attrTuple);
			Datum		repl_val[Natts_pg_attribute];
			bool		repl_null[Natts_pg_attribute];
			bool		repl_repl[Natts_pg_attribute];
			int			attstattarget;
			HeapTuple	newTuple;

			/* Ignore dropped columns */
			if (att->attisdropped)
				continue;

			/*
			 * Get attstattarget from the old index and refresh the new value.
			 */
			attstattarget = get_attstattarget(oldIndexId, att->attnum);

			/* no need for a refresh if both match */
			if (attstattarget == att->attstattarget)
				continue;

			memset(repl_val, 0, sizeof(repl_val));
			memset(repl_null, false, sizeof(repl_null));
			memset(repl_repl, false, sizeof(repl_repl));

			repl_repl[Anum_pg_attribute_attstattarget - 1] = true;
			repl_val[Anum_pg_attribute_attstattarget - 1] = Int32GetDatum(attstattarget);

			newTuple = heap_modify_tuple(attrTuple,
										 RelationGetDescr(pg_attribute),
										 repl_val, repl_null, repl_repl);
			CatalogTupleUpdate(pg_attribute, &newTuple->t_self, newTuple);

			heap_freetuple(newTuple);
		}

		systable_endscan(scan);
		table_close(pg_attribute, RowExclusiveLock);
	}

	/* Close relations */
	table_close(pg_class, RowExclusiveLock);
	table_close(pg_index, RowExclusiveLock);
	table_close(pg_constraint, RowExclusiveLock);
	table_close(pg_trigger, RowExclusiveLock);

	/* The lock taken previously is not released until the end of transaction */
	relation_close(oldClassRel, NoLock);
	relation_close(newClassRel, NoLock);
}

/*
 * index_concurrently_set_dead
 *
 * Perform the last invalidation stage of DROP INDEX CONCURRENTLY or REINDEX
 * CONCURRENTLY before actually dropping the index.  After calling this
 * function, the index is seen by all the backends as dead.  Low-level locks
 * taken here are kept until the end of the transaction calling this function.
 */
void
index_concurrently_set_dead(Oid heapId, Oid indexId)
{
	Relation	userHeapRelation;
	Relation	userIndexRelation;

	/*
	 * No more predicate locks will be acquired on this index, and we're about
	 * to stop doing inserts into the index which could show conflicts with
	 * existing predicate locks, so now is the time to move them to the heap
	 * relation.
	 */
	userHeapRelation = table_open(heapId, ShareUpdateExclusiveLock);
	userIndexRelation = index_open(indexId, ShareUpdateExclusiveLock);
	TransferPredicateLocksToHeapRelation(userIndexRelation);

	/*
	 * Now we are sure that nobody uses the index for queries; they just might
	 * have it open for updating it.  So now we can unset indisready and
	 * indislive, then wait till nobody could be using it at all anymore.
	 */
	index_set_state_flags(indexId, INDEX_DROP_SET_DEAD);

	/*
	 * Invalidate the relcache for the table, so that after this commit all
	 * sessions will refresh the table's index list.  Forgetting just the
	 * index's relcache entry is not enough.
	 */
	CacheInvalidateRelcache(userHeapRelation);

	/*
	 * Close the relations again, though still holding session lock.
	 */
	table_close(userHeapRelation, NoLock);
	index_close(userIndexRelation, NoLock);
}

/*
 * index_constraint_create
 *
 * Set up a constraint associated with an index.  Return the new constraint's
 * address.
 *
 * heapRelation: table owning the index (must be suitably locked by caller)
 * indexRelationId: OID of the index
 * parentConstraintId: if constraint is on a partition, the OID of the
 *		constraint in the parent.
 * indexInfo: same info executor uses to insert into the index
 * constraintName: what it say (generally, should match name of index)
 * constraintType: one of CONSTRAINT_PRIMARY, CONSTRAINT_UNIQUE, or
 *		CONSTRAINT_EXCLUSION
 * flags: bitmask that can include any combination of these bits:
 *		INDEX_CONSTR_CREATE_MARK_AS_PRIMARY: index is a PRIMARY KEY
 *		INDEX_CONSTR_CREATE_DEFERRABLE: constraint is DEFERRABLE
 *		INDEX_CONSTR_CREATE_INIT_DEFERRED: constraint is INITIALLY DEFERRED
 *		INDEX_CONSTR_CREATE_UPDATE_INDEX: update the pg_index row
 *		INDEX_CONSTR_CREATE_REMOVE_OLD_DEPS: remove existing dependencies
 *			of index on table's columns
 * allow_system_table_mods: allow table to be a system catalog
 * is_internal: index is constructed due to internal process
 */
ObjectAddress
index_constraint_create(Relation heapRelation,
						Oid indexRelationId,
						Oid parentConstraintId,
						IndexInfo *indexInfo,
						const char *constraintName,
						char constraintType,
						bits16 constr_flags,
						bool allow_system_table_mods,
						bool is_internal)
{
	Oid			namespaceId = RelationGetNamespace(heapRelation);
	ObjectAddress myself,
				idxaddr;
	Oid			conOid;
	bool		deferrable;
	bool		initdeferred;
	bool		mark_as_primary;
	bool		islocal;
	bool		noinherit;
	int			inhcount;

	deferrable = (constr_flags & INDEX_CONSTR_CREATE_DEFERRABLE) != 0;
	initdeferred = (constr_flags & INDEX_CONSTR_CREATE_INIT_DEFERRED) != 0;
	mark_as_primary = (constr_flags & INDEX_CONSTR_CREATE_MARK_AS_PRIMARY) != 0;

	/* constraint creation support doesn't work while bootstrapping */
	Assert(!IsBootstrapProcessingMode());

	/* enforce system-table restriction */
	if (!allow_system_table_mods &&
		IsSystemRelation(heapRelation) &&
		IsNormalProcessingMode())
		ereport(ERROR,
				(errcode(ERRCODE_FEATURE_NOT_SUPPORTED),
				 errmsg("user-defined indexes on system catalog tables are not supported")));

	/* primary/unique constraints shouldn't have any expressions */
	if (indexInfo->ii_Expressions &&
		constraintType != CONSTRAINT_EXCLUSION)
		elog(ERROR, "constraints cannot have index expressions");

	/*
	 * If we're manufacturing a constraint for a pre-existing index, we need
	 * to get rid of the existing auto dependencies for the index (the ones
	 * that index_create() would have made instead of calling this function).
	 *
	 * Note: this code would not necessarily do the right thing if the index
	 * has any expressions or predicate, but we'd never be turning such an
	 * index into a UNIQUE or PRIMARY KEY constraint.
	 */
	if (constr_flags & INDEX_CONSTR_CREATE_REMOVE_OLD_DEPS)
		deleteDependencyRecordsForClass(RelationRelationId, indexRelationId,
										RelationRelationId, DEPENDENCY_AUTO);

	if (OidIsValid(parentConstraintId))
	{
		islocal = false;
		inhcount = 1;
		noinherit = false;
	}
	else
	{
		islocal = true;
		inhcount = 0;
		noinherit = true;
	}

	/*
	 * Construct a pg_constraint entry.
	 */
	conOid = CreateConstraintEntry(constraintName,
								   namespaceId,
								   constraintType,
								   deferrable,
								   initdeferred,
								   true,
								   parentConstraintId,
								   RelationGetRelid(heapRelation),
								   indexInfo->ii_IndexAttrNumbers,
								   indexInfo->ii_NumIndexKeyAttrs,
								   indexInfo->ii_NumIndexAttrs,
								   InvalidOid,	/* no domain */
								   indexRelationId, /* index OID */
								   InvalidOid,	/* no foreign key */
								   NULL,
								   NULL,
								   NULL,
								   NULL,
								   0,
								   ' ',
								   ' ',
								   ' ',
								   indexInfo->ii_ExclusionOps,
								   NULL,	/* no check constraint */
								   NULL,
								   islocal,
								   inhcount,
								   noinherit,
								   is_internal);

	/*
	 * Register the index as internally dependent on the constraint.
	 *
	 * Note that the constraint has a dependency on the table, so we don't
	 * need (or want) any direct dependency from the index to the table.
	 */
	ObjectAddressSet(myself, ConstraintRelationId, conOid);
	ObjectAddressSet(idxaddr, RelationRelationId, indexRelationId);
	recordDependencyOn(&idxaddr, &myself, DEPENDENCY_INTERNAL);

	/*
	 * Also, if this is a constraint on a partition, give it partition-type
	 * dependencies on the parent constraint as well as the table.
	 */
	if (OidIsValid(parentConstraintId))
	{
		ObjectAddress referenced;

		ObjectAddressSet(referenced, ConstraintRelationId, parentConstraintId);
		recordDependencyOn(&myself, &referenced, DEPENDENCY_PARTITION_PRI);
		ObjectAddressSet(referenced, RelationRelationId,
						 RelationGetRelid(heapRelation));
		recordDependencyOn(&myself, &referenced, DEPENDENCY_PARTITION_SEC);
	}

	/*
	 * If the constraint is deferrable, create the deferred uniqueness
	 * checking trigger.  (The trigger will be given an internal dependency on
	 * the constraint by CreateTrigger.)
	 */
	if (deferrable)
	{
		CreateTrigStmt *trigger;

		trigger = makeNode(CreateTrigStmt);
		trigger->trigname = (constraintType == CONSTRAINT_PRIMARY) ?
			"PK_ConstraintTrigger" :
			"Unique_ConstraintTrigger";
		trigger->relation = NULL;
		trigger->funcname = SystemFuncName("unique_key_recheck");
		trigger->args = NIL;
		trigger->row = true;
		trigger->timing = TRIGGER_TYPE_AFTER;
		trigger->events = TRIGGER_TYPE_INSERT | TRIGGER_TYPE_UPDATE;
		trigger->columns = NIL;
		trigger->whenClause = NULL;
		trigger->isconstraint = true;
		trigger->deferrable = true;
		trigger->initdeferred = initdeferred;
		trigger->constrrel = NULL;

		(void) CreateTrigger(trigger, NULL, RelationGetRelid(heapRelation),
							 InvalidOid, conOid, indexRelationId, InvalidOid,
							 InvalidOid, NULL, true, false);
	}

	/*
	 * If needed, mark the index as primary and/or deferred in pg_index.
	 *
	 * Note: When making an existing index into a constraint, caller must have
	 * a table lock that prevents concurrent table updates; otherwise, there
	 * is a risk that concurrent readers of the table will miss seeing this
	 * index at all.
	 */
	if ((constr_flags & INDEX_CONSTR_CREATE_UPDATE_INDEX) &&
		(mark_as_primary || deferrable))
	{
		Relation	pg_index;
		HeapTuple	indexTuple;
		Form_pg_index indexForm;
		bool		dirty = false;
		bool		marked_as_primary = false;

		pg_index = table_open(IndexRelationId, RowExclusiveLock);

		indexTuple = SearchSysCacheCopy1(INDEXRELID,
										 ObjectIdGetDatum(indexRelationId));
		if (!HeapTupleIsValid(indexTuple))
			elog(ERROR, "cache lookup failed for index %u", indexRelationId);
		indexForm = (Form_pg_index) GETSTRUCT(indexTuple);

		if (mark_as_primary && !indexForm->indisprimary)
		{
			indexForm->indisprimary = true;
			dirty = true;
			marked_as_primary = true;
		}

		if (deferrable && indexForm->indimmediate)
		{
			indexForm->indimmediate = false;
			dirty = true;
		}

		if (dirty)
		{
			CatalogTupleUpdate(pg_index, &indexTuple->t_self, indexTuple);

			/*
			 * When we mark an existing index as primary, force a relcache
			 * flush on its parent table, so that all sessions will become
			 * aware that the table now has a primary key.  This is important
			 * because it affects some replication behaviors.
			 */
			if (marked_as_primary)
				CacheInvalidateRelcache(heapRelation);

			InvokeObjectPostAlterHookArg(IndexRelationId, indexRelationId, 0,
										 InvalidOid, is_internal);
		}

		heap_freetuple(indexTuple);
		table_close(pg_index, RowExclusiveLock);
	}

	return myself;
}

/*
 *		index_drop
 *
 * NOTE: this routine should now only be called through performDeletion(),
 * else associated dependencies won't be cleaned up.
 *
 * If concurrent is true, do a DROP INDEX CONCURRENTLY.  If concurrent is
 * false but concurrent_lock_mode is true, then do a normal DROP INDEX but
 * take a lock for CONCURRENTLY processing.  That is used as part of REINDEX
 * CONCURRENTLY.
 */
void
index_drop(Oid indexId, bool concurrent, bool concurrent_lock_mode)
{
	Oid			heapId;
	Relation	userHeapRelation;
	Relation	userIndexRelation;
	Relation	indexRelation;
	HeapTuple	tuple;
	bool		hasexprs;
	LockRelId	heaprelid,
				indexrelid;
	LOCKTAG		heaplocktag;
	LOCKMODE	lockmode;

	/*
	 * A temporary relation uses a non-concurrent DROP.  Other backends can't
	 * access a temporary relation, so there's no harm in grabbing a stronger
	 * lock (see comments in RemoveRelations), and a non-concurrent DROP is
	 * more efficient.
	 */
	Assert(get_rel_persistence(indexId) != RELPERSISTENCE_TEMP ||
		   (!concurrent && !concurrent_lock_mode));

	/*
	 * To drop an index safely, we must grab exclusive lock on its parent
	 * table.  Exclusive lock on the index alone is insufficient because
	 * another backend might be about to execute a query on the parent table.
	 * If it relies on a previously cached list of index OIDs, then it could
	 * attempt to access the just-dropped index.  We must therefore take a
	 * table lock strong enough to prevent all queries on the table from
	 * proceeding until we commit and send out a shared-cache-inval notice
	 * that will make them update their index lists.
	 *
	 * In the concurrent case we avoid this requirement by disabling index use
	 * in multiple steps and waiting out any transactions that might be using
	 * the index, so we don't need exclusive lock on the parent table. Instead
	 * we take ShareUpdateExclusiveLock, to ensure that two sessions aren't
	 * doing CREATE/DROP INDEX CONCURRENTLY on the same index.  (We will get
	 * AccessExclusiveLock on the index below, once we're sure nobody else is
	 * using it.)
	 */
	heapId = IndexGetRelation(indexId, false);
	lockmode = (concurrent || concurrent_lock_mode) ? ShareUpdateExclusiveLock : AccessExclusiveLock;
	userHeapRelation = table_open(heapId, lockmode);
	userIndexRelation = index_open(indexId, lockmode);

	/*
	 * We might still have open queries using it in our own session, which the
	 * above locking won't prevent, so test explicitly.
	 */
	CheckTableNotInUse(userIndexRelation, "DROP INDEX");

	/*
	 * Drop Index Concurrently is more or less the reverse process of Create
	 * Index Concurrently.
	 *
	 * First we unset indisvalid so queries starting afterwards don't use the
	 * index to answer queries anymore.  We have to keep indisready = true so
	 * transactions that are still scanning the index can continue to see
	 * valid index contents.  For instance, if they are using READ COMMITTED
	 * mode, and another transaction makes changes and commits, they need to
	 * see those new tuples in the index.
	 *
	 * After all transactions that could possibly have used the index for
	 * queries end, we can unset indisready and indislive, then wait till
	 * nobody could be touching it anymore.  (Note: we need indislive because
	 * this state must be distinct from the initial state during CREATE INDEX
	 * CONCURRENTLY, which has indislive true while indisready and indisvalid
	 * are false.  That's because in that state, transactions must examine the
	 * index for HOT-safety decisions, while in this state we don't want them
	 * to open it at all.)
	 *
	 * Since all predicate locks on the index are about to be made invalid, we
	 * must promote them to predicate locks on the heap.  In the
	 * non-concurrent case we can just do that now.  In the concurrent case
	 * it's a bit trickier.  The predicate locks must be moved when there are
	 * no index scans in progress on the index and no more can subsequently
	 * start, so that no new predicate locks can be made on the index.  Also,
	 * they must be moved before heap inserts stop maintaining the index, else
	 * the conflict with the predicate lock on the index gap could be missed
	 * before the lock on the heap relation is in place to detect a conflict
	 * based on the heap tuple insert.
	 */
	if (concurrent)
	{
		/*
		 * We must commit our transaction in order to make the first pg_index
		 * state update visible to other sessions.  If the DROP machinery has
		 * already performed any other actions (removal of other objects,
		 * pg_depend entries, etc), the commit would make those actions
		 * permanent, which would leave us with inconsistent catalog state if
		 * we fail partway through the following sequence.  Since DROP INDEX
		 * CONCURRENTLY is restricted to dropping just one index that has no
		 * dependencies, we should get here before anything's been done ---
		 * but let's check that to be sure.  We can verify that the current
		 * transaction has not executed any transactional updates by checking
		 * that no XID has been assigned.
		 */
		if (GetTopTransactionIdIfAny() != InvalidTransactionId)
			ereport(ERROR,
					(errcode(ERRCODE_FEATURE_NOT_SUPPORTED),
					 errmsg("DROP INDEX CONCURRENTLY must be first action in transaction")));

		/*
		 * Mark index invalid by updating its pg_index entry
		 */
		index_set_state_flags(indexId, INDEX_DROP_CLEAR_VALID);

		/*
		 * Invalidate the relcache for the table, so that after this commit
		 * all sessions will refresh any cached plans that might reference the
		 * index.
		 */
		CacheInvalidateRelcache(userHeapRelation);

		/* save lockrelid and locktag for below, then close but keep locks */
		heaprelid = userHeapRelation->rd_lockInfo.lockRelId;
		SET_LOCKTAG_RELATION(heaplocktag, heaprelid.dbId, heaprelid.relId);
		indexrelid = userIndexRelation->rd_lockInfo.lockRelId;

		table_close(userHeapRelation, NoLock);
		index_close(userIndexRelation, NoLock);

		/*
		 * We must commit our current transaction so that the indisvalid
		 * update becomes visible to other transactions; then start another.
		 * Note that any previously-built data structures are lost in the
		 * commit.  The only data we keep past here are the relation IDs.
		 *
		 * Before committing, get a session-level lock on the table, to ensure
		 * that neither it nor the index can be dropped before we finish. This
		 * cannot block, even if someone else is waiting for access, because
		 * we already have the same lock within our transaction.
		 */
		LockRelationIdForSession(&heaprelid, ShareUpdateExclusiveLock);
		LockRelationIdForSession(&indexrelid, ShareUpdateExclusiveLock);

		PopActiveSnapshot();
		CommitTransactionCommand();
		StartTransactionCommand();

		/*
		 * Now we must wait until no running transaction could be using the
		 * index for a query.  Use AccessExclusiveLock here to check for
		 * running transactions that hold locks of any kind on the table. Note
		 * we do not need to worry about xacts that open the table for reading
		 * after this point; they will see the index as invalid when they open
		 * the relation.
		 *
		 * Note: the reason we use actual lock acquisition here, rather than
		 * just checking the ProcArray and sleeping, is that deadlock is
		 * possible if one of the transactions in question is blocked trying
		 * to acquire an exclusive lock on our table.  The lock code will
		 * detect deadlock and error out properly.
		 *
		 * Note: we report progress through WaitForLockers() unconditionally
		 * here, even though it will only be used when we're called by REINDEX
		 * CONCURRENTLY and not when called by DROP INDEX CONCURRENTLY.
		 */
		WaitForLockers(heaplocktag, AccessExclusiveLock, true);

		/* Finish invalidation of index and mark it as dead */
		index_concurrently_set_dead(heapId, indexId);

		/*
		 * Again, commit the transaction to make the pg_index update visible
		 * to other sessions.
		 */
		CommitTransactionCommand();
		StartTransactionCommand();

		/*
		 * Wait till every transaction that saw the old index state has
		 * finished.  See above about progress reporting.
		 */
		WaitForLockers(heaplocktag, AccessExclusiveLock, true);

		/*
		 * Re-open relations to allow us to complete our actions.
		 *
		 * At this point, nothing should be accessing the index, but lets
		 * leave nothing to chance and grab AccessExclusiveLock on the index
		 * before the physical deletion.
		 */
		userHeapRelation = table_open(heapId, ShareUpdateExclusiveLock);
		userIndexRelation = index_open(indexId, AccessExclusiveLock);
	}
	else
	{
		/* Not concurrent, so just transfer predicate locks and we're good */
		TransferPredicateLocksToHeapRelation(userIndexRelation);
	}

	/*
	 * Schedule physical removal of the files (if any)
	 */
	if (userIndexRelation->rd_rel->relkind != RELKIND_PARTITIONED_INDEX)
		RelationDropStorage(userIndexRelation);

	/*
	 * Close and flush the index's relcache entry, to ensure relcache doesn't
	 * try to rebuild it while we're deleting catalog entries. We keep the
	 * lock though.
	 */
	index_close(userIndexRelation, NoLock);

	RelationForgetRelation(indexId);

	/*
	 * fix INDEX relation, and check for expressional index
	 */
	indexRelation = table_open(IndexRelationId, RowExclusiveLock);

	tuple = SearchSysCache1(INDEXRELID, ObjectIdGetDatum(indexId));
	if (!HeapTupleIsValid(tuple))
		elog(ERROR, "cache lookup failed for index %u", indexId);

	hasexprs = !heap_attisnull(tuple, Anum_pg_index_indexprs,
							   RelationGetDescr(indexRelation));

	CatalogTupleDelete(indexRelation, &tuple->t_self);

	ReleaseSysCache(tuple);
	table_close(indexRelation, RowExclusiveLock);

	/*
	 * if it has any expression columns, we might have stored statistics about
	 * them.
	 */
	if (hasexprs)
		RemoveStatistics(indexId, 0);

	/*
	 * fix ATTRIBUTE relation
	 */
	DeleteAttributeTuples(indexId);

	/*
	 * fix RELATION relation
	 */
	DeleteRelationTuple(indexId);

	/*
	 * fix INHERITS relation
	 */
	DeleteInheritsTuple(indexId, InvalidOid);

	/*
	 * We are presently too lazy to attempt to compute the new correct value
	 * of relhasindex (the next VACUUM will fix it if necessary). So there is
	 * no need to update the pg_class tuple for the owning relation. But we
	 * must send out a shared-cache-inval notice on the owning relation to
	 * ensure other backends update their relcache lists of indexes.  (In the
	 * concurrent case, this is redundant but harmless.)
	 */
	CacheInvalidateRelcache(userHeapRelation);

	/*
	 * Close owning rel, but keep lock
	 */
	table_close(userHeapRelation, NoLock);

	/*
	 * Release the session locks before we go.
	 */
	if (concurrent)
	{
		UnlockRelationIdForSession(&heaprelid, ShareUpdateExclusiveLock);
		UnlockRelationIdForSession(&indexrelid, ShareUpdateExclusiveLock);
	}
}

/* ----------------------------------------------------------------
 *						index_build support
 * ----------------------------------------------------------------
 */

/* ----------------
 *		BuildIndexInfo
 *			Construct an IndexInfo record for an open index
 *
 * IndexInfo stores the information about the index that's needed by
 * FormIndexDatum, which is used for both index_build() and later insertion
 * of individual index tuples.  Normally we build an IndexInfo for an index
 * just once per command, and then use it for (potentially) many tuples.
 * ----------------
 */
IndexInfo *
BuildIndexInfo(Relation index)
{
	IndexInfo  *ii = makeNode(IndexInfo);
	Form_pg_index indexStruct = index->rd_index;
	int			i;
	int			numAtts;

	/* check the number of keys, and copy attr numbers into the IndexInfo */
	numAtts = indexStruct->indnatts;
	if (numAtts < 1 || numAtts > INDEX_MAX_KEYS)
		elog(ERROR, "invalid indnatts %d for index %u",
			 numAtts, RelationGetRelid(index));
	ii->ii_NumIndexAttrs = numAtts;
	ii->ii_NumIndexKeyAttrs = indexStruct->indnkeyatts;
	Assert(ii->ii_NumIndexKeyAttrs != 0);
	Assert(ii->ii_NumIndexKeyAttrs <= ii->ii_NumIndexAttrs);

	for (i = 0; i < numAtts; i++)
		ii->ii_IndexAttrNumbers[i] = indexStruct->indkey.values[i];

	/* fetch any expressions needed for expressional indexes */
	ii->ii_Expressions = RelationGetIndexExpressions(index);
	ii->ii_ExpressionsState = NIL;

	/* fetch index predicate if any */
	ii->ii_Predicate = RelationGetIndexPredicate(index);
	ii->ii_PredicateState = NULL;

	/* fetch exclusion constraint info if any */
	if (indexStruct->indisexclusion)
	{
		RelationGetExclusionInfo(index,
								 &ii->ii_ExclusionOps,
								 &ii->ii_ExclusionProcs,
								 &ii->ii_ExclusionStrats);
	}
	else
	{
		ii->ii_ExclusionOps = NULL;
		ii->ii_ExclusionProcs = NULL;
		ii->ii_ExclusionStrats = NULL;
	}

	/* other info */
	ii->ii_Unique = indexStruct->indisunique;
	ii->ii_ReadyForInserts = indexStruct->indisready;
	/* assume not doing speculative insertion for now */
	ii->ii_UniqueOps = NULL;
	ii->ii_UniqueProcs = NULL;
	ii->ii_UniqueStrats = NULL;

	/* initialize index-build state to default */
	ii->ii_Concurrent = false;
	ii->ii_BrokenHotChain = false;
	ii->ii_ParallelWorkers = 0;

	/* set up for possible use by index AM */
	ii->ii_Am = index->rd_rel->relam;
	ii->ii_AmCache = NULL;
	ii->ii_Context = CurrentMemoryContext;

	return ii;
}

/* ----------------
 *		BuildDummyIndexInfo
 *			Construct a dummy IndexInfo record for an open index
 *
 * This differs from the real BuildIndexInfo in that it will never run any
 * user-defined code that might exist in index expressions or predicates.
 * Instead of the real index expressions, we return null constants that have
 * the right types/typmods/collations.  Predicates and exclusion clauses are
 * just ignored.  This is sufficient for the purpose of truncating an index,
 * since we will not need to actually evaluate the expressions or predicates;
 * the only thing that's likely to be done with the data is construction of
 * a tupdesc describing the index's rowtype.
 * ----------------
 */
IndexInfo *
BuildDummyIndexInfo(Relation index)
{
	IndexInfo  *ii;
	Form_pg_index indexStruct = index->rd_index;
	int			i;
	int			numAtts;

	/* check the number of keys, and copy attr numbers into the IndexInfo */
	numAtts = indexStruct->indnatts;
	if (numAtts < 1 || numAtts > INDEX_MAX_KEYS)
		elog(ERROR, "invalid indnatts %d for index %u",
			 numAtts, RelationGetRelid(index));

	/*
	 * Create the node, using dummy index expressions, and pretending there is
	 * no predicate.
	 */
	ii = makeIndexInfo(indexStruct->indnatts,
					   indexStruct->indnkeyatts,
					   index->rd_rel->relam,
					   RelationGetDummyIndexExpressions(index),
					   NIL,
					   indexStruct->indisunique,
					   indexStruct->indisready,
					   false);

	/* fill in attribute numbers */
	for (i = 0; i < numAtts; i++)
		ii->ii_IndexAttrNumbers[i] = indexStruct->indkey.values[i];

	/* We ignore the exclusion constraint if any */

	return ii;
}

/*
 * CompareIndexInfo
 *		Return whether the properties of two indexes (in different tables)
 *		indicate that they have the "same" definitions.
 *
 * Note: passing collations and opfamilies separately is a kludge.  Adding
 * them to IndexInfo may result in better coding here and elsewhere.
 *
 * Use convert_tuples_by_name_map(index2, index1) to build the attmap.
 */
bool
CompareIndexInfo(IndexInfo *info1, IndexInfo *info2,
				 Oid *collations1, Oid *collations2,
				 Oid *opfamilies1, Oid *opfamilies2,
				 AttrNumber *attmap, int maplen)
{
	int			i;

	if (info1->ii_Unique != info2->ii_Unique)
		return false;

	/* indexes are only equivalent if they have the same access method */
	if (info1->ii_Am != info2->ii_Am)
		return false;

	/* and same number of attributes */
	if (info1->ii_NumIndexAttrs != info2->ii_NumIndexAttrs)
		return false;

	/* and same number of key attributes */
	if (info1->ii_NumIndexKeyAttrs != info2->ii_NumIndexKeyAttrs)
		return false;

	/*
	 * and columns match through the attribute map (actual attribute numbers
	 * might differ!)  Note that this implies that index columns that are
	 * expressions appear in the same positions.  We will next compare the
	 * expressions themselves.
	 */
	for (i = 0; i < info1->ii_NumIndexAttrs; i++)
	{
		if (maplen < info2->ii_IndexAttrNumbers[i])
			elog(ERROR, "incorrect attribute map");

		/* ignore expressions at this stage */
		if ((info1->ii_IndexAttrNumbers[i] != InvalidAttrNumber) &&
			(attmap[info2->ii_IndexAttrNumbers[i] - 1] !=
			 info1->ii_IndexAttrNumbers[i]))
			return false;

		/* collation and opfamily is not valid for including columns */
		if (i >= info1->ii_NumIndexKeyAttrs)
			continue;

		if (collations1[i] != collations2[i])
			return false;
		if (opfamilies1[i] != opfamilies2[i])
			return false;
	}

	/*
	 * For expression indexes: either both are expression indexes, or neither
	 * is; if they are, make sure the expressions match.
	 */
	if ((info1->ii_Expressions != NIL) != (info2->ii_Expressions != NIL))
		return false;
	if (info1->ii_Expressions != NIL)
	{
		bool		found_whole_row;
		Node	   *mapped;

		mapped = map_variable_attnos((Node *) info2->ii_Expressions,
									 1, 0, attmap, maplen,
									 InvalidOid, &found_whole_row);
		if (found_whole_row)
		{
			/*
			 * we could throw an error here, but seems out of scope for this
			 * routine.
			 */
			return false;
		}

		if (!equal(info1->ii_Expressions, mapped))
			return false;
	}

	/* Partial index predicates must be identical, if they exist */
	if ((info1->ii_Predicate == NULL) != (info2->ii_Predicate == NULL))
		return false;
	if (info1->ii_Predicate != NULL)
	{
		bool		found_whole_row;
		Node	   *mapped;

		mapped = map_variable_attnos((Node *) info2->ii_Predicate,
									 1, 0, attmap, maplen,
									 InvalidOid, &found_whole_row);
		if (found_whole_row)
		{
			/*
			 * we could throw an error here, but seems out of scope for this
			 * routine.
			 */
			return false;
		}
		if (!equal(info1->ii_Predicate, mapped))
			return false;
	}

	/* No support currently for comparing exclusion indexes. */
	if (info1->ii_ExclusionOps != NULL || info2->ii_ExclusionOps != NULL)
		return false;

	return true;
}

/* ----------------
 *		BuildSpeculativeIndexInfo
 *			Add extra state to IndexInfo record
 *
 * For unique indexes, we usually don't want to add info to the IndexInfo for
 * checking uniqueness, since the B-Tree AM handles that directly.  However,
 * in the case of speculative insertion, additional support is required.
 *
 * Do this processing here rather than in BuildIndexInfo() to not incur the
 * overhead in the common non-speculative cases.
 * ----------------
 */
void
BuildSpeculativeIndexInfo(Relation index, IndexInfo *ii)
{
	int			indnkeyatts;
	int			i;

	indnkeyatts = IndexRelationGetNumberOfKeyAttributes(index);

	/*
	 * fetch info for checking unique indexes
	 */
	Assert(ii->ii_Unique);

	if (index->rd_rel->relam != BTREE_AM_OID)
		elog(ERROR, "unexpected non-btree speculative unique index");

	ii->ii_UniqueOps = (Oid *) palloc(sizeof(Oid) * indnkeyatts);
	ii->ii_UniqueProcs = (Oid *) palloc(sizeof(Oid) * indnkeyatts);
	ii->ii_UniqueStrats = (uint16 *) palloc(sizeof(uint16) * indnkeyatts);

	/*
	 * We have to look up the operator's strategy number.  This provides a
	 * cross-check that the operator does match the index.
	 */
	/* We need the func OIDs and strategy numbers too */
	for (i = 0; i < indnkeyatts; i++)
	{
		ii->ii_UniqueStrats[i] = BTEqualStrategyNumber;
		ii->ii_UniqueOps[i] =
			get_opfamily_member(index->rd_opfamily[i],
								index->rd_opcintype[i],
								index->rd_opcintype[i],
								ii->ii_UniqueStrats[i]);
		if (!OidIsValid(ii->ii_UniqueOps[i]))
			elog(ERROR, "missing operator %d(%u,%u) in opfamily %u",
				 ii->ii_UniqueStrats[i], index->rd_opcintype[i],
				 index->rd_opcintype[i], index->rd_opfamily[i]);
		ii->ii_UniqueProcs[i] = get_opcode(ii->ii_UniqueOps[i]);
	}
}

/* ----------------
 *		FormIndexDatum
 *			Construct values[] and isnull[] arrays for a new index tuple.
 *
 *	indexInfo		Info about the index
 *	slot			Heap tuple for which we must prepare an index entry
 *	estate			executor state for evaluating any index expressions
 *	values			Array of index Datums (output area)
 *	isnull			Array of is-null indicators (output area)
 *
 * When there are no index expressions, estate may be NULL.  Otherwise it
 * must be supplied, *and* the ecxt_scantuple slot of its per-tuple expr
 * context must point to the heap tuple passed in.
 *
 * Notice we don't actually call index_form_tuple() here; we just prepare
 * its input arrays values[] and isnull[].  This is because the index AM
 * may wish to alter the data before storage.
 * ----------------
 */
void
FormIndexDatum(IndexInfo *indexInfo,
			   TupleTableSlot *slot,
			   EState *estate,
			   Datum *values,
			   bool *isnull)
{
	ListCell   *indexpr_item;
	int			i;

	if (indexInfo->ii_Expressions != NIL &&
		indexInfo->ii_ExpressionsState == NIL)
	{
		/* First time through, set up expression evaluation state */
		indexInfo->ii_ExpressionsState =
			ExecPrepareExprList(indexInfo->ii_Expressions, estate);
		/* Check caller has set up context correctly */
		Assert(GetPerTupleExprContext(estate)->ecxt_scantuple == slot);
	}
	indexpr_item = list_head(indexInfo->ii_ExpressionsState);

	for (i = 0; i < indexInfo->ii_NumIndexAttrs; i++)
	{
		int			keycol = indexInfo->ii_IndexAttrNumbers[i];
		Datum		iDatum;
		bool		isNull;

		if (keycol < 0)
			iDatum = slot_getsysattr(slot, keycol, &isNull);
		else if (keycol != 0)
		{
			/*
			 * Plain index column; get the value we need directly from the
			 * heap tuple.
			 */
			iDatum = slot_getattr(slot, keycol, &isNull);
		}
		else
		{
			/*
			 * Index expression --- need to evaluate it.
			 */
			if (indexpr_item == NULL)
				elog(ERROR, "wrong number of index expressions");
			iDatum = ExecEvalExprSwitchContext((ExprState *) lfirst(indexpr_item),
											   GetPerTupleExprContext(estate),
											   &isNull);
			indexpr_item = lnext(indexpr_item);
		}
		values[i] = iDatum;
		isnull[i] = isNull;
	}

	if (indexpr_item != NULL)
		elog(ERROR, "wrong number of index expressions");
}


/*
 * index_update_stats --- update pg_class entry after CREATE INDEX or REINDEX
 *
 * This routine updates the pg_class row of either an index or its parent
 * relation after CREATE INDEX or REINDEX.  Its rather bizarre API is designed
 * to ensure we can do all the necessary work in just one update.
 *
 * hasindex: set relhasindex to this value
 * reltuples: if >= 0, set reltuples to this value; else no change
 *
 * If reltuples >= 0, relpages and relallvisible are also updated (using
 * RelationGetNumberOfBlocks() and visibilitymap_count()).
 *
 * NOTE: an important side-effect of this operation is that an SI invalidation
 * message is sent out to all backends --- including me --- causing relcache
 * entries to be flushed or updated with the new data.  This must happen even
 * if we find that no change is needed in the pg_class row.  When updating
 * a heap entry, this ensures that other backends find out about the new
 * index.  When updating an index, it's important because some index AMs
 * expect a relcache flush to occur after REINDEX.
 */
static void
index_update_stats(Relation rel,
				   bool hasindex,
				   double reltuples)
{
	Oid			relid = RelationGetRelid(rel);
	Relation	pg_class;
	HeapTuple	tuple;
	Form_pg_class rd_rel;
	bool		dirty;

	/*
	 * We always update the pg_class row using a non-transactional,
	 * overwrite-in-place update.  There are several reasons for this:
	 *
	 * 1. In bootstrap mode, we have no choice --- UPDATE wouldn't work.
	 *
	 * 2. We could be reindexing pg_class itself, in which case we can't move
	 * its pg_class row because CatalogTupleInsert/CatalogTupleUpdate might
	 * not know about all the indexes yet (see reindex_relation).
	 *
	 * 3. Because we execute CREATE INDEX with just share lock on the parent
	 * rel (to allow concurrent index creations), an ordinary update could
	 * suffer a tuple-concurrently-updated failure against another CREATE
	 * INDEX committing at about the same time.  We can avoid that by having
	 * them both do nontransactional updates (we assume they will both be
	 * trying to change the pg_class row to the same thing, so it doesn't
	 * matter which goes first).
	 *
	 * It is safe to use a non-transactional update even though our
	 * transaction could still fail before committing.  Setting relhasindex
	 * true is safe even if there are no indexes (VACUUM will eventually fix
	 * it).  And of course the new relpages and reltuples counts are correct
	 * regardless.  However, we don't want to change relpages (or
	 * relallvisible) if the caller isn't providing an updated reltuples
	 * count, because that would bollix the reltuples/relpages ratio which is
	 * what's really important.
	 */

	pg_class = table_open(RelationRelationId, RowExclusiveLock);

	/*
	 * Make a copy of the tuple to update.  Normally we use the syscache, but
	 * we can't rely on that during bootstrap or while reindexing pg_class
	 * itself.
	 */
	if (IsBootstrapProcessingMode() ||
		ReindexIsProcessingHeap(RelationRelationId))
	{
		/* don't assume syscache will work */
		TableScanDesc pg_class_scan;
		ScanKeyData key[1];

		ScanKeyInit(&key[0],
					Anum_pg_class_oid,
					BTEqualStrategyNumber, F_OIDEQ,
					ObjectIdGetDatum(relid));

		pg_class_scan = table_beginscan_catalog(pg_class, 1, key);
		tuple = heap_getnext(pg_class_scan, ForwardScanDirection);
		tuple = heap_copytuple(tuple);
		table_endscan(pg_class_scan);
	}
	else
	{
		/* normal case, use syscache */
		tuple = SearchSysCacheCopy1(RELOID, ObjectIdGetDatum(relid));
	}

	if (!HeapTupleIsValid(tuple))
		elog(ERROR, "could not find tuple for relation %u", relid);
	rd_rel = (Form_pg_class) GETSTRUCT(tuple);

	/* Should this be a more comprehensive test? */
	Assert(rd_rel->relkind != RELKIND_PARTITIONED_INDEX);

	/* Apply required updates, if any, to copied tuple */

	dirty = false;
	if (rd_rel->relhasindex != hasindex)
	{
		rd_rel->relhasindex = hasindex;
		dirty = true;
	}

	if (reltuples >= 0)
	{
		BlockNumber relpages = RelationGetNumberOfBlocks(rel);
		BlockNumber relallvisible;

		if (rd_rel->relkind != RELKIND_INDEX)
			visibilitymap_count(rel, &relallvisible, NULL);
		else					/* don't bother for indexes */
			relallvisible = 0;

		if (rd_rel->relpages != (int32) relpages)
		{
			rd_rel->relpages = (int32) relpages;
			dirty = true;
		}
		if (rd_rel->reltuples != (float4) reltuples)
		{
			rd_rel->reltuples = (float4) reltuples;
			dirty = true;
		}
		if (rd_rel->relallvisible != (int32) relallvisible)
		{
			rd_rel->relallvisible = (int32) relallvisible;
			dirty = true;
		}
	}

	/*
	 * If anything changed, write out the tuple
	 */
	if (dirty)
	{
		heap_inplace_update(pg_class, tuple);
		/* the above sends a cache inval message */
	}
	else
	{
		/* no need to change tuple, but force relcache inval anyway */
		CacheInvalidateRelcacheByTuple(tuple);
	}

	heap_freetuple(tuple);

	table_close(pg_class, RowExclusiveLock);
}


/*
 * index_build - invoke access-method-specific index build procedure
 *
 * On entry, the index's catalog entries are valid, and its physical disk
 * file has been created but is empty.  We call the AM-specific build
 * procedure to fill in the index contents.  We then update the pg_class
 * entries of the index and heap relation as needed, using statistics
 * returned by ambuild as well as data passed by the caller.
 *
 * isreindex indicates we are recreating a previously-existing index.
 * parallel indicates if parallelism may be useful.
 *
 * Note: before Postgres 8.2, the passed-in heap and index Relations
 * were automatically closed by this routine.  This is no longer the case.
 * The caller opened 'em, and the caller should close 'em.
 */
void
index_build(Relation heapRelation,
			Relation indexRelation,
			IndexInfo *indexInfo,
			bool isreindex,
			bool parallel)
{
	IndexBuildResult *stats;
	Oid			save_userid;
	int			save_sec_context;
	int			save_nestlevel;

	/*
	 * sanity checks
	 */
	Assert(RelationIsValid(indexRelation));
	Assert(PointerIsValid(indexRelation->rd_indam));
	Assert(PointerIsValid(indexRelation->rd_indam->ambuild));
	Assert(PointerIsValid(indexRelation->rd_indam->ambuildempty));

	/*
	 * Determine worker process details for parallel CREATE INDEX.  Currently,
	 * only btree has support for parallel builds.
	 *
	 * Note that planner considers parallel safety for us.
	 */
	if (parallel && IsNormalProcessingMode() &&
		indexRelation->rd_rel->relam == BTREE_AM_OID)
		indexInfo->ii_ParallelWorkers =
			plan_create_index_workers(RelationGetRelid(heapRelation),
									  RelationGetRelid(indexRelation));

	if (indexInfo->ii_ParallelWorkers == 0)
		ereport(DEBUG1,
				(errmsg("building index \"%s\" on table \"%s\" serially",
						RelationGetRelationName(indexRelation),
						RelationGetRelationName(heapRelation))));
	else
		ereport(DEBUG1,
				(errmsg_plural("building index \"%s\" on table \"%s\" with request for %d parallel worker",
							   "building index \"%s\" on table \"%s\" with request for %d parallel workers",
							   indexInfo->ii_ParallelWorkers,
							   RelationGetRelationName(indexRelation),
							   RelationGetRelationName(heapRelation),
							   indexInfo->ii_ParallelWorkers)));

	/*
	 * Switch to the table owner's userid, so that any index functions are run
	 * as that user.  Also lock down security-restricted operations and
	 * arrange to make GUC variable changes local to this command.
	 */
	GetUserIdAndSecContext(&save_userid, &save_sec_context);
	SetUserIdAndSecContext(heapRelation->rd_rel->relowner,
						   save_sec_context | SECURITY_RESTRICTED_OPERATION);
	save_nestlevel = NewGUCNestLevel();

	/* Set up initial progress report status */
	{
		const int	index[] = {
			PROGRESS_CREATEIDX_PHASE,
			PROGRESS_CREATEIDX_SUBPHASE,
			PROGRESS_CREATEIDX_TUPLES_DONE,
			PROGRESS_CREATEIDX_TUPLES_TOTAL,
			PROGRESS_SCAN_BLOCKS_DONE,
			PROGRESS_SCAN_BLOCKS_TOTAL
		};
		const int64 val[] = {
			PROGRESS_CREATEIDX_PHASE_BUILD,
			PROGRESS_CREATEIDX_SUBPHASE_INITIALIZE,
			0, 0, 0, 0
		};

		pgstat_progress_update_multi_param(6, index, val);
	}

	/*
	 * Call the access method's build procedure
	 */
	stats = indexRelation->rd_indam->ambuild(heapRelation, indexRelation,
											 indexInfo);
	Assert(PointerIsValid(stats));

	/*
	 * If this is an unlogged index, we may need to write out an init fork for
	 * it -- but we must first check whether one already exists.  If, for
	 * example, an unlogged relation is truncated in the transaction that
	 * created it, or truncated twice in a subsequent transaction, the
	 * relfilenode won't change, and nothing needs to be done here.
	 */
	if (indexRelation->rd_rel->relpersistence == RELPERSISTENCE_UNLOGGED &&
		!smgrexists(indexRelation->rd_smgr, INIT_FORKNUM))
	{
		RelationOpenSmgr(indexRelation);
		smgrcreate(indexRelation->rd_smgr, INIT_FORKNUM, false);
		indexRelation->rd_indam->ambuildempty(indexRelation);
	}

	/*
	 * If we found any potentially broken HOT chains, mark the index as not
	 * being usable until the current transaction is below the event horizon.
	 * See src/backend/access/heap/README.HOT for discussion.  Also set this
	 * if early pruning/vacuuming is enabled for the heap relation.  While it
	 * might become safe to use the index earlier based on actual cleanup
	 * activity and other active transactions, the test for that would be much
	 * more complex and would require some form of blocking, so keep it simple
	 * and fast by just using the current transaction.
	 *
	 * However, when reindexing an existing index, we should do nothing here.
	 * Any HOT chains that are broken with respect to the index must predate
	 * the index's original creation, so there is no need to change the
	 * index's usability horizon.  Moreover, we *must not* try to change the
	 * index's pg_index entry while reindexing pg_index itself, and this
	 * optimization nicely prevents that.  The more complex rules needed for a
	 * reindex are handled separately after this function returns.
	 *
	 * We also need not set indcheckxmin during a concurrent index build,
	 * because we won't set indisvalid true until all transactions that care
	 * about the broken HOT chains or early pruning/vacuuming are gone.
	 *
	 * Therefore, this code path can only be taken during non-concurrent
	 * CREATE INDEX.  Thus the fact that heap_update will set the pg_index
	 * tuple's xmin doesn't matter, because that tuple was created in the
	 * current transaction anyway.  That also means we don't need to worry
	 * about any concurrent readers of the tuple; no other transaction can see
	 * it yet.
	 */
	if ((indexInfo->ii_BrokenHotChain || EarlyPruningEnabled(heapRelation)) &&
		!isreindex &&
		!indexInfo->ii_Concurrent)
	{
		Oid			indexId = RelationGetRelid(indexRelation);
		Relation	pg_index;
		HeapTuple	indexTuple;
		Form_pg_index indexForm;

		pg_index = table_open(IndexRelationId, RowExclusiveLock);

		indexTuple = SearchSysCacheCopy1(INDEXRELID,
										 ObjectIdGetDatum(indexId));
		if (!HeapTupleIsValid(indexTuple))
			elog(ERROR, "cache lookup failed for index %u", indexId);
		indexForm = (Form_pg_index) GETSTRUCT(indexTuple);

		/* If it's a new index, indcheckxmin shouldn't be set ... */
		Assert(!indexForm->indcheckxmin);

		indexForm->indcheckxmin = true;
		CatalogTupleUpdate(pg_index, &indexTuple->t_self, indexTuple);

		heap_freetuple(indexTuple);
		table_close(pg_index, RowExclusiveLock);
	}

	/*
	 * Update heap and index pg_class rows
	 */
	index_update_stats(heapRelation,
					   true,
					   stats->heap_tuples);

	index_update_stats(indexRelation,
					   false,
					   stats->index_tuples);

	/* Make the updated catalog row versions visible */
	CommandCounterIncrement();

	/*
	 * If it's for an exclusion constraint, make a second pass over the heap
	 * to verify that the constraint is satisfied.  We must not do this until
	 * the index is fully valid.  (Broken HOT chains shouldn't matter, though;
	 * see comments for IndexCheckExclusion.)
	 */
	if (indexInfo->ii_ExclusionOps != NULL)
		IndexCheckExclusion(heapRelation, indexRelation, indexInfo);

	/* Roll back any GUC changes executed by index functions */
	AtEOXact_GUC(false, save_nestlevel);

	/* Restore userid and security context */
	SetUserIdAndSecContext(save_userid, save_sec_context);
}

/*
 * IndexCheckExclusion - verify that a new exclusion constraint is satisfied
 *
 * When creating an exclusion constraint, we first build the index normally
 * and then rescan the heap to check for conflicts.  We assume that we only
 * need to validate tuples that are live according to an up-to-date snapshot,
 * and that these were correctly indexed even in the presence of broken HOT
 * chains.  This should be OK since we are holding at least ShareLock on the
 * table, meaning there can be no uncommitted updates from other transactions.
 * (Note: that wouldn't necessarily work for system catalogs, since many
 * operations release write lock early on the system catalogs.)
 */
static void
IndexCheckExclusion(Relation heapRelation,
					Relation indexRelation,
					IndexInfo *indexInfo)
{
	TableScanDesc scan;
	Datum		values[INDEX_MAX_KEYS];
	bool		isnull[INDEX_MAX_KEYS];
	ExprState  *predicate;
	TupleTableSlot *slot;
	EState	   *estate;
	ExprContext *econtext;
	Snapshot	snapshot;

	/*
	 * If we are reindexing the target index, mark it as no longer being
	 * reindexed, to forestall an Assert in index_beginscan when we try to use
	 * the index for probes.  This is OK because the index is now fully valid.
	 */
	if (ReindexIsCurrentlyProcessingIndex(RelationGetRelid(indexRelation)))
		ResetReindexProcessing();

	/*
	 * Need an EState for evaluation of index expressions and partial-index
	 * predicates.  Also a slot to hold the current tuple.
	 */
	estate = CreateExecutorState();
	econtext = GetPerTupleExprContext(estate);
	slot = table_slot_create(heapRelation, NULL);

	/* Arrange for econtext's scan tuple to be the tuple under test */
	econtext->ecxt_scantuple = slot;

	/* Set up execution state for predicate, if any. */
	predicate = ExecPrepareQual(indexInfo->ii_Predicate, estate);

	/*
	 * Scan all live tuples in the base relation.
	 */
	snapshot = RegisterSnapshot(GetLatestSnapshot());
	scan = table_beginscan_strat(heapRelation,	/* relation */
								 snapshot,	/* snapshot */
								 0, /* number of keys */
								 NULL,	/* scan key */
								 true,	/* buffer access strategy OK */
								 true); /* syncscan OK */

	while (table_scan_getnextslot(scan, ForwardScanDirection, slot))
	{
		CHECK_FOR_INTERRUPTS();

		/*
		 * In a partial index, ignore tuples that don't satisfy the predicate.
		 */
		if (predicate != NULL)
		{
			if (!ExecQual(predicate, econtext))
				continue;
		}

		/*
		 * Extract index column values, including computing expressions.
		 */
		FormIndexDatum(indexInfo,
					   slot,
					   estate,
					   values,
					   isnull);

		/*
		 * Check that this tuple has no conflicts.
		 */
		check_exclusion_constraint(heapRelation,
								   indexRelation, indexInfo,
								   &(slot->tts_tid), values, isnull,
								   estate, true);

		MemoryContextReset(econtext->ecxt_per_tuple_memory);
	}

	table_endscan(scan);
	UnregisterSnapshot(snapshot);

	ExecDropSingleTupleTableSlot(slot);

	FreeExecutorState(estate);

	/* These may have been pointing to the now-gone estate */
	indexInfo->ii_ExpressionsState = NIL;
	indexInfo->ii_PredicateState = NULL;
}


/*
 * validate_index - support code for concurrent index builds
 *
 * We do a concurrent index build by first inserting the catalog entry for the
 * index via index_create(), marking it not indisready and not indisvalid.
 * Then we commit our transaction and start a new one, then we wait for all
 * transactions that could have been modifying the table to terminate.  Now
 * we know that any subsequently-started transactions will see the index and
 * honor its constraints on HOT updates; so while existing HOT-chains might
 * be broken with respect to the index, no currently live tuple will have an
 * incompatible HOT update done to it.  We now build the index normally via
 * index_build(), while holding a weak lock that allows concurrent
 * insert/update/delete.  Also, we index only tuples that are valid
 * as of the start of the scan (see table_index_build_scan), whereas a normal
 * build takes care to include recently-dead tuples.  This is OK because
 * we won't mark the index valid until all transactions that might be able
 * to see those tuples are gone.  The reason for doing that is to avoid
 * bogus unique-index failures due to concurrent UPDATEs (we might see
 * different versions of the same row as being valid when we pass over them,
 * if we used HeapTupleSatisfiesVacuum).  This leaves us with an index that
 * does not contain any tuples added to the table while we built the index.
 *
 * Next, we mark the index "indisready" (but still not "indisvalid") and
 * commit the second transaction and start a third.  Again we wait for all
 * transactions that could have been modifying the table to terminate.  Now
 * we know that any subsequently-started transactions will see the index and
 * insert their new tuples into it.  We then take a new reference snapshot
 * which is passed to validate_index().  Any tuples that are valid according
 * to this snap, but are not in the index, must be added to the index.
 * (Any tuples committed live after the snap will be inserted into the
 * index by their originating transaction.  Any tuples committed dead before
 * the snap need not be indexed, because we will wait out all transactions
 * that might care about them before we mark the index valid.)
 *
 * validate_index() works by first gathering all the TIDs currently in the
 * index, using a bulkdelete callback that just stores the TIDs and doesn't
 * ever say "delete it".  (This should be faster than a plain indexscan;
 * also, not all index AMs support full-index indexscan.)  Then we sort the
 * TIDs, and finally scan the table doing a "merge join" against the TID list
 * to see which tuples are missing from the index.  Thus we will ensure that
 * all tuples valid according to the reference snapshot are in the index.
 *
 * Building a unique index this way is tricky: we might try to insert a
 * tuple that is already dead or is in process of being deleted, and we
 * mustn't have a uniqueness failure against an updated version of the same
 * row.  We could try to check the tuple to see if it's already dead and tell
 * index_insert() not to do the uniqueness check, but that still leaves us
 * with a race condition against an in-progress update.  To handle that,
 * we expect the index AM to recheck liveness of the to-be-inserted tuple
 * before it declares a uniqueness error.
 *
 * After completing validate_index(), we wait until all transactions that
 * were alive at the time of the reference snapshot are gone; this is
 * necessary to be sure there are none left with a transaction snapshot
 * older than the reference (and hence possibly able to see tuples we did
 * not index).  Then we mark the index "indisvalid" and commit.  Subsequent
 * transactions will be able to use it for queries.
 *
 * Doing two full table scans is a brute-force strategy.  We could try to be
 * cleverer, eg storing new tuples in a special area of the table (perhaps
 * making the table append-only by setting use_fsm).  However that would
 * add yet more locking issues.
 */
void
validate_index(Oid heapId, Oid indexId, Snapshot snapshot)
{
	Relation	heapRelation,
				indexRelation;
	IndexInfo  *indexInfo;
	IndexVacuumInfo ivinfo;
	ValidateIndexState state;
	Oid			save_userid;
	int			save_sec_context;
	int			save_nestlevel;

	{
		const int	index[] = {
			PROGRESS_CREATEIDX_PHASE,
			PROGRESS_CREATEIDX_TUPLES_DONE,
			PROGRESS_CREATEIDX_TUPLES_TOTAL,
			PROGRESS_SCAN_BLOCKS_DONE,
			PROGRESS_SCAN_BLOCKS_TOTAL
		};
		const int64 val[] = {
			PROGRESS_CREATEIDX_PHASE_VALIDATE_IDXSCAN,
			0, 0, 0, 0
		};

		pgstat_progress_update_multi_param(5, index, val);
	}

	/* Open and lock the parent heap relation */
	heapRelation = table_open(heapId, ShareUpdateExclusiveLock);

	/*
	 * Switch to the table owner's userid, so that any index functions are run
	 * as that user.  Also lock down security-restricted operations and
	 * arrange to make GUC variable changes local to this command.
	 */
	GetUserIdAndSecContext(&save_userid, &save_sec_context);
	SetUserIdAndSecContext(heapRelation->rd_rel->relowner,
						   save_sec_context | SECURITY_RESTRICTED_OPERATION);
	save_nestlevel = NewGUCNestLevel();

	indexRelation = index_open(indexId, RowExclusiveLock);

	/*
	 * Fetch info needed for index_insert.  (You might think this should be
	 * passed in from DefineIndex, but its copy is long gone due to having
	 * been built in a previous transaction.)
	 */
	indexInfo = BuildIndexInfo(indexRelation);

	/* mark build is concurrent just for consistency */
	indexInfo->ii_Concurrent = true;

	/*
	 * Scan the index and gather up all the TIDs into a tuplesort object.
	 */
	ivinfo.index = indexRelation;
	ivinfo.analyze_only = false;
	ivinfo.report_progress = true;
	ivinfo.estimated_count = true;
	ivinfo.message_level = DEBUG2;
	ivinfo.num_heap_tuples = heapRelation->rd_rel->reltuples;
	ivinfo.strategy = NULL;

	/*
	 * Encode TIDs as int8 values for the sort, rather than directly sorting
	 * item pointers.  This can be significantly faster, primarily because TID
	 * is a pass-by-reference type on all platforms, whereas int8 is
	 * pass-by-value on most platforms.
	 */
	state.tuplesort = tuplesort_begin_datum(INT8OID, Int8LessOperator,
											InvalidOid, false,
											maintenance_work_mem,
											NULL, false);
	state.htups = state.itups = state.tups_inserted = 0;

	/* ambulkdelete updates progress metrics */
	(void) index_bulk_delete(&ivinfo, NULL,
							 validate_index_callback, (void *) &state);

	/* Execute the sort */
	{
		const int	index[] = {
			PROGRESS_CREATEIDX_PHASE,
			PROGRESS_SCAN_BLOCKS_DONE,
			PROGRESS_SCAN_BLOCKS_TOTAL
		};
		const int64 val[] = {
			PROGRESS_CREATEIDX_PHASE_VALIDATE_SORT,
			0, 0
		};

		pgstat_progress_update_multi_param(3, index, val);
	}
	tuplesort_performsort(state.tuplesort);

	/*
	 * Now scan the heap and "merge" it with the index
	 */
	pgstat_progress_update_param(PROGRESS_CREATEIDX_PHASE,
								 PROGRESS_CREATEIDX_PHASE_VALIDATE_TABLESCAN);
	table_index_validate_scan(heapRelation,
							  indexRelation,
							  indexInfo,
							  snapshot,
							  &state);

	/* Done with tuplesort object */
	tuplesort_end(state.tuplesort);

	elog(DEBUG2,
		 "validate_index found %.0f heap tuples, %.0f index tuples; inserted %.0f missing tuples",
		 state.htups, state.itups, state.tups_inserted);

	/* Roll back any GUC changes executed by index functions */
	AtEOXact_GUC(false, save_nestlevel);

	/* Restore userid and security context */
	SetUserIdAndSecContext(save_userid, save_sec_context);

	/* Close rels, but keep locks */
	index_close(indexRelation, NoLock);
	table_close(heapRelation, NoLock);
}

/*
 * validate_index_callback - bulkdelete callback to collect the index TIDs
 */
static bool
validate_index_callback(ItemPointer itemptr, void *opaque)
{
	ValidateIndexState *state = (ValidateIndexState *) opaque;
	int64		encoded = itemptr_encode(itemptr);

	tuplesort_putdatum(state->tuplesort, Int64GetDatum(encoded), false);
	state->itups += 1;
	return false;				/* never actually delete anything */
}

/*
 * index_set_state_flags - adjust pg_index state flags
 *
 * This is used during CREATE/DROP INDEX CONCURRENTLY to adjust the pg_index
 * flags that denote the index's state.
 *
 * Note that CatalogTupleUpdate() sends a cache invalidation message for the
 * tuple, so other sessions will hear about the update as soon as we commit.
 */
void
index_set_state_flags(Oid indexId, IndexStateFlagsAction action)
{
	Relation	pg_index;
	HeapTuple	indexTuple;
	Form_pg_index indexForm;

	/* Open pg_index and fetch a writable copy of the index's tuple */
	pg_index = table_open(IndexRelationId, RowExclusiveLock);

	indexTuple = SearchSysCacheCopy1(INDEXRELID,
									 ObjectIdGetDatum(indexId));
	if (!HeapTupleIsValid(indexTuple))
		elog(ERROR, "cache lookup failed for index %u", indexId);
	indexForm = (Form_pg_index) GETSTRUCT(indexTuple);

	/* Perform the requested state change on the copy */
	switch (action)
	{
		case INDEX_CREATE_SET_READY:
			/* Set indisready during a CREATE INDEX CONCURRENTLY sequence */
			Assert(indexForm->indislive);
			Assert(!indexForm->indisready);
			Assert(!indexForm->indisvalid);
			indexForm->indisready = true;
			break;
		case INDEX_CREATE_SET_VALID:
			/* Set indisvalid during a CREATE INDEX CONCURRENTLY sequence */
			Assert(indexForm->indislive);
			Assert(indexForm->indisready);
			Assert(!indexForm->indisvalid);
			indexForm->indisvalid = true;
			break;
		case INDEX_DROP_CLEAR_VALID:

			/*
			 * Clear indisvalid during a DROP INDEX CONCURRENTLY sequence
			 *
			 * If indisready == true we leave it set so the index still gets
			 * maintained by active transactions.  We only need to ensure that
			 * indisvalid is false.  (We don't assert that either is initially
			 * true, though, since we want to be able to retry a DROP INDEX
			 * CONCURRENTLY that failed partway through.)
			 *
			 * Note: the CLUSTER logic assumes that indisclustered cannot be
			 * set on any invalid index, so clear that flag too.
			 */
			indexForm->indisvalid = false;
			indexForm->indisclustered = false;
			break;
		case INDEX_DROP_SET_DEAD:

			/*
			 * Clear indisready/indislive during DROP INDEX CONCURRENTLY
			 *
			 * We clear both indisready and indislive, because we not only
			 * want to stop updates, we want to prevent sessions from touching
			 * the index at all.
			 */
			Assert(!indexForm->indisvalid);
			indexForm->indisready = false;
			indexForm->indislive = false;
			break;
	}

	/* ... and update it */
	CatalogTupleUpdate(pg_index, &indexTuple->t_self, indexTuple);

	table_close(pg_index, RowExclusiveLock);
}


/*
 * IndexGetRelation: given an index's relation OID, get the OID of the
 * relation it is an index on.  Uses the system cache.
 */
Oid
IndexGetRelation(Oid indexId, bool missing_ok)
{
	HeapTuple	tuple;
	Form_pg_index index;
	Oid			result;

	tuple = SearchSysCache1(INDEXRELID, ObjectIdGetDatum(indexId));
	if (!HeapTupleIsValid(tuple))
	{
		if (missing_ok)
			return InvalidOid;
		elog(ERROR, "cache lookup failed for index %u", indexId);
	}
	index = (Form_pg_index) GETSTRUCT(tuple);
	Assert(index->indexrelid == indexId);

	result = index->indrelid;
	ReleaseSysCache(tuple);
	return result;
}

/*
 * reindex_index - This routine is used to recreate a single index
 */
void
reindex_index(Oid indexId, bool skip_constraint_checks, char persistence,
			  int options)
{
	Relation	iRel,
				heapRelation;
	Oid			heapId;
	Oid			save_userid;
	int			save_sec_context;
	int			save_nestlevel;
	IndexInfo  *indexInfo;
	volatile bool skipped_constraint = false;
	PGRUsage	ru0;
	bool		progress = (options & REINDEXOPT_REPORT_PROGRESS) != 0;

	pg_rusage_init(&ru0);

	/*
	 * Open and lock the parent heap relation.  ShareLock is sufficient since
	 * we only need to be sure no schema or data changes are going on.
	 */
	heapId = IndexGetRelation(indexId, false);
	heapRelation = table_open(heapId, ShareLock);

	/*
	 * Switch to the table owner's userid, so that any index functions are run
	 * as that user.  Also lock down security-restricted operations and
	 * arrange to make GUC variable changes local to this command.
	 */
	GetUserIdAndSecContext(&save_userid, &save_sec_context);
	SetUserIdAndSecContext(heapRelation->rd_rel->relowner,
						   save_sec_context | SECURITY_RESTRICTED_OPERATION);
	save_nestlevel = NewGUCNestLevel();

	if (progress)
	{
		pgstat_progress_start_command(PROGRESS_COMMAND_CREATE_INDEX,
									  heapId);
		pgstat_progress_update_param(PROGRESS_CREATEIDX_COMMAND,
									 PROGRESS_CREATEIDX_COMMAND_REINDEX);
		pgstat_progress_update_param(PROGRESS_CREATEIDX_INDEX_OID,
									 indexId);
	}

	/*
	 * Open the target index relation and get an exclusive lock on it, to
	 * ensure that no one else is touching this particular index.
	 */
	iRel = index_open(indexId, AccessExclusiveLock);

	if (progress)
		pgstat_progress_update_param(PROGRESS_CREATEIDX_ACCESS_METHOD_OID,
									 iRel->rd_rel->relam);

	/*
	 * The case of reindexing partitioned tables and indexes is handled
	 * differently by upper layers, so this case shouldn't arise.
	 */
	if (iRel->rd_rel->relkind == RELKIND_PARTITIONED_INDEX)
		elog(ERROR, "unsupported relation kind for index \"%s\"",
			 RelationGetRelationName(iRel));

	/*
	 * Don't allow reindex on temp tables of other backends ... their local
	 * buffer manager is not going to cope.
	 */
	if (RELATION_IS_OTHER_TEMP(iRel))
		ereport(ERROR,
				(errcode(ERRCODE_FEATURE_NOT_SUPPORTED),
				 errmsg("cannot reindex temporary tables of other sessions")));

	/*
	 * Don't allow reindex of an invalid index on TOAST table.  This is a
	 * leftover from a failed REINDEX CONCURRENTLY, and if rebuilt it would
	 * not be possible to drop it anymore.
	 */
	if (IsToastNamespace(RelationGetNamespace(iRel)) &&
		!get_index_isvalid(indexId))
		ereport(ERROR,
				(errcode(ERRCODE_FEATURE_NOT_SUPPORTED),
				 errmsg("cannot reindex invalid index on TOAST table")));

	/*
	 * Also check for active uses of the index in the current transaction; we
	 * don't want to reindex underneath an open indexscan.
	 */
	CheckTableNotInUse(iRel, "REINDEX INDEX");

	/*
	 * All predicate locks on the index are about to be made invalid. Promote
	 * them to relation locks on the heap.
	 */
	TransferPredicateLocksToHeapRelation(iRel);

	/* Fetch info needed for index_build */
	indexInfo = BuildIndexInfo(iRel);

	/* If requested, skip checking uniqueness/exclusion constraints */
	if (skip_constraint_checks)
	{
		if (indexInfo->ii_Unique || indexInfo->ii_ExclusionOps != NULL)
			skipped_constraint = true;
		indexInfo->ii_Unique = false;
		indexInfo->ii_ExclusionOps = NULL;
		indexInfo->ii_ExclusionProcs = NULL;
		indexInfo->ii_ExclusionStrats = NULL;
	}

	/* Suppress use of the target index while rebuilding it */
	SetReindexProcessing(heapId, indexId);

	/* Create a new physical relation for the index */
	RelationSetNewRelfilenode(iRel, persistence);

	/* Initialize the index and rebuild */
	/* Note: we do not need to re-establish pkey setting */
	index_build(heapRelation, iRel, indexInfo, true, true);

	/* Re-allow use of target index */
	ResetReindexProcessing();

	/*
	 * If the index is marked invalid/not-ready/dead (ie, it's from a failed
	 * CREATE INDEX CONCURRENTLY, or a DROP INDEX CONCURRENTLY failed midway),
	 * and we didn't skip a uniqueness check, we can now mark it valid.  This
	 * allows REINDEX to be used to clean up in such cases.
	 *
	 * We can also reset indcheckxmin, because we have now done a
	 * non-concurrent index build, *except* in the case where index_build
	 * found some still-broken HOT chains. If it did, and we don't have to
	 * change any of the other flags, we just leave indcheckxmin alone (note
	 * that index_build won't have changed it, because this is a reindex).
	 * This is okay and desirable because not updating the tuple leaves the
	 * index's usability horizon (recorded as the tuple's xmin value) the same
	 * as it was.
	 *
	 * But, if the index was invalid/not-ready/dead and there were broken HOT
	 * chains, we had better force indcheckxmin true, because the normal
	 * argument that the HOT chains couldn't conflict with the index is
	 * suspect for an invalid index.  (A conflict is definitely possible if
	 * the index was dead.  It probably shouldn't happen otherwise, but let's
	 * be conservative.)  In this case advancing the usability horizon is
	 * appropriate.
	 *
	 * Another reason for avoiding unnecessary updates here is that while
	 * reindexing pg_index itself, we must not try to update tuples in it.
	 * pg_index's indexes should always have these flags in their clean state,
	 * so that won't happen.
	 *
	 * If early pruning/vacuuming is enabled for the heap relation, the
	 * usability horizon must be advanced to the current transaction on every
	 * build or rebuild.  pg_index is OK in this regard because catalog tables
	 * are not subject to early cleanup.
	 */
	if (!skipped_constraint)
	{
		Relation	pg_index;
		HeapTuple	indexTuple;
		Form_pg_index indexForm;
		bool		index_bad;
		bool		early_pruning_enabled = EarlyPruningEnabled(heapRelation);

		pg_index = table_open(IndexRelationId, RowExclusiveLock);

		indexTuple = SearchSysCacheCopy1(INDEXRELID,
										 ObjectIdGetDatum(indexId));
		if (!HeapTupleIsValid(indexTuple))
			elog(ERROR, "cache lookup failed for index %u", indexId);
		indexForm = (Form_pg_index) GETSTRUCT(indexTuple);

		index_bad = (!indexForm->indisvalid ||
					 !indexForm->indisready ||
					 !indexForm->indislive);
		if (index_bad ||
			(indexForm->indcheckxmin && !indexInfo->ii_BrokenHotChain) ||
			early_pruning_enabled)
		{
			if (!indexInfo->ii_BrokenHotChain && !early_pruning_enabled)
				indexForm->indcheckxmin = false;
			else if (index_bad || early_pruning_enabled)
				indexForm->indcheckxmin = true;
			indexForm->indisvalid = true;
			indexForm->indisready = true;
			indexForm->indislive = true;
			CatalogTupleUpdate(pg_index, &indexTuple->t_self, indexTuple);

			/*
			 * Invalidate the relcache for the table, so that after we commit
			 * all sessions will refresh the table's index list.  This ensures
			 * that if anyone misses seeing the pg_index row during this
			 * update, they'll refresh their list before attempting any update
			 * on the table.
			 */
			CacheInvalidateRelcache(heapRelation);
		}

		table_close(pg_index, RowExclusiveLock);
	}

	/* Log what we did */
	if (options & REINDEXOPT_VERBOSE)
		ereport(INFO,
				(errmsg("index \"%s\" was reindexed",
						get_rel_name(indexId)),
				 errdetail_internal("%s",
									pg_rusage_show(&ru0))));

	/* Roll back any GUC changes executed by index functions */
	AtEOXact_GUC(false, save_nestlevel);

	/* Restore userid and security context */
	SetUserIdAndSecContext(save_userid, save_sec_context);

	/* Close rels, but keep locks */
	index_close(iRel, NoLock);
	table_close(heapRelation, NoLock);

	if (progress)
		pgstat_progress_end_command();
}

/*
 * reindex_relation - This routine is used to recreate all indexes
 * of a relation (and optionally its toast relation too, if any).
 *
 * "flags" is a bitmask that can include any combination of these bits:
 *
 * REINDEX_REL_PROCESS_TOAST: if true, process the toast table too (if any).
 *
 * REINDEX_REL_SUPPRESS_INDEX_USE: if true, the relation was just completely
 * rebuilt by an operation such as VACUUM FULL or CLUSTER, and therefore its
 * indexes are inconsistent with it.  This makes things tricky if the relation
 * is a system catalog that we might consult during the reindexing.  To deal
 * with that case, we mark all of the indexes as pending rebuild so that they
 * won't be trusted until rebuilt.  The caller is required to call us *without*
 * having made the rebuilt table visible by doing CommandCounterIncrement;
 * we'll do CCI after having collected the index list.  (This way we can still
 * use catalog indexes while collecting the list.)
 *
 * REINDEX_REL_CHECK_CONSTRAINTS: if true, recheck unique and exclusion
 * constraint conditions, else don't.  To avoid deadlocks, VACUUM FULL or
 * CLUSTER on a system catalog must omit this flag.  REINDEX should be used to
 * rebuild an index if constraint inconsistency is suspected.  For optimal
 * performance, other callers should include the flag only after transforming
 * the data in a manner that risks a change in constraint validity.
 *
 * REINDEX_REL_FORCE_INDEXES_UNLOGGED: if true, set the persistence of the
 * rebuilt indexes to unlogged.
 *
 * REINDEX_REL_FORCE_INDEXES_PERMANENT: if true, set the persistence of the
 * rebuilt indexes to permanent.
 *
 * Returns true if any indexes were rebuilt (including toast table's index
 * when relevant).  Note that a CommandCounterIncrement will occur after each
 * index rebuild.
 */
bool
reindex_relation(Oid relid, int flags, int options)
{
	Relation	rel;
	Oid			toast_relid;
	List	   *indexIds;
	char		persistence;
	bool		result;
	ListCell   *indexId;
	int			i;

	/*
	 * Open and lock the relation.  ShareLock is sufficient since we only need
	 * to prevent schema and data changes in it.  The lock level used here
	 * should match ReindexTable().
	 */
	rel = table_open(relid, ShareLock);

	/*
	 * This may be useful when implemented someday; but that day is not today.
	 * For now, avoid erroring out when called in a multi-table context
	 * (REINDEX SCHEMA) and happen to come across a partitioned table.  The
	 * partitions may be reindexed on their own anyway.
	 */
	if (rel->rd_rel->relkind == RELKIND_PARTITIONED_TABLE)
	{
		ereport(WARNING,
				(errcode(ERRCODE_FEATURE_NOT_SUPPORTED),
				 errmsg("REINDEX of partitioned tables is not yet implemented, skipping \"%s\"",
						RelationGetRelationName(rel))));
		table_close(rel, ShareLock);
		return false;
	}

	toast_relid = rel->rd_rel->reltoastrelid;

	/*
	 * Get the list of index OIDs for this relation.  (We trust to the
	 * relcache to get this with a sequential scan if ignoring system
	 * indexes.)
	 */
	indexIds = RelationGetIndexList(rel);

	if (flags & REINDEX_REL_SUPPRESS_INDEX_USE)
	{
		/* Suppress use of all the indexes until they are rebuilt */
		SetReindexPending(indexIds);

		/*
		 * Make the new heap contents visible --- now things might be
		 * inconsistent!
		 */
		CommandCounterIncrement();
	}

	/*
	 * Compute persistence of indexes: same as that of owning rel, unless
	 * caller specified otherwise.
	 */
	if (flags & REINDEX_REL_FORCE_INDEXES_UNLOGGED)
		persistence = RELPERSISTENCE_UNLOGGED;
	else if (flags & REINDEX_REL_FORCE_INDEXES_PERMANENT)
		persistence = RELPERSISTENCE_PERMANENT;
	else
		persistence = rel->rd_rel->relpersistence;

	/* Reindex all the indexes. */
	i = 1;
	foreach(indexId, indexIds)
	{
		Oid			indexOid = lfirst_oid(indexId);
		Oid			indexNamespaceId = get_rel_namespace(indexOid);

		/*
		 * Skip any invalid indexes on a TOAST table.  These can only be
		 * duplicate leftovers from a failed REINDEX CONCURRENTLY, and if
		 * rebuilt it would not be possible to drop them anymore.
		 */
		if (IsToastNamespace(indexNamespaceId) &&
			!get_index_isvalid(indexOid))
		{
			ereport(WARNING,
					(errcode(ERRCODE_FEATURE_NOT_SUPPORTED),
					 errmsg("cannot reindex invalid index \"%s.%s\" on TOAST table, skipping",
							get_namespace_name(indexNamespaceId),
							get_rel_name(indexOid))));
			continue;
		}

		reindex_index(indexOid, !(flags & REINDEX_REL_CHECK_CONSTRAINTS),
					  persistence, options);

		CommandCounterIncrement();

		/* Index should no longer be in the pending list */
		Assert(!ReindexIsProcessingIndex(indexOid));

		/* Set index rebuild count */
		pgstat_progress_update_param(PROGRESS_CLUSTER_INDEX_REBUILD_COUNT,
									 i);
		i++;
	}

	/*
	 * Close rel, but continue to hold the lock.
	 */
	table_close(rel, NoLock);

	result = (indexIds != NIL);

	/*
	 * If the relation has a secondary toast rel, reindex that too while we
	 * still hold the lock on the master table.
	 */
	if ((flags & REINDEX_REL_PROCESS_TOAST) && OidIsValid(toast_relid))
		result |= reindex_relation(toast_relid, flags, options);

	return result;
}


/* ----------------------------------------------------------------
 *		System index reindexing support
 *
 * When we are busy reindexing a system index, this code provides support
 * for preventing catalog lookups from using that index.  We also make use
 * of this to catch attempted uses of user indexes during reindexing of
 * those indexes.  This information is propagated to parallel workers;
 * attempting to change it during a parallel operation is not permitted.
 * ----------------------------------------------------------------
 */

static Oid	currentlyReindexedHeap = InvalidOid;
static Oid	currentlyReindexedIndex = InvalidOid;
static List *pendingReindexedIndexes = NIL;
static int	reindexingNestLevel = 0;

/*
 * ReindexIsProcessingHeap
 *		True if heap specified by OID is currently being reindexed.
 */
bool
ReindexIsProcessingHeap(Oid heapOid)
{
	return heapOid == currentlyReindexedHeap;
}

/*
 * ReindexIsCurrentlyProcessingIndex
 *		True if index specified by OID is currently being reindexed.
 */
static bool
ReindexIsCurrentlyProcessingIndex(Oid indexOid)
{
	return indexOid == currentlyReindexedIndex;
}

/*
 * ReindexIsProcessingIndex
 *		True if index specified by OID is currently being reindexed,
 *		or should be treated as invalid because it is awaiting reindex.
 */
bool
ReindexIsProcessingIndex(Oid indexOid)
{
	return indexOid == currentlyReindexedIndex ||
		list_member_oid(pendingReindexedIndexes, indexOid);
}

/*
 * SetReindexProcessing
 *		Set flag that specified heap/index are being reindexed.
 */
static void
SetReindexProcessing(Oid heapOid, Oid indexOid)
{
	Assert(OidIsValid(heapOid) && OidIsValid(indexOid));
	/* Reindexing is not re-entrant. */
	if (OidIsValid(currentlyReindexedHeap))
		elog(ERROR, "cannot reindex while reindexing");
	currentlyReindexedHeap = heapOid;
	currentlyReindexedIndex = indexOid;
	/* Index is no longer "pending" reindex. */
	RemoveReindexPending(indexOid);
	/* This may have been set already, but in case it isn't, do so now. */
	reindexingNestLevel = GetCurrentTransactionNestLevel();
}

/*
 * ResetReindexProcessing
 *		Unset reindexing status.
 */
static void
ResetReindexProcessing(void)
{
	currentlyReindexedHeap = InvalidOid;
	currentlyReindexedIndex = InvalidOid;
	/* reindexingNestLevel remains set till end of (sub)transaction */
}

/*
 * SetReindexPending
 *		Mark the given indexes as pending reindex.
 *
 * NB: we assume that the current memory context stays valid throughout.
 */
static void
SetReindexPending(List *indexes)
{
	/* Reindexing is not re-entrant. */
	if (pendingReindexedIndexes)
		elog(ERROR, "cannot reindex while reindexing");
	if (IsInParallelMode())
		elog(ERROR, "cannot modify reindex state during a parallel operation");
	pendingReindexedIndexes = list_copy(indexes);
	reindexingNestLevel = GetCurrentTransactionNestLevel();
}

/*
 * RemoveReindexPending
 *		Remove the given index from the pending list.
 */
static void
RemoveReindexPending(Oid indexOid)
{
	if (IsInParallelMode())
		elog(ERROR, "cannot modify reindex state during a parallel operation");
	pendingReindexedIndexes = list_delete_oid(pendingReindexedIndexes,
											  indexOid);
}

/*
 * ResetReindexState
 *		Clear all reindexing state during (sub)transaction abort.
 */
void
ResetReindexState(int nestLevel)
{
	/*
	 * Because reindexing is not re-entrant, we don't need to cope with nested
	 * reindexing states.  We just need to avoid messing up the outer-level
	 * state in case a subtransaction fails within a REINDEX.  So checking the
	 * current nest level against that of the reindex operation is sufficient.
	 */
	if (reindexingNestLevel >= nestLevel)
	{
		currentlyReindexedHeap = InvalidOid;
		currentlyReindexedIndex = InvalidOid;

		/*
		 * We needn't try to release the contents of pendingReindexedIndexes;
		 * that list should be in a transaction-lifespan context, so it will
		 * go away automatically.
		 */
		pendingReindexedIndexes = NIL;

		reindexingNestLevel = 0;
	}
}

/*
 * EstimateReindexStateSpace
 *		Estimate space needed to pass reindex state to parallel workers.
 */
Size
EstimateReindexStateSpace(void)
{
	return offsetof(SerializedReindexState, pendingReindexedIndexes)
		+ mul_size(sizeof(Oid), list_length(pendingReindexedIndexes));
}

/*
 * SerializeReindexState
 *		Serialize reindex state for parallel workers.
 */
void
SerializeReindexState(Size maxsize, char *start_address)
{
	SerializedReindexState *sistate = (SerializedReindexState *) start_address;
	int			c = 0;
	ListCell   *lc;

	sistate->currentlyReindexedHeap = currentlyReindexedHeap;
	sistate->currentlyReindexedIndex = currentlyReindexedIndex;
	sistate->numPendingReindexedIndexes = list_length(pendingReindexedIndexes);
	foreach(lc, pendingReindexedIndexes)
		sistate->pendingReindexedIndexes[c++] = lfirst_oid(lc);
}

/*
 * RestoreReindexState
 *		Restore reindex state in a parallel worker.
 */
void
RestoreReindexState(void *reindexstate)
{
	SerializedReindexState *sistate = (SerializedReindexState *) reindexstate;
	int			c = 0;
	MemoryContext oldcontext;

	currentlyReindexedHeap = sistate->currentlyReindexedHeap;
	currentlyReindexedIndex = sistate->currentlyReindexedIndex;

	Assert(pendingReindexedIndexes == NIL);
	oldcontext = MemoryContextSwitchTo(TopMemoryContext);
	for (c = 0; c < sistate->numPendingReindexedIndexes; ++c)
		pendingReindexedIndexes =
			lappend_oid(pendingReindexedIndexes,
						sistate->pendingReindexedIndexes[c]);
	MemoryContextSwitchTo(oldcontext);
<<<<<<< HEAD
}


/* disable all indexes of the given graph label */
bool
DisableIndexLabel(Oid relid)
{
	Relation	rel;
	List	   *indexoidlist;
	ListCell   *indexoidscan;
	Oid			toast_relid;
	bool		result;

	rel = heap_open(relid, ShareLock);

	indexoidlist = RelationGetIndexList(rel);
	foreach(indexoidscan, indexoidlist)
	{
		Oid	indexoid = lfirst_oid(indexoidscan);

		disable_index(indexoid);

		CommandCounterIncrement();
	}

	toast_relid = rel->rd_rel->reltoastrelid;

	/* close `rel`, but keep the lock */
	heap_close(rel, NoLock);

	result = (indexoidlist != NIL);

	if (OidIsValid(toast_relid))
		result = (result || DisableIndexLabel(toast_relid));

	return result;
}

/* See reindex_index() */
static void
disable_index(Oid indexId)
{
	Relation	iRel;
	Relation	heapRelation;
	Oid			heapId;

	heapId = IndexGetRelation(indexId, false);
	heapRelation = heap_open(heapId, ShareLock);

	iRel = index_open(indexId, AccessExclusiveLock);

	if (RELATION_IS_OTHER_TEMP(iRel))
		ereport(ERROR,
				(errcode(ERRCODE_FEATURE_NOT_SUPPORTED),
				 errmsg("cannot diable index of temporary tables of other sessions")));

	CheckTableNotInUse(iRel, "DISABLE INDEX");

	TransferPredicateLocksToHeapRelation(iRel);

	index_set_disable_flag(indexId);

	CacheInvalidateRelcache(heapRelation);

	index_close(iRel, NoLock);
	heap_close(heapRelation, NoLock);
}

/*
 * Clear `indisvalid` and `indisready` during CREATE LABEL DISABLE INDEX
 * or ALTER LABEL DISABLE INDEX.
 * See index_set_state_flags().
 */
void
index_set_disable_flag(Oid indexId)
{
	Relation	pg_index;
	HeapTuple	indexTuple;
	Form_pg_index indexForm;

	pg_index = heap_open(IndexRelationId, RowExclusiveLock);

	indexTuple = SearchSysCacheCopy1(INDEXRELID,
									 ObjectIdGetDatum(indexId));
	if (!HeapTupleIsValid(indexTuple))
		elog(ERROR, "cache lookup failed for index %u", indexId);

	indexForm = (Form_pg_index) GETSTRUCT(indexTuple);
	indexForm->indisvalid = false;
	indexForm->indisready = false;

	heap_inplace_update(pg_index, indexTuple);

	heap_close(pg_index, RowExclusiveLock);
=======

	/* Note the worker has its own transaction nesting level */
	reindexingNestLevel = GetCurrentTransactionNestLevel();
>>>>>>> f4206b3e
}<|MERGE_RESOLUTION|>--- conflicted
+++ resolved
@@ -4088,7 +4088,9 @@
 			lappend_oid(pendingReindexedIndexes,
 						sistate->pendingReindexedIndexes[c]);
 	MemoryContextSwitchTo(oldcontext);
-<<<<<<< HEAD
+
+	/* Note the worker has its own transaction nesting level */
+	reindexingNestLevel = GetCurrentTransactionNestLevel();
 }
 
 
@@ -4183,9 +4185,4 @@
 	heap_inplace_update(pg_index, indexTuple);
 
 	heap_close(pg_index, RowExclusiveLock);
-=======
-
-	/* Note the worker has its own transaction nesting level */
-	reindexingNestLevel = GetCurrentTransactionNestLevel();
->>>>>>> f4206b3e
 }