--- conflicted
+++ resolved
@@ -172,16 +172,12 @@
 	ExtensionRelationId,		/* OCLASS_EXTENSION */
 	EventTriggerRelationId,		/* OCLASS_EVENT_TRIGGER */
 	PolicyRelationId,			/* OCLASS_POLICY */
-<<<<<<< HEAD
-	TransformRelationId,		/* OCLASS_TRANSFORM */
-	GraphRelationId,			/* OCLASS_GRAPH */
-	LabelRelationId				/* OCLASS_LABEL */
-=======
 	PublicationRelationId,		/* OCLASS_PUBLICATION */
 	PublicationRelRelationId,	/* OCLASS_PUBLICATION_REL */
 	SubscriptionRelationId,		/* OCLASS_SUBSCRIPTION */
 	TransformRelationId			/* OCLASS_TRANSFORM */
->>>>>>> 2aaec654
+	GraphRelationId,			/* OCLASS_GRAPH */
+	LabelRelationId				/* OCLASS_LABEL */
 };
 
 
