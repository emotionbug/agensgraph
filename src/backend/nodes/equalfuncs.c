/*-------------------------------------------------------------------------
 *
 * equalfuncs.c
 *	  Equality functions to compare node trees.
 *
 * NOTE: we currently support comparing all node types found in parse
 * trees.  We do not support comparing executor state trees; there
 * is no need for that, and no point in maintaining all the code that
 * would be needed.  We also do not support comparing Path trees, mainly
 * because the circular linkages between RelOptInfo and Path nodes can't
 * be handled easily in a simple depth-first traversal.
 *
 * Currently, in fact, equal() doesn't know how to compare Plan trees
 * either.  This might need to be fixed someday.
 *
 * NOTE: it is intentional that parse location fields (in nodes that have
 * one) are not compared.  This is because we want, for example, a variable
 * "x" to be considered equal() to another reference to "x" in the query.
 *
 *
<<<<<<< HEAD
 * Portions Copyright (c) 2016, Bitnine Inc.
 * Portions Copyright (c) 1996-2016, PostgreSQL Global Development Group
=======
 * Portions Copyright (c) 1996-2017, PostgreSQL Global Development Group
>>>>>>> 2aaec654
 * Portions Copyright (c) 1994, Regents of the University of California
 *
 * IDENTIFICATION
 *	  src/backend/nodes/equalfuncs.c
 *
 *-------------------------------------------------------------------------
 */

#include "postgres.h"

#include "nodes/extensible.h"
#include "nodes/graphnodes.h"
#include "nodes/relation.h"
#include "utils/datum.h"


/*
 * Macros to simplify comparison of different kinds of fields.  Use these
 * wherever possible to reduce the chance for silly typos.  Note that these
 * hard-wire the convention that the local variables in an Equal routine are
 * named 'a' and 'b'.
 */

/* Compare a simple scalar field (int, float, bool, enum, etc) */
#define COMPARE_SCALAR_FIELD(fldname) \
	do { \
		if (a->fldname != b->fldname) \
			return false; \
	} while (0)

/* Compare a field that is a pointer to some kind of Node or Node tree */
#define COMPARE_NODE_FIELD(fldname) \
	do { \
		if (!equal(a->fldname, b->fldname)) \
			return false; \
	} while (0)

/* Compare a field that is a pointer to a Bitmapset */
#define COMPARE_BITMAPSET_FIELD(fldname) \
	do { \
		if (!bms_equal(a->fldname, b->fldname)) \
			return false; \
	} while (0)

/* Compare a field that is a pointer to a C string, or perhaps NULL */
#define COMPARE_STRING_FIELD(fldname) \
	do { \
		if (!equalstr(a->fldname, b->fldname)) \
			return false; \
	} while (0)

/* Macro for comparing string fields that might be NULL */
#define equalstr(a, b)	\
	(((a) != NULL && (b) != NULL) ? (strcmp(a, b) == 0) : (a) == (b))

/* Compare a field that is a pointer to a simple palloc'd object of size sz */
#define COMPARE_POINTER_FIELD(fldname, sz) \
	do { \
		if (memcmp(a->fldname, b->fldname, (sz)) != 0) \
			return false; \
	} while (0)

/* Compare a parse location field (this is a no-op, per note above) */
#define COMPARE_LOCATION_FIELD(fldname) \
	((void) 0)

/* Compare a CoercionForm field (also a no-op, per comment in primnodes.h) */
#define COMPARE_COERCIONFORM_FIELD(fldname) \
	((void) 0)


/*
 *	Stuff from primnodes.h
 */

static bool
_equalAlias(const Alias *a, const Alias *b)
{
	COMPARE_STRING_FIELD(aliasname);
	COMPARE_NODE_FIELD(colnames);

	return true;
}

static bool
_equalRangeVar(const RangeVar *a, const RangeVar *b)
{
	COMPARE_STRING_FIELD(catalogname);
	COMPARE_STRING_FIELD(schemaname);
	COMPARE_STRING_FIELD(relname);
	COMPARE_SCALAR_FIELD(inh);
	COMPARE_SCALAR_FIELD(relpersistence);
	COMPARE_NODE_FIELD(alias);
	COMPARE_LOCATION_FIELD(location);

	return true;
}

static bool
_equalIntoClause(const IntoClause *a, const IntoClause *b)
{
	COMPARE_NODE_FIELD(rel);
	COMPARE_NODE_FIELD(colNames);
	COMPARE_NODE_FIELD(options);
	COMPARE_SCALAR_FIELD(onCommit);
	COMPARE_STRING_FIELD(tableSpaceName);
	COMPARE_NODE_FIELD(viewQuery);
	COMPARE_SCALAR_FIELD(skipData);

	return true;
}

/*
 * We don't need an _equalExpr because Expr is an abstract supertype which
 * should never actually get instantiated.  Also, since it has no common
 * fields except NodeTag, there's no need for a helper routine to factor
 * out comparing the common fields...
 */

static bool
_equalVar(const Var *a, const Var *b)
{
	COMPARE_SCALAR_FIELD(varno);
	COMPARE_SCALAR_FIELD(varattno);
	COMPARE_SCALAR_FIELD(vartype);
	COMPARE_SCALAR_FIELD(vartypmod);
	COMPARE_SCALAR_FIELD(varcollid);
	COMPARE_SCALAR_FIELD(varlevelsup);
	COMPARE_SCALAR_FIELD(varnoold);
	COMPARE_SCALAR_FIELD(varoattno);
	COMPARE_LOCATION_FIELD(location);

	return true;
}

static bool
_equalConst(const Const *a, const Const *b)
{
	COMPARE_SCALAR_FIELD(consttype);
	COMPARE_SCALAR_FIELD(consttypmod);
	COMPARE_SCALAR_FIELD(constcollid);
	COMPARE_SCALAR_FIELD(constlen);
	COMPARE_SCALAR_FIELD(constisnull);
	COMPARE_SCALAR_FIELD(constbyval);
	COMPARE_LOCATION_FIELD(location);

	/*
	 * We treat all NULL constants of the same type as equal. Someday this
	 * might need to change?  But datumIsEqual doesn't work on nulls, so...
	 */
	if (a->constisnull)
		return true;
	return datumIsEqual(a->constvalue, b->constvalue,
						a->constbyval, a->constlen);
}

static bool
_equalParam(const Param *a, const Param *b)
{
	COMPARE_SCALAR_FIELD(paramkind);
	COMPARE_SCALAR_FIELD(paramid);
	COMPARE_SCALAR_FIELD(paramtype);
	COMPARE_SCALAR_FIELD(paramtypmod);
	COMPARE_SCALAR_FIELD(paramcollid);
	COMPARE_LOCATION_FIELD(location);

	return true;
}

static bool
_equalAggref(const Aggref *a, const Aggref *b)
{
	COMPARE_SCALAR_FIELD(aggfnoid);
	COMPARE_SCALAR_FIELD(aggtype);
	COMPARE_SCALAR_FIELD(aggcollid);
	COMPARE_SCALAR_FIELD(inputcollid);
	/* ignore aggtranstype since it might not be set yet */
	COMPARE_NODE_FIELD(aggargtypes);
	COMPARE_NODE_FIELD(aggdirectargs);
	COMPARE_NODE_FIELD(args);
	COMPARE_NODE_FIELD(aggorder);
	COMPARE_NODE_FIELD(aggdistinct);
	COMPARE_NODE_FIELD(aggfilter);
	COMPARE_SCALAR_FIELD(aggstar);
	COMPARE_SCALAR_FIELD(aggvariadic);
	COMPARE_SCALAR_FIELD(aggkind);
	COMPARE_SCALAR_FIELD(agglevelsup);
	COMPARE_SCALAR_FIELD(aggsplit);
	COMPARE_LOCATION_FIELD(location);

	return true;
}

static bool
_equalGroupingFunc(const GroupingFunc *a, const GroupingFunc *b)
{
	COMPARE_NODE_FIELD(args);

	/*
	 * We must not compare the refs or cols field
	 */

	COMPARE_SCALAR_FIELD(agglevelsup);
	COMPARE_LOCATION_FIELD(location);

	return true;
}

static bool
_equalWindowFunc(const WindowFunc *a, const WindowFunc *b)
{
	COMPARE_SCALAR_FIELD(winfnoid);
	COMPARE_SCALAR_FIELD(wintype);
	COMPARE_SCALAR_FIELD(wincollid);
	COMPARE_SCALAR_FIELD(inputcollid);
	COMPARE_NODE_FIELD(args);
	COMPARE_NODE_FIELD(aggfilter);
	COMPARE_SCALAR_FIELD(winref);
	COMPARE_SCALAR_FIELD(winstar);
	COMPARE_SCALAR_FIELD(winagg);
	COMPARE_LOCATION_FIELD(location);

	return true;
}

static bool
_equalArrayRef(const ArrayRef *a, const ArrayRef *b)
{
	COMPARE_SCALAR_FIELD(refarraytype);
	COMPARE_SCALAR_FIELD(refelemtype);
	COMPARE_SCALAR_FIELD(reftypmod);
	COMPARE_SCALAR_FIELD(refcollid);
	COMPARE_NODE_FIELD(refupperindexpr);
	COMPARE_NODE_FIELD(reflowerindexpr);
	COMPARE_NODE_FIELD(refexpr);
	COMPARE_NODE_FIELD(refassgnexpr);

	return true;
}

static bool
_equalFuncExpr(const FuncExpr *a, const FuncExpr *b)
{
	COMPARE_SCALAR_FIELD(funcid);
	COMPARE_SCALAR_FIELD(funcresulttype);
	COMPARE_SCALAR_FIELD(funcretset);
	COMPARE_SCALAR_FIELD(funcvariadic);
	COMPARE_COERCIONFORM_FIELD(funcformat);
	COMPARE_SCALAR_FIELD(funccollid);
	COMPARE_SCALAR_FIELD(inputcollid);
	COMPARE_NODE_FIELD(args);
	COMPARE_LOCATION_FIELD(location);

	return true;
}

static bool
_equalNamedArgExpr(const NamedArgExpr *a, const NamedArgExpr *b)
{
	COMPARE_NODE_FIELD(arg);
	COMPARE_STRING_FIELD(name);
	COMPARE_SCALAR_FIELD(argnumber);
	COMPARE_LOCATION_FIELD(location);

	return true;
}

static bool
_equalOpExpr(const OpExpr *a, const OpExpr *b)
{
	COMPARE_SCALAR_FIELD(opno);

	/*
	 * Special-case opfuncid: it is allowable for it to differ if one node
	 * contains zero and the other doesn't.  This just means that the one node
	 * isn't as far along in the parse/plan pipeline and hasn't had the
	 * opfuncid cache filled yet.
	 */
	if (a->opfuncid != b->opfuncid &&
		a->opfuncid != 0 &&
		b->opfuncid != 0)
		return false;

	COMPARE_SCALAR_FIELD(opresulttype);
	COMPARE_SCALAR_FIELD(opretset);
	COMPARE_SCALAR_FIELD(opcollid);
	COMPARE_SCALAR_FIELD(inputcollid);
	COMPARE_NODE_FIELD(args);
	COMPARE_LOCATION_FIELD(location);

	return true;
}

static bool
_equalDistinctExpr(const DistinctExpr *a, const DistinctExpr *b)
{
	COMPARE_SCALAR_FIELD(opno);

	/*
	 * Special-case opfuncid: it is allowable for it to differ if one node
	 * contains zero and the other doesn't.  This just means that the one node
	 * isn't as far along in the parse/plan pipeline and hasn't had the
	 * opfuncid cache filled yet.
	 */
	if (a->opfuncid != b->opfuncid &&
		a->opfuncid != 0 &&
		b->opfuncid != 0)
		return false;

	COMPARE_SCALAR_FIELD(opresulttype);
	COMPARE_SCALAR_FIELD(opretset);
	COMPARE_SCALAR_FIELD(opcollid);
	COMPARE_SCALAR_FIELD(inputcollid);
	COMPARE_NODE_FIELD(args);
	COMPARE_LOCATION_FIELD(location);

	return true;
}

static bool
_equalNullIfExpr(const NullIfExpr *a, const NullIfExpr *b)
{
	COMPARE_SCALAR_FIELD(opno);

	/*
	 * Special-case opfuncid: it is allowable for it to differ if one node
	 * contains zero and the other doesn't.  This just means that the one node
	 * isn't as far along in the parse/plan pipeline and hasn't had the
	 * opfuncid cache filled yet.
	 */
	if (a->opfuncid != b->opfuncid &&
		a->opfuncid != 0 &&
		b->opfuncid != 0)
		return false;

	COMPARE_SCALAR_FIELD(opresulttype);
	COMPARE_SCALAR_FIELD(opretset);
	COMPARE_SCALAR_FIELD(opcollid);
	COMPARE_SCALAR_FIELD(inputcollid);
	COMPARE_NODE_FIELD(args);
	COMPARE_LOCATION_FIELD(location);

	return true;
}

static bool
_equalScalarArrayOpExpr(const ScalarArrayOpExpr *a, const ScalarArrayOpExpr *b)
{
	COMPARE_SCALAR_FIELD(opno);

	/*
	 * Special-case opfuncid: it is allowable for it to differ if one node
	 * contains zero and the other doesn't.  This just means that the one node
	 * isn't as far along in the parse/plan pipeline and hasn't had the
	 * opfuncid cache filled yet.
	 */
	if (a->opfuncid != b->opfuncid &&
		a->opfuncid != 0 &&
		b->opfuncid != 0)
		return false;

	COMPARE_SCALAR_FIELD(useOr);
	COMPARE_SCALAR_FIELD(inputcollid);
	COMPARE_NODE_FIELD(args);
	COMPARE_LOCATION_FIELD(location);

	return true;
}

static bool
_equalBoolExpr(const BoolExpr *a, const BoolExpr *b)
{
	COMPARE_SCALAR_FIELD(boolop);
	COMPARE_NODE_FIELD(args);
	COMPARE_LOCATION_FIELD(location);

	return true;
}

static bool
_equalSubLink(const SubLink *a, const SubLink *b)
{
	COMPARE_SCALAR_FIELD(subLinkType);
	COMPARE_SCALAR_FIELD(subLinkId);
	COMPARE_NODE_FIELD(testexpr);
	COMPARE_NODE_FIELD(operName);
	COMPARE_NODE_FIELD(subselect);
	COMPARE_LOCATION_FIELD(location);

	return true;
}

static bool
_equalSubPlan(const SubPlan *a, const SubPlan *b)
{
	COMPARE_SCALAR_FIELD(subLinkType);
	COMPARE_NODE_FIELD(testexpr);
	COMPARE_NODE_FIELD(paramIds);
	COMPARE_SCALAR_FIELD(plan_id);
	COMPARE_STRING_FIELD(plan_name);
	COMPARE_SCALAR_FIELD(firstColType);
	COMPARE_SCALAR_FIELD(firstColTypmod);
	COMPARE_SCALAR_FIELD(firstColCollation);
	COMPARE_SCALAR_FIELD(useHashTable);
	COMPARE_SCALAR_FIELD(unknownEqFalse);
	COMPARE_NODE_FIELD(setParam);
	COMPARE_NODE_FIELD(parParam);
	COMPARE_NODE_FIELD(args);
	COMPARE_SCALAR_FIELD(startup_cost);
	COMPARE_SCALAR_FIELD(per_call_cost);

	return true;
}

static bool
_equalAlternativeSubPlan(const AlternativeSubPlan *a, const AlternativeSubPlan *b)
{
	COMPARE_NODE_FIELD(subplans);

	return true;
}

static bool
_equalFieldSelect(const FieldSelect *a, const FieldSelect *b)
{
	COMPARE_NODE_FIELD(arg);
	COMPARE_SCALAR_FIELD(fieldnum);
	COMPARE_SCALAR_FIELD(resulttype);
	COMPARE_SCALAR_FIELD(resulttypmod);
	COMPARE_SCALAR_FIELD(resultcollid);

	return true;
}

static bool
_equalFieldStore(const FieldStore *a, const FieldStore *b)
{
	COMPARE_NODE_FIELD(arg);
	COMPARE_NODE_FIELD(newvals);
	COMPARE_NODE_FIELD(fieldnums);
	COMPARE_SCALAR_FIELD(resulttype);

	return true;
}

static bool
_equalRelabelType(const RelabelType *a, const RelabelType *b)
{
	COMPARE_NODE_FIELD(arg);
	COMPARE_SCALAR_FIELD(resulttype);
	COMPARE_SCALAR_FIELD(resulttypmod);
	COMPARE_SCALAR_FIELD(resultcollid);
	COMPARE_COERCIONFORM_FIELD(relabelformat);
	COMPARE_LOCATION_FIELD(location);

	return true;
}

static bool
_equalCoerceViaIO(const CoerceViaIO *a, const CoerceViaIO *b)
{
	COMPARE_NODE_FIELD(arg);
	COMPARE_SCALAR_FIELD(resulttype);
	COMPARE_SCALAR_FIELD(resultcollid);
	COMPARE_COERCIONFORM_FIELD(coerceformat);
	COMPARE_LOCATION_FIELD(location);

	return true;
}

static bool
_equalArrayCoerceExpr(const ArrayCoerceExpr *a, const ArrayCoerceExpr *b)
{
	COMPARE_NODE_FIELD(arg);
	COMPARE_SCALAR_FIELD(elemfuncid);
	COMPARE_SCALAR_FIELD(resulttype);
	COMPARE_SCALAR_FIELD(resulttypmod);
	COMPARE_SCALAR_FIELD(resultcollid);
	COMPARE_SCALAR_FIELD(isExplicit);
	COMPARE_COERCIONFORM_FIELD(coerceformat);
	COMPARE_LOCATION_FIELD(location);

	return true;
}

static bool
_equalConvertRowtypeExpr(const ConvertRowtypeExpr *a, const ConvertRowtypeExpr *b)
{
	COMPARE_NODE_FIELD(arg);
	COMPARE_SCALAR_FIELD(resulttype);
	COMPARE_COERCIONFORM_FIELD(convertformat);
	COMPARE_LOCATION_FIELD(location);

	return true;
}

static bool
_equalCollateExpr(const CollateExpr *a, const CollateExpr *b)
{
	COMPARE_NODE_FIELD(arg);
	COMPARE_SCALAR_FIELD(collOid);
	COMPARE_LOCATION_FIELD(location);

	return true;
}

static bool
_equalCaseExpr(const CaseExpr *a, const CaseExpr *b)
{
	COMPARE_SCALAR_FIELD(casetype);
	COMPARE_SCALAR_FIELD(casecollid);
	COMPARE_NODE_FIELD(arg);
	COMPARE_NODE_FIELD(args);
	COMPARE_NODE_FIELD(defresult);
	COMPARE_LOCATION_FIELD(location);

	return true;
}

static bool
_equalCaseWhen(const CaseWhen *a, const CaseWhen *b)
{
	COMPARE_NODE_FIELD(expr);
	COMPARE_NODE_FIELD(result);
	COMPARE_LOCATION_FIELD(location);

	return true;
}

static bool
_equalCaseTestExpr(const CaseTestExpr *a, const CaseTestExpr *b)
{
	COMPARE_SCALAR_FIELD(typeId);
	COMPARE_SCALAR_FIELD(typeMod);
	COMPARE_SCALAR_FIELD(collation);

	return true;
}

static bool
_equalArrayExpr(const ArrayExpr *a, const ArrayExpr *b)
{
	COMPARE_SCALAR_FIELD(array_typeid);
	COMPARE_SCALAR_FIELD(array_collid);
	COMPARE_SCALAR_FIELD(element_typeid);
	COMPARE_NODE_FIELD(elements);
	COMPARE_SCALAR_FIELD(multidims);
	COMPARE_LOCATION_FIELD(location);

	return true;
}

static bool
_equalRowExpr(const RowExpr *a, const RowExpr *b)
{
	COMPARE_NODE_FIELD(args);
	COMPARE_SCALAR_FIELD(row_typeid);
	COMPARE_COERCIONFORM_FIELD(row_format);
	COMPARE_NODE_FIELD(colnames);
	COMPARE_LOCATION_FIELD(location);

	return true;
}

static bool
_equalRowCompareExpr(const RowCompareExpr *a, const RowCompareExpr *b)
{
	COMPARE_SCALAR_FIELD(rctype);
	COMPARE_NODE_FIELD(opnos);
	COMPARE_NODE_FIELD(opfamilies);
	COMPARE_NODE_FIELD(inputcollids);
	COMPARE_NODE_FIELD(largs);
	COMPARE_NODE_FIELD(rargs);

	return true;
}

static bool
_equalCoalesceExpr(const CoalesceExpr *a, const CoalesceExpr *b)
{
	COMPARE_SCALAR_FIELD(coalescetype);
	COMPARE_SCALAR_FIELD(coalescecollid);
	COMPARE_NODE_FIELD(args);
	COMPARE_LOCATION_FIELD(location);

	return true;
}

static bool
_equalMinMaxExpr(const MinMaxExpr *a, const MinMaxExpr *b)
{
	COMPARE_SCALAR_FIELD(minmaxtype);
	COMPARE_SCALAR_FIELD(minmaxcollid);
	COMPARE_SCALAR_FIELD(inputcollid);
	COMPARE_SCALAR_FIELD(op);
	COMPARE_NODE_FIELD(args);
	COMPARE_LOCATION_FIELD(location);

	return true;
}

static bool
_equalSQLValueFunction(const SQLValueFunction *a, const SQLValueFunction *b)
{
	COMPARE_SCALAR_FIELD(op);
	COMPARE_SCALAR_FIELD(type);
	COMPARE_SCALAR_FIELD(typmod);
	COMPARE_LOCATION_FIELD(location);

	return true;
}

static bool
_equalXmlExpr(const XmlExpr *a, const XmlExpr *b)
{
	COMPARE_SCALAR_FIELD(op);
	COMPARE_STRING_FIELD(name);
	COMPARE_NODE_FIELD(named_args);
	COMPARE_NODE_FIELD(arg_names);
	COMPARE_NODE_FIELD(args);
	COMPARE_SCALAR_FIELD(xmloption);
	COMPARE_SCALAR_FIELD(type);
	COMPARE_SCALAR_FIELD(typmod);
	COMPARE_LOCATION_FIELD(location);

	return true;
}

static bool
_equalNullTest(const NullTest *a, const NullTest *b)
{
	COMPARE_NODE_FIELD(arg);
	COMPARE_SCALAR_FIELD(nulltesttype);
	COMPARE_SCALAR_FIELD(argisrow);
	COMPARE_LOCATION_FIELD(location);

	return true;
}

static bool
_equalBooleanTest(const BooleanTest *a, const BooleanTest *b)
{
	COMPARE_NODE_FIELD(arg);
	COMPARE_SCALAR_FIELD(booltesttype);
	COMPARE_LOCATION_FIELD(location);

	return true;
}

static bool
_equalCoerceToDomain(const CoerceToDomain *a, const CoerceToDomain *b)
{
	COMPARE_NODE_FIELD(arg);
	COMPARE_SCALAR_FIELD(resulttype);
	COMPARE_SCALAR_FIELD(resulttypmod);
	COMPARE_SCALAR_FIELD(resultcollid);
	COMPARE_COERCIONFORM_FIELD(coercionformat);
	COMPARE_LOCATION_FIELD(location);

	return true;
}

static bool
_equalCoerceToDomainValue(const CoerceToDomainValue *a, const CoerceToDomainValue *b)
{
	COMPARE_SCALAR_FIELD(typeId);
	COMPARE_SCALAR_FIELD(typeMod);
	COMPARE_SCALAR_FIELD(collation);
	COMPARE_LOCATION_FIELD(location);

	return true;
}

static bool
_equalSetToDefault(const SetToDefault *a, const SetToDefault *b)
{
	COMPARE_SCALAR_FIELD(typeId);
	COMPARE_SCALAR_FIELD(typeMod);
	COMPARE_SCALAR_FIELD(collation);
	COMPARE_LOCATION_FIELD(location);

	return true;
}

static bool
_equalCurrentOfExpr(const CurrentOfExpr *a, const CurrentOfExpr *b)
{
	COMPARE_SCALAR_FIELD(cvarno);
	COMPARE_STRING_FIELD(cursor_name);
	COMPARE_SCALAR_FIELD(cursor_param);

	return true;
}

static bool
_equalInferenceElem(const InferenceElem *a, const InferenceElem *b)
{
	COMPARE_NODE_FIELD(expr);
	COMPARE_SCALAR_FIELD(infercollid);
	COMPARE_SCALAR_FIELD(inferopclass);

	return true;
}

static bool
_equalTargetEntry(const TargetEntry *a, const TargetEntry *b)
{
	COMPARE_NODE_FIELD(expr);
	COMPARE_SCALAR_FIELD(resno);
	COMPARE_STRING_FIELD(resname);
	COMPARE_SCALAR_FIELD(ressortgroupref);
	COMPARE_SCALAR_FIELD(resorigtbl);
	COMPARE_SCALAR_FIELD(resorigcol);
	COMPARE_SCALAR_FIELD(resjunk);

	return true;
}

static bool
_equalRangeTblRef(const RangeTblRef *a, const RangeTblRef *b)
{
	COMPARE_SCALAR_FIELD(rtindex);

	return true;
}

static bool
_equalJoinExpr(const JoinExpr *a, const JoinExpr *b)
{
	COMPARE_SCALAR_FIELD(jointype);
	COMPARE_SCALAR_FIELD(isNatural);
	COMPARE_NODE_FIELD(larg);
	COMPARE_NODE_FIELD(rarg);
	COMPARE_NODE_FIELD(usingClause);
	COMPARE_NODE_FIELD(quals);
	COMPARE_NODE_FIELD(alias);
	COMPARE_SCALAR_FIELD(rtindex);

	return true;
}

static bool
_equalFromExpr(const FromExpr *a, const FromExpr *b)
{
	COMPARE_NODE_FIELD(fromlist);
	COMPARE_NODE_FIELD(quals);

	return true;
}

static bool
_equalOnConflictExpr(const OnConflictExpr *a, const OnConflictExpr *b)
{
	COMPARE_SCALAR_FIELD(action);
	COMPARE_NODE_FIELD(arbiterElems);
	COMPARE_NODE_FIELD(arbiterWhere);
	COMPARE_SCALAR_FIELD(constraint);
	COMPARE_NODE_FIELD(onConflictSet);
	COMPARE_NODE_FIELD(onConflictWhere);
	COMPARE_SCALAR_FIELD(exclRelIndex);
	COMPARE_NODE_FIELD(exclRelTlist);

	return true;
}

/*
 * Stuff from relation.h
 */

static bool
_equalPathKey(const PathKey *a, const PathKey *b)
{
	/* We assume pointer equality is sufficient to compare the eclasses */
	COMPARE_SCALAR_FIELD(pk_eclass);
	COMPARE_SCALAR_FIELD(pk_opfamily);
	COMPARE_SCALAR_FIELD(pk_strategy);
	COMPARE_SCALAR_FIELD(pk_nulls_first);

	return true;
}

static bool
_equalRestrictInfo(const RestrictInfo *a, const RestrictInfo *b)
{
	COMPARE_NODE_FIELD(clause);
	COMPARE_SCALAR_FIELD(is_pushed_down);
	COMPARE_SCALAR_FIELD(outerjoin_delayed);
	COMPARE_SCALAR_FIELD(security_level);
	COMPARE_BITMAPSET_FIELD(required_relids);
	COMPARE_BITMAPSET_FIELD(outer_relids);
	COMPARE_BITMAPSET_FIELD(nullable_relids);

	/*
	 * We ignore all the remaining fields, since they may not be set yet, and
	 * should be derivable from the clause anyway.
	 */

	return true;
}

static bool
_equalPlaceHolderVar(const PlaceHolderVar *a, const PlaceHolderVar *b)
{
	/*
	 * We intentionally do not compare phexpr.  Two PlaceHolderVars with the
	 * same ID and levelsup should be considered equal even if the contained
	 * expressions have managed to mutate to different states.  This will
	 * happen during final plan construction when there are nested PHVs, since
	 * the inner PHV will get replaced by a Param in some copies of the outer
	 * PHV.  Another way in which it can happen is that initplan sublinks
	 * could get replaced by differently-numbered Params when sublink folding
	 * is done.  (The end result of such a situation would be some
	 * unreferenced initplans, which is annoying but not really a problem.) On
	 * the same reasoning, there is no need to examine phrels.
	 *
	 * COMPARE_NODE_FIELD(phexpr);
	 *
	 * COMPARE_BITMAPSET_FIELD(phrels);
	 */
	COMPARE_SCALAR_FIELD(phid);
	COMPARE_SCALAR_FIELD(phlevelsup);

	return true;
}

static bool
_equalSpecialJoinInfo(const SpecialJoinInfo *a, const SpecialJoinInfo *b)
{
	COMPARE_BITMAPSET_FIELD(min_lefthand);
	COMPARE_BITMAPSET_FIELD(min_righthand);
	COMPARE_BITMAPSET_FIELD(syn_lefthand);
	COMPARE_BITMAPSET_FIELD(syn_righthand);
	COMPARE_SCALAR_FIELD(jointype);
	COMPARE_SCALAR_FIELD(lhs_strict);
	COMPARE_SCALAR_FIELD(delay_upper_joins);
	COMPARE_SCALAR_FIELD(semi_can_btree);
	COMPARE_SCALAR_FIELD(semi_can_hash);
	COMPARE_NODE_FIELD(semi_operators);
	COMPARE_NODE_FIELD(semi_rhs_exprs);

	return true;
}

static bool
_equalAppendRelInfo(const AppendRelInfo *a, const AppendRelInfo *b)
{
	COMPARE_SCALAR_FIELD(parent_relid);
	COMPARE_SCALAR_FIELD(child_relid);
	COMPARE_SCALAR_FIELD(parent_reltype);
	COMPARE_SCALAR_FIELD(child_reltype);
	COMPARE_NODE_FIELD(translated_vars);
	COMPARE_SCALAR_FIELD(parent_reloid);

	return true;
}

static bool
_equalPlaceHolderInfo(const PlaceHolderInfo *a, const PlaceHolderInfo *b)
{
	COMPARE_SCALAR_FIELD(phid);
	COMPARE_NODE_FIELD(ph_var); /* should be redundant */
	COMPARE_BITMAPSET_FIELD(ph_eval_at);
	COMPARE_BITMAPSET_FIELD(ph_lateral);
	COMPARE_BITMAPSET_FIELD(ph_needed);
	COMPARE_SCALAR_FIELD(ph_width);

	return true;
}

/*
 * Stuff from extensible.h
 */
static bool
_equalExtensibleNode(const ExtensibleNode *a, const ExtensibleNode *b)
{
	const ExtensibleNodeMethods *methods;

	COMPARE_STRING_FIELD(extnodename);

	/* At this point, we know extnodename is the same for both nodes. */
	methods = GetExtensibleNodeMethods(a->extnodename, false);

	/* compare the private fields */
	if (!methods->nodeEqual(a, b))
		return false;

	return true;
}

/*
 * Stuff from parsenodes.h
 */

static bool
_equalQuery(const Query *a, const Query *b)
{
	COMPARE_SCALAR_FIELD(commandType);
	COMPARE_SCALAR_FIELD(querySource);
	/* we intentionally ignore queryId, since it might not be set */
	COMPARE_SCALAR_FIELD(canSetTag);
	COMPARE_NODE_FIELD(utilityStmt);
	COMPARE_SCALAR_FIELD(resultRelation);
	COMPARE_SCALAR_FIELD(hasAggs);
	COMPARE_SCALAR_FIELD(hasWindowFuncs);
	COMPARE_SCALAR_FIELD(hasTargetSRFs);
	COMPARE_SCALAR_FIELD(hasSubLinks);
	COMPARE_SCALAR_FIELD(hasDistinctOn);
	COMPARE_SCALAR_FIELD(hasRecursive);
	COMPARE_SCALAR_FIELD(hasModifyingCTE);
	COMPARE_SCALAR_FIELD(hasForUpdate);
	COMPARE_SCALAR_FIELD(hasRowSecurity);
	COMPARE_NODE_FIELD(cteList);
	COMPARE_NODE_FIELD(rtable);
	COMPARE_NODE_FIELD(jointree);
	COMPARE_NODE_FIELD(targetList);
	COMPARE_NODE_FIELD(onConflict);
	COMPARE_NODE_FIELD(returningList);
	COMPARE_NODE_FIELD(groupClause);
	COMPARE_NODE_FIELD(groupingSets);
	COMPARE_NODE_FIELD(havingQual);
	COMPARE_NODE_FIELD(windowClause);
	COMPARE_NODE_FIELD(distinctClause);
	COMPARE_NODE_FIELD(sortClause);
	COMPARE_NODE_FIELD(limitOffset);
	COMPARE_NODE_FIELD(limitCount);
	COMPARE_NODE_FIELD(rowMarks);
	COMPARE_NODE_FIELD(setOperations);
	COMPARE_NODE_FIELD(constraintDeps);
	COMPARE_NODE_FIELD(withCheckOptions);
	COMPARE_LOCATION_FIELD(stmt_location);
	COMPARE_LOCATION_FIELD(stmt_len);

	return true;
}

static bool
_equalRawStmt(const RawStmt *a, const RawStmt *b)
{
	COMPARE_NODE_FIELD(stmt);
	COMPARE_LOCATION_FIELD(stmt_location);
	COMPARE_LOCATION_FIELD(stmt_len);

	COMPARE_SCALAR_FIELD(graph.writeOp);
	COMPARE_SCALAR_FIELD(graph.last);
	COMPARE_SCALAR_FIELD(graph.detach);
	COMPARE_NODE_FIELD(graph.pattern);
	COMPARE_NODE_FIELD(graph.targets);
	COMPARE_NODE_FIELD(graph.exprs);
	COMPARE_NODE_FIELD(graph.sets);

	return true;
}

static bool
_equalInsertStmt(const InsertStmt *a, const InsertStmt *b)
{
	COMPARE_NODE_FIELD(relation);
	COMPARE_NODE_FIELD(cols);
	COMPARE_NODE_FIELD(selectStmt);
	COMPARE_NODE_FIELD(onConflictClause);
	COMPARE_NODE_FIELD(returningList);
	COMPARE_NODE_FIELD(withClause);

	return true;
}

static bool
_equalDeleteStmt(const DeleteStmt *a, const DeleteStmt *b)
{
	COMPARE_NODE_FIELD(relation);
	COMPARE_NODE_FIELD(usingClause);
	COMPARE_NODE_FIELD(whereClause);
	COMPARE_NODE_FIELD(returningList);
	COMPARE_NODE_FIELD(withClause);

	return true;
}

static bool
_equalUpdateStmt(const UpdateStmt *a, const UpdateStmt *b)
{
	COMPARE_NODE_FIELD(relation);
	COMPARE_NODE_FIELD(targetList);
	COMPARE_NODE_FIELD(whereClause);
	COMPARE_NODE_FIELD(fromClause);
	COMPARE_NODE_FIELD(returningList);
	COMPARE_NODE_FIELD(withClause);

	return true;
}

static bool
_equalSelectStmt(const SelectStmt *a, const SelectStmt *b)
{
	COMPARE_NODE_FIELD(distinctClause);
	COMPARE_NODE_FIELD(intoClause);
	COMPARE_NODE_FIELD(targetList);
	COMPARE_NODE_FIELD(fromClause);
	COMPARE_NODE_FIELD(whereClause);
	COMPARE_NODE_FIELD(groupClause);
	COMPARE_NODE_FIELD(havingClause);
	COMPARE_NODE_FIELD(windowClause);
	COMPARE_NODE_FIELD(valuesLists);
	COMPARE_NODE_FIELD(sortClause);
	COMPARE_NODE_FIELD(limitOffset);
	COMPARE_NODE_FIELD(limitCount);
	COMPARE_NODE_FIELD(lockingClause);
	COMPARE_NODE_FIELD(withClause);
	COMPARE_SCALAR_FIELD(op);
	COMPARE_SCALAR_FIELD(all);
	COMPARE_NODE_FIELD(larg);
	COMPARE_NODE_FIELD(rarg);

	return true;
}

static bool
_equalSetOperationStmt(const SetOperationStmt *a, const SetOperationStmt *b)
{
	COMPARE_SCALAR_FIELD(op);
	COMPARE_SCALAR_FIELD(all);
	COMPARE_NODE_FIELD(larg);
	COMPARE_NODE_FIELD(rarg);
	COMPARE_NODE_FIELD(colTypes);
	COMPARE_NODE_FIELD(colTypmods);
	COMPARE_NODE_FIELD(colCollations);
	COMPARE_NODE_FIELD(groupClauses);
	COMPARE_SCALAR_FIELD(maxDepth);

	return true;
}

static bool
_equalAlterTableStmt(const AlterTableStmt *a, const AlterTableStmt *b)
{
	COMPARE_NODE_FIELD(relation);
	COMPARE_NODE_FIELD(cmds);
	COMPARE_SCALAR_FIELD(relkind);
	COMPARE_SCALAR_FIELD(missing_ok);

	return true;
}

static bool
_equalAlterTableCmd(const AlterTableCmd *a, const AlterTableCmd *b)
{
	COMPARE_SCALAR_FIELD(subtype);
	COMPARE_STRING_FIELD(name);
	COMPARE_NODE_FIELD(newowner);
	COMPARE_NODE_FIELD(def);
	COMPARE_SCALAR_FIELD(behavior);
	COMPARE_SCALAR_FIELD(missing_ok);

	return true;
}

static bool
_equalAlterDomainStmt(const AlterDomainStmt *a, const AlterDomainStmt *b)
{
	COMPARE_SCALAR_FIELD(subtype);
	COMPARE_NODE_FIELD(typeName);
	COMPARE_STRING_FIELD(name);
	COMPARE_NODE_FIELD(def);
	COMPARE_SCALAR_FIELD(behavior);
	COMPARE_SCALAR_FIELD(missing_ok);

	return true;
}

static bool
_equalGrantStmt(const GrantStmt *a, const GrantStmt *b)
{
	COMPARE_SCALAR_FIELD(is_grant);
	COMPARE_SCALAR_FIELD(targtype);
	COMPARE_SCALAR_FIELD(objtype);
	COMPARE_NODE_FIELD(objects);
	COMPARE_NODE_FIELD(privileges);
	COMPARE_NODE_FIELD(grantees);
	COMPARE_SCALAR_FIELD(grant_option);
	COMPARE_SCALAR_FIELD(behavior);

	return true;
}

static bool
_equalFuncWithArgs(const FuncWithArgs *a, const FuncWithArgs *b)
{
	COMPARE_NODE_FIELD(funcname);
	COMPARE_NODE_FIELD(funcargs);

	return true;
}

static bool
_equalAccessPriv(const AccessPriv *a, const AccessPriv *b)
{
	COMPARE_STRING_FIELD(priv_name);
	COMPARE_NODE_FIELD(cols);

	return true;
}

static bool
_equalGrantRoleStmt(const GrantRoleStmt *a, const GrantRoleStmt *b)
{
	COMPARE_NODE_FIELD(granted_roles);
	COMPARE_NODE_FIELD(grantee_roles);
	COMPARE_SCALAR_FIELD(is_grant);
	COMPARE_SCALAR_FIELD(admin_opt);
	COMPARE_NODE_FIELD(grantor);
	COMPARE_SCALAR_FIELD(behavior);

	return true;
}

static bool
_equalAlterDefaultPrivilegesStmt(const AlterDefaultPrivilegesStmt *a, const AlterDefaultPrivilegesStmt *b)
{
	COMPARE_NODE_FIELD(options);
	COMPARE_NODE_FIELD(action);

	return true;
}

static bool
_equalDeclareCursorStmt(const DeclareCursorStmt *a, const DeclareCursorStmt *b)
{
	COMPARE_STRING_FIELD(portalname);
	COMPARE_SCALAR_FIELD(options);
	COMPARE_NODE_FIELD(query);

	return true;
}

static bool
_equalClosePortalStmt(const ClosePortalStmt *a, const ClosePortalStmt *b)
{
	COMPARE_STRING_FIELD(portalname);

	return true;
}

static bool
_equalClusterStmt(const ClusterStmt *a, const ClusterStmt *b)
{
	COMPARE_NODE_FIELD(relation);
	COMPARE_STRING_FIELD(indexname);
	COMPARE_SCALAR_FIELD(verbose);

	return true;
}

static bool
_equalCopyStmt(const CopyStmt *a, const CopyStmt *b)
{
	COMPARE_NODE_FIELD(relation);
	COMPARE_NODE_FIELD(query);
	COMPARE_NODE_FIELD(attlist);
	COMPARE_SCALAR_FIELD(is_from);
	COMPARE_SCALAR_FIELD(is_program);
	COMPARE_STRING_FIELD(filename);
	COMPARE_NODE_FIELD(options);

	return true;
}

static bool
_equalCreateStmt(const CreateStmt *a, const CreateStmt *b)
{
	COMPARE_NODE_FIELD(relation);
	COMPARE_NODE_FIELD(tableElts);
	COMPARE_NODE_FIELD(inhRelations);
	COMPARE_NODE_FIELD(partspec);
	COMPARE_NODE_FIELD(partbound);
	COMPARE_NODE_FIELD(ofTypename);
	COMPARE_NODE_FIELD(constraints);
	COMPARE_NODE_FIELD(options);
	COMPARE_SCALAR_FIELD(oncommit);
	COMPARE_STRING_FIELD(tablespacename);
	COMPARE_SCALAR_FIELD(if_not_exists);

	return true;
}

static bool
_equalTableLikeClause(const TableLikeClause *a, const TableLikeClause *b)
{
	COMPARE_NODE_FIELD(relation);
	COMPARE_SCALAR_FIELD(options);

	return true;
}

static bool
_equalDefineStmt(const DefineStmt *a, const DefineStmt *b)
{
	COMPARE_SCALAR_FIELD(kind);
	COMPARE_SCALAR_FIELD(oldstyle);
	COMPARE_NODE_FIELD(defnames);
	COMPARE_NODE_FIELD(args);
	COMPARE_NODE_FIELD(definition);

	return true;
}

static bool
_equalDropStmt(const DropStmt *a, const DropStmt *b)
{
	COMPARE_NODE_FIELD(objects);
	COMPARE_NODE_FIELD(arguments);
	COMPARE_SCALAR_FIELD(removeType);
	COMPARE_SCALAR_FIELD(behavior);
	COMPARE_SCALAR_FIELD(missing_ok);
	COMPARE_SCALAR_FIELD(concurrent);

	return true;
}

static bool
_equalTruncateStmt(const TruncateStmt *a, const TruncateStmt *b)
{
	COMPARE_NODE_FIELD(relations);
	COMPARE_SCALAR_FIELD(restart_seqs);
	COMPARE_SCALAR_FIELD(behavior);

	return true;
}

static bool
_equalCommentStmt(const CommentStmt *a, const CommentStmt *b)
{
	COMPARE_SCALAR_FIELD(objtype);
	COMPARE_NODE_FIELD(objname);
	COMPARE_NODE_FIELD(objargs);
	COMPARE_STRING_FIELD(comment);

	return true;
}

static bool
_equalSecLabelStmt(const SecLabelStmt *a, const SecLabelStmt *b)
{
	COMPARE_SCALAR_FIELD(objtype);
	COMPARE_NODE_FIELD(objname);
	COMPARE_NODE_FIELD(objargs);
	COMPARE_STRING_FIELD(provider);
	COMPARE_STRING_FIELD(label);

	return true;
}

static bool
_equalFetchStmt(const FetchStmt *a, const FetchStmt *b)
{
	COMPARE_SCALAR_FIELD(direction);
	COMPARE_SCALAR_FIELD(howMany);
	COMPARE_STRING_FIELD(portalname);
	COMPARE_SCALAR_FIELD(ismove);

	return true;
}

static bool
_equalIndexStmt(const IndexStmt *a, const IndexStmt *b)
{
	COMPARE_STRING_FIELD(idxname);
	COMPARE_NODE_FIELD(relation);
	COMPARE_STRING_FIELD(accessMethod);
	COMPARE_STRING_FIELD(tableSpace);
	COMPARE_NODE_FIELD(indexParams);
	COMPARE_NODE_FIELD(options);
	COMPARE_NODE_FIELD(whereClause);
	COMPARE_NODE_FIELD(excludeOpNames);
	COMPARE_STRING_FIELD(idxcomment);
	COMPARE_SCALAR_FIELD(indexOid);
	COMPARE_SCALAR_FIELD(oldNode);
	COMPARE_SCALAR_FIELD(unique);
	COMPARE_SCALAR_FIELD(primary);
	COMPARE_SCALAR_FIELD(isconstraint);
	COMPARE_SCALAR_FIELD(deferrable);
	COMPARE_SCALAR_FIELD(initdeferred);
	COMPARE_SCALAR_FIELD(transformed);
	COMPARE_SCALAR_FIELD(concurrent);
	COMPARE_SCALAR_FIELD(if_not_exists);

	return true;
}

static bool
_equalCreateFunctionStmt(const CreateFunctionStmt *a, const CreateFunctionStmt *b)
{
	COMPARE_SCALAR_FIELD(replace);
	COMPARE_NODE_FIELD(funcname);
	COMPARE_NODE_FIELD(parameters);
	COMPARE_NODE_FIELD(returnType);
	COMPARE_NODE_FIELD(options);
	COMPARE_NODE_FIELD(withClause);

	return true;
}

static bool
_equalFunctionParameter(const FunctionParameter *a, const FunctionParameter *b)
{
	COMPARE_STRING_FIELD(name);
	COMPARE_NODE_FIELD(argType);
	COMPARE_SCALAR_FIELD(mode);
	COMPARE_NODE_FIELD(defexpr);

	return true;
}

static bool
_equalAlterFunctionStmt(const AlterFunctionStmt *a, const AlterFunctionStmt *b)
{
	COMPARE_NODE_FIELD(func);
	COMPARE_NODE_FIELD(actions);

	return true;
}

static bool
_equalDoStmt(const DoStmt *a, const DoStmt *b)
{
	COMPARE_NODE_FIELD(args);

	return true;
}

static bool
_equalRenameStmt(const RenameStmt *a, const RenameStmt *b)
{
	COMPARE_SCALAR_FIELD(renameType);
	COMPARE_SCALAR_FIELD(relationType);
	COMPARE_NODE_FIELD(relation);
	COMPARE_NODE_FIELD(object);
	COMPARE_NODE_FIELD(objarg);
	COMPARE_STRING_FIELD(subname);
	COMPARE_STRING_FIELD(newname);
	COMPARE_SCALAR_FIELD(behavior);
	COMPARE_SCALAR_FIELD(missing_ok);

	return true;
}

static bool
_equalAlterObjectDependsStmt(const AlterObjectDependsStmt *a, const AlterObjectDependsStmt *b)
{
	COMPARE_SCALAR_FIELD(objectType);
	COMPARE_NODE_FIELD(relation);
	COMPARE_NODE_FIELD(objname);
	COMPARE_NODE_FIELD(objargs);
	COMPARE_NODE_FIELD(extname);

	return true;
}

static bool
_equalAlterObjectSchemaStmt(const AlterObjectSchemaStmt *a, const AlterObjectSchemaStmt *b)
{
	COMPARE_SCALAR_FIELD(objectType);
	COMPARE_NODE_FIELD(relation);
	COMPARE_NODE_FIELD(object);
	COMPARE_NODE_FIELD(objarg);
	COMPARE_STRING_FIELD(newschema);
	COMPARE_SCALAR_FIELD(missing_ok);

	return true;
}

static bool
_equalAlterOwnerStmt(const AlterOwnerStmt *a, const AlterOwnerStmt *b)
{
	COMPARE_SCALAR_FIELD(objectType);
	COMPARE_NODE_FIELD(relation);
	COMPARE_NODE_FIELD(object);
	COMPARE_NODE_FIELD(objarg);
	COMPARE_NODE_FIELD(newowner);

	return true;
}

static bool
_equalAlterOperatorStmt(const AlterOperatorStmt *a, const AlterOperatorStmt *b)
{
	COMPARE_NODE_FIELD(opername);
	COMPARE_NODE_FIELD(operargs);
	COMPARE_NODE_FIELD(options);

	return true;
}

static bool
_equalRuleStmt(const RuleStmt *a, const RuleStmt *b)
{
	COMPARE_NODE_FIELD(relation);
	COMPARE_STRING_FIELD(rulename);
	COMPARE_NODE_FIELD(whereClause);
	COMPARE_SCALAR_FIELD(event);
	COMPARE_SCALAR_FIELD(instead);
	COMPARE_NODE_FIELD(actions);
	COMPARE_SCALAR_FIELD(replace);

	return true;
}

static bool
_equalNotifyStmt(const NotifyStmt *a, const NotifyStmt *b)
{
	COMPARE_STRING_FIELD(conditionname);
	COMPARE_STRING_FIELD(payload);

	return true;
}

static bool
_equalListenStmt(const ListenStmt *a, const ListenStmt *b)
{
	COMPARE_STRING_FIELD(conditionname);

	return true;
}

static bool
_equalUnlistenStmt(const UnlistenStmt *a, const UnlistenStmt *b)
{
	COMPARE_STRING_FIELD(conditionname);

	return true;
}

static bool
_equalTransactionStmt(const TransactionStmt *a, const TransactionStmt *b)
{
	COMPARE_SCALAR_FIELD(kind);
	COMPARE_NODE_FIELD(options);
	COMPARE_STRING_FIELD(gid);

	return true;
}

static bool
_equalCompositeTypeStmt(const CompositeTypeStmt *a, const CompositeTypeStmt *b)
{
	COMPARE_NODE_FIELD(typevar);
	COMPARE_NODE_FIELD(coldeflist);

	return true;
}

static bool
_equalCreateEnumStmt(const CreateEnumStmt *a, const CreateEnumStmt *b)
{
	COMPARE_NODE_FIELD(typeName);
	COMPARE_NODE_FIELD(vals);

	return true;
}

static bool
_equalCreateRangeStmt(const CreateRangeStmt *a, const CreateRangeStmt *b)
{
	COMPARE_NODE_FIELD(typeName);
	COMPARE_NODE_FIELD(params);

	return true;
}

static bool
_equalAlterEnumStmt(const AlterEnumStmt *a, const AlterEnumStmt *b)
{
	COMPARE_NODE_FIELD(typeName);
	COMPARE_STRING_FIELD(oldVal);
	COMPARE_STRING_FIELD(newVal);
	COMPARE_STRING_FIELD(newValNeighbor);
	COMPARE_SCALAR_FIELD(newValIsAfter);
	COMPARE_SCALAR_FIELD(skipIfNewValExists);

	return true;
}

static bool
_equalViewStmt(const ViewStmt *a, const ViewStmt *b)
{
	COMPARE_NODE_FIELD(view);
	COMPARE_NODE_FIELD(aliases);
	COMPARE_NODE_FIELD(query);
	COMPARE_SCALAR_FIELD(replace);
	COMPARE_NODE_FIELD(options);
	COMPARE_SCALAR_FIELD(withCheckOption);

	return true;
}

static bool
_equalLoadStmt(const LoadStmt *a, const LoadStmt *b)
{
	COMPARE_STRING_FIELD(filename);

	return true;
}

static bool
_equalCreateDomainStmt(const CreateDomainStmt *a, const CreateDomainStmt *b)
{
	COMPARE_NODE_FIELD(domainname);
	COMPARE_NODE_FIELD(typeName);
	COMPARE_NODE_FIELD(collClause);
	COMPARE_NODE_FIELD(constraints);

	return true;
}

static bool
_equalCreateOpClassStmt(const CreateOpClassStmt *a, const CreateOpClassStmt *b)
{
	COMPARE_NODE_FIELD(opclassname);
	COMPARE_NODE_FIELD(opfamilyname);
	COMPARE_STRING_FIELD(amname);
	COMPARE_NODE_FIELD(datatype);
	COMPARE_NODE_FIELD(items);
	COMPARE_SCALAR_FIELD(isDefault);

	return true;
}

static bool
_equalCreateOpClassItem(const CreateOpClassItem *a, const CreateOpClassItem *b)
{
	COMPARE_SCALAR_FIELD(itemtype);
	COMPARE_NODE_FIELD(name);
	COMPARE_NODE_FIELD(args);
	COMPARE_SCALAR_FIELD(number);
	COMPARE_NODE_FIELD(order_family);
	COMPARE_NODE_FIELD(class_args);
	COMPARE_NODE_FIELD(storedtype);

	return true;
}

static bool
_equalCreateOpFamilyStmt(const CreateOpFamilyStmt *a, const CreateOpFamilyStmt *b)
{
	COMPARE_NODE_FIELD(opfamilyname);
	COMPARE_STRING_FIELD(amname);

	return true;
}

static bool
_equalAlterOpFamilyStmt(const AlterOpFamilyStmt *a, const AlterOpFamilyStmt *b)
{
	COMPARE_NODE_FIELD(opfamilyname);
	COMPARE_STRING_FIELD(amname);
	COMPARE_SCALAR_FIELD(isDrop);
	COMPARE_NODE_FIELD(items);

	return true;
}

static bool
_equalCreatedbStmt(const CreatedbStmt *a, const CreatedbStmt *b)
{
	COMPARE_STRING_FIELD(dbname);
	COMPARE_NODE_FIELD(options);

	return true;
}

static bool
_equalAlterDatabaseStmt(const AlterDatabaseStmt *a, const AlterDatabaseStmt *b)
{
	COMPARE_STRING_FIELD(dbname);
	COMPARE_NODE_FIELD(options);

	return true;
}

static bool
_equalAlterDatabaseSetStmt(const AlterDatabaseSetStmt *a, const AlterDatabaseSetStmt *b)
{
	COMPARE_STRING_FIELD(dbname);
	COMPARE_NODE_FIELD(setstmt);

	return true;
}

static bool
_equalDropdbStmt(const DropdbStmt *a, const DropdbStmt *b)
{
	COMPARE_STRING_FIELD(dbname);
	COMPARE_SCALAR_FIELD(missing_ok);

	return true;
}

static bool
_equalVacuumStmt(const VacuumStmt *a, const VacuumStmt *b)
{
	COMPARE_SCALAR_FIELD(options);
	COMPARE_NODE_FIELD(relation);
	COMPARE_NODE_FIELD(va_cols);

	return true;
}

static bool
_equalExplainStmt(const ExplainStmt *a, const ExplainStmt *b)
{
	COMPARE_NODE_FIELD(query);
	COMPARE_NODE_FIELD(options);

	return true;
}

static bool
_equalCreateTableAsStmt(const CreateTableAsStmt *a, const CreateTableAsStmt *b)
{
	COMPARE_NODE_FIELD(query);
	COMPARE_NODE_FIELD(into);
	COMPARE_SCALAR_FIELD(relkind);
	COMPARE_SCALAR_FIELD(is_select_into);
	COMPARE_SCALAR_FIELD(if_not_exists);

	return true;
}

static bool
_equalRefreshMatViewStmt(const RefreshMatViewStmt *a, const RefreshMatViewStmt *b)
{
	COMPARE_SCALAR_FIELD(concurrent);
	COMPARE_SCALAR_FIELD(skipData);
	COMPARE_NODE_FIELD(relation);

	return true;
}

static bool
_equalReplicaIdentityStmt(const ReplicaIdentityStmt *a, const ReplicaIdentityStmt *b)
{
	COMPARE_SCALAR_FIELD(identity_type);
	COMPARE_STRING_FIELD(name);

	return true;
}

static bool
_equalAlterSystemStmt(const AlterSystemStmt *a, const AlterSystemStmt *b)
{
	COMPARE_NODE_FIELD(setstmt);

	return true;
}


static bool
_equalCreateSeqStmt(const CreateSeqStmt *a, const CreateSeqStmt *b)
{
	COMPARE_NODE_FIELD(sequence);
	COMPARE_NODE_FIELD(options);
	COMPARE_SCALAR_FIELD(ownerId);
	COMPARE_SCALAR_FIELD(if_not_exists);

	return true;
}

static bool
_equalAlterSeqStmt(const AlterSeqStmt *a, const AlterSeqStmt *b)
{
	COMPARE_NODE_FIELD(sequence);
	COMPARE_NODE_FIELD(options);
	COMPARE_SCALAR_FIELD(missing_ok);

	return true;
}

static bool
_equalVariableSetStmt(const VariableSetStmt *a, const VariableSetStmt *b)
{
	COMPARE_SCALAR_FIELD(kind);
	COMPARE_STRING_FIELD(name);
	COMPARE_NODE_FIELD(args);
	COMPARE_SCALAR_FIELD(is_local);

	return true;
}

static bool
_equalVariableShowStmt(const VariableShowStmt *a, const VariableShowStmt *b)
{
	COMPARE_STRING_FIELD(name);

	return true;
}

static bool
_equalDiscardStmt(const DiscardStmt *a, const DiscardStmt *b)
{
	COMPARE_SCALAR_FIELD(target);

	return true;
}

static bool
_equalCreateTableSpaceStmt(const CreateTableSpaceStmt *a, const CreateTableSpaceStmt *b)
{
	COMPARE_STRING_FIELD(tablespacename);
	COMPARE_NODE_FIELD(owner);
	COMPARE_STRING_FIELD(location);
	COMPARE_NODE_FIELD(options);

	return true;
}

static bool
_equalDropTableSpaceStmt(const DropTableSpaceStmt *a, const DropTableSpaceStmt *b)
{
	COMPARE_STRING_FIELD(tablespacename);
	COMPARE_SCALAR_FIELD(missing_ok);

	return true;
}

static bool
_equalAlterTableSpaceOptionsStmt(const AlterTableSpaceOptionsStmt *a,
								 const AlterTableSpaceOptionsStmt *b)
{
	COMPARE_STRING_FIELD(tablespacename);
	COMPARE_NODE_FIELD(options);
	COMPARE_SCALAR_FIELD(isReset);

	return true;
}

static bool
_equalAlterTableMoveAllStmt(const AlterTableMoveAllStmt *a,
							const AlterTableMoveAllStmt *b)
{
	COMPARE_STRING_FIELD(orig_tablespacename);
	COMPARE_SCALAR_FIELD(objtype);
	COMPARE_NODE_FIELD(roles);
	COMPARE_STRING_FIELD(new_tablespacename);
	COMPARE_SCALAR_FIELD(nowait);

	return true;
}

static bool
_equalCreateExtensionStmt(const CreateExtensionStmt *a, const CreateExtensionStmt *b)
{
	COMPARE_STRING_FIELD(extname);
	COMPARE_SCALAR_FIELD(if_not_exists);
	COMPARE_NODE_FIELD(options);

	return true;
}

static bool
_equalAlterExtensionStmt(const AlterExtensionStmt *a, const AlterExtensionStmt *b)
{
	COMPARE_STRING_FIELD(extname);
	COMPARE_NODE_FIELD(options);

	return true;
}

static bool
_equalAlterExtensionContentsStmt(const AlterExtensionContentsStmt *a, const AlterExtensionContentsStmt *b)
{
	COMPARE_STRING_FIELD(extname);
	COMPARE_SCALAR_FIELD(action);
	COMPARE_SCALAR_FIELD(objtype);
	COMPARE_NODE_FIELD(objname);
	COMPARE_NODE_FIELD(objargs);

	return true;
}

static bool
_equalCreateFdwStmt(const CreateFdwStmt *a, const CreateFdwStmt *b)
{
	COMPARE_STRING_FIELD(fdwname);
	COMPARE_NODE_FIELD(func_options);
	COMPARE_NODE_FIELD(options);

	return true;
}

static bool
_equalAlterFdwStmt(const AlterFdwStmt *a, const AlterFdwStmt *b)
{
	COMPARE_STRING_FIELD(fdwname);
	COMPARE_NODE_FIELD(func_options);
	COMPARE_NODE_FIELD(options);

	return true;
}

static bool
_equalCreateForeignServerStmt(const CreateForeignServerStmt *a, const CreateForeignServerStmt *b)
{
	COMPARE_STRING_FIELD(servername);
	COMPARE_STRING_FIELD(servertype);
	COMPARE_STRING_FIELD(version);
	COMPARE_STRING_FIELD(fdwname);
	COMPARE_NODE_FIELD(options);

	return true;
}

static bool
_equalAlterForeignServerStmt(const AlterForeignServerStmt *a, const AlterForeignServerStmt *b)
{
	COMPARE_STRING_FIELD(servername);
	COMPARE_STRING_FIELD(version);
	COMPARE_NODE_FIELD(options);
	COMPARE_SCALAR_FIELD(has_version);

	return true;
}

static bool
_equalCreateUserMappingStmt(const CreateUserMappingStmt *a, const CreateUserMappingStmt *b)
{
	COMPARE_NODE_FIELD(user);
	COMPARE_STRING_FIELD(servername);
	COMPARE_NODE_FIELD(options);

	return true;
}

static bool
_equalAlterUserMappingStmt(const AlterUserMappingStmt *a, const AlterUserMappingStmt *b)
{
	COMPARE_NODE_FIELD(user);
	COMPARE_STRING_FIELD(servername);
	COMPARE_NODE_FIELD(options);

	return true;
}

static bool
_equalDropUserMappingStmt(const DropUserMappingStmt *a, const DropUserMappingStmt *b)
{
	COMPARE_NODE_FIELD(user);
	COMPARE_STRING_FIELD(servername);
	COMPARE_SCALAR_FIELD(missing_ok);

	return true;
}

static bool
_equalCreateForeignTableStmt(const CreateForeignTableStmt *a, const CreateForeignTableStmt *b)
{
	if (!_equalCreateStmt(&a->base, &b->base))
		return false;

	COMPARE_STRING_FIELD(servername);
	COMPARE_NODE_FIELD(options);

	return true;
}

static bool
_equalImportForeignSchemaStmt(const ImportForeignSchemaStmt *a, const ImportForeignSchemaStmt *b)
{
	COMPARE_STRING_FIELD(server_name);
	COMPARE_STRING_FIELD(remote_schema);
	COMPARE_STRING_FIELD(local_schema);
	COMPARE_SCALAR_FIELD(list_type);
	COMPARE_NODE_FIELD(table_list);
	COMPARE_NODE_FIELD(options);

	return true;
}

static bool
_equalCreateTransformStmt(const CreateTransformStmt *a, const CreateTransformStmt *b)
{
	COMPARE_SCALAR_FIELD(replace);
	COMPARE_NODE_FIELD(type_name);
	COMPARE_STRING_FIELD(lang);
	COMPARE_NODE_FIELD(fromsql);
	COMPARE_NODE_FIELD(tosql);

	return true;
}

static bool
_equalCreateAmStmt(const CreateAmStmt *a, const CreateAmStmt *b)
{
	COMPARE_STRING_FIELD(amname);
	COMPARE_NODE_FIELD(handler_name);
	COMPARE_SCALAR_FIELD(amtype);

	return true;
}

static bool
_equalCreateTrigStmt(const CreateTrigStmt *a, const CreateTrigStmt *b)
{
	COMPARE_STRING_FIELD(trigname);
	COMPARE_NODE_FIELD(relation);
	COMPARE_NODE_FIELD(funcname);
	COMPARE_NODE_FIELD(args);
	COMPARE_SCALAR_FIELD(row);
	COMPARE_SCALAR_FIELD(timing);
	COMPARE_SCALAR_FIELD(events);
	COMPARE_NODE_FIELD(columns);
	COMPARE_NODE_FIELD(whenClause);
	COMPARE_SCALAR_FIELD(isconstraint);
	COMPARE_NODE_FIELD(transitionRels);
	COMPARE_SCALAR_FIELD(deferrable);
	COMPARE_SCALAR_FIELD(initdeferred);
	COMPARE_NODE_FIELD(constrrel);

	return true;
}

static bool
_equalCreateEventTrigStmt(const CreateEventTrigStmt *a, const CreateEventTrigStmt *b)
{
	COMPARE_STRING_FIELD(trigname);
	COMPARE_STRING_FIELD(eventname);
	COMPARE_NODE_FIELD(whenclause);
	COMPARE_NODE_FIELD(funcname);

	return true;
}

static bool
_equalAlterEventTrigStmt(const AlterEventTrigStmt *a, const AlterEventTrigStmt *b)
{
	COMPARE_STRING_FIELD(trigname);
	COMPARE_SCALAR_FIELD(tgenabled);

	return true;
}

static bool
_equalCreatePLangStmt(const CreatePLangStmt *a, const CreatePLangStmt *b)
{
	COMPARE_SCALAR_FIELD(replace);
	COMPARE_STRING_FIELD(plname);
	COMPARE_NODE_FIELD(plhandler);
	COMPARE_NODE_FIELD(plinline);
	COMPARE_NODE_FIELD(plvalidator);
	COMPARE_SCALAR_FIELD(pltrusted);

	return true;
}

static bool
_equalCreateRoleStmt(const CreateRoleStmt *a, const CreateRoleStmt *b)
{
	COMPARE_SCALAR_FIELD(stmt_type);
	COMPARE_STRING_FIELD(role);
	COMPARE_NODE_FIELD(options);

	return true;
}

static bool
_equalAlterRoleStmt(const AlterRoleStmt *a, const AlterRoleStmt *b)
{
	COMPARE_NODE_FIELD(role);
	COMPARE_NODE_FIELD(options);
	COMPARE_SCALAR_FIELD(action);

	return true;
}

static bool
_equalAlterRoleSetStmt(const AlterRoleSetStmt *a, const AlterRoleSetStmt *b)
{
	COMPARE_NODE_FIELD(role);
	COMPARE_STRING_FIELD(database);
	COMPARE_NODE_FIELD(setstmt);

	return true;
}

static bool
_equalDropRoleStmt(const DropRoleStmt *a, const DropRoleStmt *b)
{
	COMPARE_NODE_FIELD(roles);
	COMPARE_SCALAR_FIELD(missing_ok);

	return true;
}

static bool
_equalLockStmt(const LockStmt *a, const LockStmt *b)
{
	COMPARE_NODE_FIELD(relations);
	COMPARE_SCALAR_FIELD(mode);
	COMPARE_SCALAR_FIELD(nowait);

	return true;
}

static bool
_equalConstraintsSetStmt(const ConstraintsSetStmt *a, const ConstraintsSetStmt *b)
{
	COMPARE_NODE_FIELD(constraints);
	COMPARE_SCALAR_FIELD(deferred);

	return true;
}

static bool
_equalReindexStmt(const ReindexStmt *a, const ReindexStmt *b)
{
	COMPARE_SCALAR_FIELD(kind);
	COMPARE_NODE_FIELD(relation);
	COMPARE_STRING_FIELD(name);
	COMPARE_SCALAR_FIELD(options);

	return true;
}

static bool
_equalCreateSchemaStmt(const CreateSchemaStmt *a, const CreateSchemaStmt *b)
{
	COMPARE_STRING_FIELD(schemaname);
	COMPARE_NODE_FIELD(authrole);
	COMPARE_NODE_FIELD(schemaElts);
	COMPARE_SCALAR_FIELD(if_not_exists);

	return true;
}

static bool
_equalCreateConversionStmt(const CreateConversionStmt *a, const CreateConversionStmt *b)
{
	COMPARE_NODE_FIELD(conversion_name);
	COMPARE_STRING_FIELD(for_encoding_name);
	COMPARE_STRING_FIELD(to_encoding_name);
	COMPARE_NODE_FIELD(func_name);
	COMPARE_SCALAR_FIELD(def);

	return true;
}

static bool
_equalCreateCastStmt(const CreateCastStmt *a, const CreateCastStmt *b)
{
	COMPARE_NODE_FIELD(sourcetype);
	COMPARE_NODE_FIELD(targettype);
	COMPARE_NODE_FIELD(func);
	COMPARE_SCALAR_FIELD(context);
	COMPARE_SCALAR_FIELD(inout);

	return true;
}

static bool
_equalPrepareStmt(const PrepareStmt *a, const PrepareStmt *b)
{
	COMPARE_STRING_FIELD(name);
	COMPARE_NODE_FIELD(argtypes);
	COMPARE_NODE_FIELD(query);

	return true;
}

static bool
_equalExecuteStmt(const ExecuteStmt *a, const ExecuteStmt *b)
{
	COMPARE_STRING_FIELD(name);
	COMPARE_NODE_FIELD(params);

	return true;
}

static bool
_equalDeallocateStmt(const DeallocateStmt *a, const DeallocateStmt *b)
{
	COMPARE_STRING_FIELD(name);

	return true;
}

static bool
_equalDropOwnedStmt(const DropOwnedStmt *a, const DropOwnedStmt *b)
{
	COMPARE_NODE_FIELD(roles);
	COMPARE_SCALAR_FIELD(behavior);

	return true;
}

static bool
_equalReassignOwnedStmt(const ReassignOwnedStmt *a, const ReassignOwnedStmt *b)
{
	COMPARE_NODE_FIELD(roles);
	COMPARE_NODE_FIELD(newrole);

	return true;
}

static bool
_equalAlterTSDictionaryStmt(const AlterTSDictionaryStmt *a, const AlterTSDictionaryStmt *b)
{
	COMPARE_NODE_FIELD(dictname);
	COMPARE_NODE_FIELD(options);

	return true;
}

static bool
_equalAlterTSConfigurationStmt(const AlterTSConfigurationStmt *a,
							   const AlterTSConfigurationStmt *b)
{
	COMPARE_SCALAR_FIELD(kind);
	COMPARE_NODE_FIELD(cfgname);
	COMPARE_NODE_FIELD(tokentype);
	COMPARE_NODE_FIELD(dicts);
	COMPARE_SCALAR_FIELD(override);
	COMPARE_SCALAR_FIELD(replace);
	COMPARE_SCALAR_FIELD(missing_ok);

	return true;
}

static bool
_equalCreatePublicationStmt(const CreatePublicationStmt *a,
							const CreatePublicationStmt *b)
{
	COMPARE_STRING_FIELD(pubname);
	COMPARE_NODE_FIELD(options);
	COMPARE_NODE_FIELD(tables);
	COMPARE_SCALAR_FIELD(for_all_tables);

	return true;
}

static bool
_equalAlterPublicationStmt(const AlterPublicationStmt *a,
						   const AlterPublicationStmt *b)
{
	COMPARE_STRING_FIELD(pubname);
	COMPARE_NODE_FIELD(options);
	COMPARE_NODE_FIELD(tables);
	COMPARE_SCALAR_FIELD(for_all_tables);
	COMPARE_SCALAR_FIELD(tableAction);

	return true;
}

static bool
_equalCreateSubscriptionStmt(const CreateSubscriptionStmt *a,
							 const CreateSubscriptionStmt *b)
{
	COMPARE_STRING_FIELD(subname);
	COMPARE_STRING_FIELD(conninfo);
	COMPARE_NODE_FIELD(publication);
	COMPARE_NODE_FIELD(options);

	return true;
}

static bool
_equalAlterSubscriptionStmt(const AlterSubscriptionStmt *a,
							const AlterSubscriptionStmt *b)
{
	COMPARE_STRING_FIELD(subname);
	COMPARE_NODE_FIELD(options);

	return true;
}

static bool
_equalDropSubscriptionStmt(const DropSubscriptionStmt *a,
						   const DropSubscriptionStmt *b)
{
	COMPARE_STRING_FIELD(subname);
	COMPARE_SCALAR_FIELD(drop_slot);
	COMPARE_SCALAR_FIELD(missing_ok);

	return true;
}

static bool
_equalCreatePolicyStmt(const CreatePolicyStmt *a, const CreatePolicyStmt *b)
{
	COMPARE_STRING_FIELD(policy_name);
	COMPARE_NODE_FIELD(table);
	COMPARE_STRING_FIELD(cmd_name);
	COMPARE_SCALAR_FIELD(permissive);
	COMPARE_NODE_FIELD(roles);
	COMPARE_NODE_FIELD(qual);
	COMPARE_NODE_FIELD(with_check);

	return true;
}

static bool
_equalAlterPolicyStmt(const AlterPolicyStmt *a, const AlterPolicyStmt *b)
{
	COMPARE_STRING_FIELD(policy_name);
	COMPARE_NODE_FIELD(table);
	COMPARE_NODE_FIELD(roles);
	COMPARE_NODE_FIELD(qual);
	COMPARE_NODE_FIELD(with_check);

	return true;
}

static bool
_equalAExpr(const A_Expr *a, const A_Expr *b)
{
	COMPARE_SCALAR_FIELD(kind);
	COMPARE_NODE_FIELD(name);
	COMPARE_NODE_FIELD(lexpr);
	COMPARE_NODE_FIELD(rexpr);
	COMPARE_LOCATION_FIELD(location);

	return true;
}

static bool
_equalColumnRef(const ColumnRef *a, const ColumnRef *b)
{
	COMPARE_NODE_FIELD(fields);
	COMPARE_LOCATION_FIELD(location);

	return true;
}

static bool
_equalParamRef(const ParamRef *a, const ParamRef *b)
{
	COMPARE_SCALAR_FIELD(number);
	COMPARE_LOCATION_FIELD(location);

	return true;
}

static bool
_equalAConst(const A_Const *a, const A_Const *b)
{
	if (!equal(&a->val, &b->val))		/* hack for in-line Value field */
		return false;
	COMPARE_LOCATION_FIELD(location);

	return true;
}

static bool
_equalFuncCall(const FuncCall *a, const FuncCall *b)
{
	COMPARE_NODE_FIELD(funcname);
	COMPARE_NODE_FIELD(args);
	COMPARE_NODE_FIELD(agg_order);
	COMPARE_NODE_FIELD(agg_filter);
	COMPARE_SCALAR_FIELD(agg_within_group);
	COMPARE_SCALAR_FIELD(agg_star);
	COMPARE_SCALAR_FIELD(agg_distinct);
	COMPARE_SCALAR_FIELD(func_variadic);
	COMPARE_NODE_FIELD(over);
	COMPARE_LOCATION_FIELD(location);

	return true;
}

static bool
_equalAStar(const A_Star *a, const A_Star *b)
{
	return true;
}

static bool
_equalAIndices(const A_Indices *a, const A_Indices *b)
{
	COMPARE_SCALAR_FIELD(is_slice);
	COMPARE_NODE_FIELD(lidx);
	COMPARE_NODE_FIELD(uidx);

	return true;
}

static bool
_equalA_Indirection(const A_Indirection *a, const A_Indirection *b)
{
	COMPARE_NODE_FIELD(arg);
	COMPARE_NODE_FIELD(indirection);

	return true;
}

static bool
_equalA_ArrayExpr(const A_ArrayExpr *a, const A_ArrayExpr *b)
{
	COMPARE_NODE_FIELD(elements);
	COMPARE_LOCATION_FIELD(location);

	return true;
}

static bool
_equalResTarget(const ResTarget *a, const ResTarget *b)
{
	COMPARE_STRING_FIELD(name);
	COMPARE_NODE_FIELD(indirection);
	COMPARE_NODE_FIELD(val);
	COMPARE_LOCATION_FIELD(location);

	return true;
}

static bool
_equalMultiAssignRef(const MultiAssignRef *a, const MultiAssignRef *b)
{
	COMPARE_NODE_FIELD(source);
	COMPARE_SCALAR_FIELD(colno);
	COMPARE_SCALAR_FIELD(ncolumns);

	return true;
}

static bool
_equalTypeName(const TypeName *a, const TypeName *b)
{
	COMPARE_NODE_FIELD(names);
	COMPARE_SCALAR_FIELD(typeOid);
	COMPARE_SCALAR_FIELD(setof);
	COMPARE_SCALAR_FIELD(pct_type);
	COMPARE_NODE_FIELD(typmods);
	COMPARE_SCALAR_FIELD(typemod);
	COMPARE_NODE_FIELD(arrayBounds);
	COMPARE_LOCATION_FIELD(location);

	return true;
}

static bool
_equalTypeCast(const TypeCast *a, const TypeCast *b)
{
	COMPARE_NODE_FIELD(arg);
	COMPARE_NODE_FIELD(typeName);
	COMPARE_LOCATION_FIELD(location);

	return true;
}

static bool
_equalCollateClause(const CollateClause *a, const CollateClause *b)
{
	COMPARE_NODE_FIELD(arg);
	COMPARE_NODE_FIELD(collname);
	COMPARE_LOCATION_FIELD(location);

	return true;
}

static bool
_equalSortBy(const SortBy *a, const SortBy *b)
{
	COMPARE_NODE_FIELD(node);
	COMPARE_SCALAR_FIELD(sortby_dir);
	COMPARE_SCALAR_FIELD(sortby_nulls);
	COMPARE_NODE_FIELD(useOp);
	COMPARE_LOCATION_FIELD(location);

	return true;
}

static bool
_equalWindowDef(const WindowDef *a, const WindowDef *b)
{
	COMPARE_STRING_FIELD(name);
	COMPARE_STRING_FIELD(refname);
	COMPARE_NODE_FIELD(partitionClause);
	COMPARE_NODE_FIELD(orderClause);
	COMPARE_SCALAR_FIELD(frameOptions);
	COMPARE_NODE_FIELD(startOffset);
	COMPARE_NODE_FIELD(endOffset);
	COMPARE_LOCATION_FIELD(location);

	return true;
}

static bool
_equalRangeSubselect(const RangeSubselect *a, const RangeSubselect *b)
{
	COMPARE_SCALAR_FIELD(lateral);
	COMPARE_NODE_FIELD(subquery);
	COMPARE_NODE_FIELD(alias);

	return true;
}

static bool
_equalRangeFunction(const RangeFunction *a, const RangeFunction *b)
{
	COMPARE_SCALAR_FIELD(lateral);
	COMPARE_SCALAR_FIELD(ordinality);
	COMPARE_SCALAR_FIELD(is_rowsfrom);
	COMPARE_NODE_FIELD(functions);
	COMPARE_NODE_FIELD(alias);
	COMPARE_NODE_FIELD(coldeflist);

	return true;
}

static bool
_equalRangeTableSample(const RangeTableSample *a, const RangeTableSample *b)
{
	COMPARE_NODE_FIELD(relation);
	COMPARE_NODE_FIELD(method);
	COMPARE_NODE_FIELD(args);
	COMPARE_NODE_FIELD(repeatable);
	COMPARE_LOCATION_FIELD(location);

	return true;
}

static bool
_equalIndexElem(const IndexElem *a, const IndexElem *b)
{
	COMPARE_STRING_FIELD(name);
	COMPARE_NODE_FIELD(expr);
	COMPARE_STRING_FIELD(indexcolname);
	COMPARE_NODE_FIELD(collation);
	COMPARE_NODE_FIELD(opclass);
	COMPARE_SCALAR_FIELD(ordering);
	COMPARE_SCALAR_FIELD(nulls_ordering);

	return true;
}

static bool
_equalColumnDef(const ColumnDef *a, const ColumnDef *b)
{
	COMPARE_STRING_FIELD(colname);
	COMPARE_NODE_FIELD(typeName);
	COMPARE_SCALAR_FIELD(inhcount);
	COMPARE_SCALAR_FIELD(is_local);
	COMPARE_SCALAR_FIELD(is_not_null);
	COMPARE_SCALAR_FIELD(is_from_type);
	COMPARE_SCALAR_FIELD(storage);
	COMPARE_NODE_FIELD(raw_default);
	COMPARE_NODE_FIELD(cooked_default);
	COMPARE_NODE_FIELD(collClause);
	COMPARE_SCALAR_FIELD(collOid);
	COMPARE_NODE_FIELD(constraints);
	COMPARE_NODE_FIELD(fdwoptions);
	COMPARE_LOCATION_FIELD(location);

	return true;
}

static bool
_equalConstraint(const Constraint *a, const Constraint *b)
{
	COMPARE_SCALAR_FIELD(contype);
	COMPARE_STRING_FIELD(conname);
	COMPARE_SCALAR_FIELD(deferrable);
	COMPARE_SCALAR_FIELD(initdeferred);
	COMPARE_LOCATION_FIELD(location);
	COMPARE_SCALAR_FIELD(is_no_inherit);
	COMPARE_NODE_FIELD(raw_expr);
	COMPARE_STRING_FIELD(cooked_expr);
	COMPARE_NODE_FIELD(keys);
	COMPARE_NODE_FIELD(exclusions);
	COMPARE_NODE_FIELD(options);
	COMPARE_STRING_FIELD(indexname);
	COMPARE_STRING_FIELD(indexspace);
	COMPARE_STRING_FIELD(access_method);
	COMPARE_NODE_FIELD(where_clause);
	COMPARE_NODE_FIELD(pktable);
	COMPARE_NODE_FIELD(fk_attrs);
	COMPARE_NODE_FIELD(pk_attrs);
	COMPARE_SCALAR_FIELD(fk_matchtype);
	COMPARE_SCALAR_FIELD(fk_upd_action);
	COMPARE_SCALAR_FIELD(fk_del_action);
	COMPARE_NODE_FIELD(old_conpfeqop);
	COMPARE_SCALAR_FIELD(old_pktable_oid);
	COMPARE_SCALAR_FIELD(skip_validation);
	COMPARE_SCALAR_FIELD(initially_valid);

	return true;
}

static bool
_equalDefElem(const DefElem *a, const DefElem *b)
{
	COMPARE_STRING_FIELD(defnamespace);
	COMPARE_STRING_FIELD(defname);
	COMPARE_NODE_FIELD(arg);
	COMPARE_SCALAR_FIELD(defaction);
	COMPARE_LOCATION_FIELD(location);

	return true;
}

static bool
_equalLockingClause(const LockingClause *a, const LockingClause *b)
{
	COMPARE_NODE_FIELD(lockedRels);
	COMPARE_SCALAR_FIELD(strength);
	COMPARE_SCALAR_FIELD(waitPolicy);
	COMPARE_LOCATION_FIELD(location);

	return true;
}

static bool
_equalRangeTblEntry(const RangeTblEntry *a, const RangeTblEntry *b)
{
	COMPARE_SCALAR_FIELD(rtekind);
	COMPARE_SCALAR_FIELD(relid);
	COMPARE_SCALAR_FIELD(relkind);
	COMPARE_NODE_FIELD(tablesample);
	COMPARE_NODE_FIELD(subquery);
	COMPARE_SCALAR_FIELD(security_barrier);
	COMPARE_SCALAR_FIELD(jointype);
	COMPARE_NODE_FIELD(joinaliasvars);
	COMPARE_NODE_FIELD(functions);
	COMPARE_SCALAR_FIELD(funcordinality);
	COMPARE_NODE_FIELD(values_lists);
	COMPARE_STRING_FIELD(ctename);
	COMPARE_SCALAR_FIELD(ctelevelsup);
	COMPARE_SCALAR_FIELD(self_reference);
	COMPARE_NODE_FIELD(coltypes);
	COMPARE_NODE_FIELD(coltypmods);
	COMPARE_NODE_FIELD(colcollations);
	COMPARE_NODE_FIELD(alias);
	COMPARE_NODE_FIELD(eref);
	COMPARE_SCALAR_FIELD(lateral);
	COMPARE_SCALAR_FIELD(inh);
	COMPARE_SCALAR_FIELD(inFromCl);
	COMPARE_SCALAR_FIELD(requiredPerms);
	COMPARE_SCALAR_FIELD(checkAsUser);
	COMPARE_BITMAPSET_FIELD(selectedCols);
	COMPARE_BITMAPSET_FIELD(insertedCols);
	COMPARE_BITMAPSET_FIELD(updatedCols);
	COMPARE_NODE_FIELD(securityQuals);

	return true;
}

static bool
_equalRangeTblFunction(const RangeTblFunction *a, const RangeTblFunction *b)
{
	COMPARE_NODE_FIELD(funcexpr);
	COMPARE_SCALAR_FIELD(funccolcount);
	COMPARE_NODE_FIELD(funccolnames);
	COMPARE_NODE_FIELD(funccoltypes);
	COMPARE_NODE_FIELD(funccoltypmods);
	COMPARE_NODE_FIELD(funccolcollations);
	COMPARE_BITMAPSET_FIELD(funcparams);

	return true;
}

static bool
_equalTableSampleClause(const TableSampleClause *a, const TableSampleClause *b)
{
	COMPARE_SCALAR_FIELD(tsmhandler);
	COMPARE_NODE_FIELD(args);
	COMPARE_NODE_FIELD(repeatable);

	return true;
}

static bool
_equalWithCheckOption(const WithCheckOption *a, const WithCheckOption *b)
{
	COMPARE_SCALAR_FIELD(kind);
	COMPARE_STRING_FIELD(relname);
	COMPARE_STRING_FIELD(polname);
	COMPARE_NODE_FIELD(qual);
	COMPARE_SCALAR_FIELD(cascaded);

	return true;
}

static bool
_equalSortGroupClause(const SortGroupClause *a, const SortGroupClause *b)
{
	COMPARE_SCALAR_FIELD(tleSortGroupRef);
	COMPARE_SCALAR_FIELD(eqop);
	COMPARE_SCALAR_FIELD(sortop);
	COMPARE_SCALAR_FIELD(nulls_first);
	COMPARE_SCALAR_FIELD(hashable);

	return true;
}

static bool
_equalGroupingSet(const GroupingSet *a, const GroupingSet *b)
{
	COMPARE_SCALAR_FIELD(kind);
	COMPARE_NODE_FIELD(content);
	COMPARE_LOCATION_FIELD(location);

	return true;
}

static bool
_equalWindowClause(const WindowClause *a, const WindowClause *b)
{
	COMPARE_STRING_FIELD(name);
	COMPARE_STRING_FIELD(refname);
	COMPARE_NODE_FIELD(partitionClause);
	COMPARE_NODE_FIELD(orderClause);
	COMPARE_SCALAR_FIELD(frameOptions);
	COMPARE_NODE_FIELD(startOffset);
	COMPARE_NODE_FIELD(endOffset);
	COMPARE_SCALAR_FIELD(winref);
	COMPARE_SCALAR_FIELD(copiedOrder);

	return true;
}

static bool
_equalRowMarkClause(const RowMarkClause *a, const RowMarkClause *b)
{
	COMPARE_SCALAR_FIELD(rti);
	COMPARE_SCALAR_FIELD(strength);
	COMPARE_SCALAR_FIELD(waitPolicy);
	COMPARE_SCALAR_FIELD(pushedDown);

	return true;
}

static bool
_equalWithClause(const WithClause *a, const WithClause *b)
{
	COMPARE_NODE_FIELD(ctes);
	COMPARE_SCALAR_FIELD(recursive);
	COMPARE_LOCATION_FIELD(location);

	return true;
}

static bool
_equalInferClause(const InferClause *a, const InferClause *b)
{
	COMPARE_NODE_FIELD(indexElems);
	COMPARE_NODE_FIELD(whereClause);
	COMPARE_STRING_FIELD(conname);
	COMPARE_LOCATION_FIELD(location);

	return true;
}

static bool
_equalOnConflictClause(const OnConflictClause *a, const OnConflictClause *b)
{
	COMPARE_SCALAR_FIELD(action);
	COMPARE_NODE_FIELD(infer);
	COMPARE_NODE_FIELD(targetList);
	COMPARE_NODE_FIELD(whereClause);
	COMPARE_LOCATION_FIELD(location);

	return true;
}

static bool
_equalCommonTableExpr(const CommonTableExpr *a, const CommonTableExpr *b)
{
	COMPARE_STRING_FIELD(ctename);
	COMPARE_NODE_FIELD(aliascolnames);
	COMPARE_NODE_FIELD(ctequery);
	COMPARE_LOCATION_FIELD(location);
	COMPARE_SCALAR_FIELD(cterecursive);
	COMPARE_SCALAR_FIELD(cterefcount);
	COMPARE_NODE_FIELD(ctecolnames);
	COMPARE_NODE_FIELD(ctecoltypes);
	COMPARE_NODE_FIELD(ctecoltypmods);
	COMPARE_NODE_FIELD(ctecolcollations);
	COMPARE_SCALAR_FIELD(maxdepth);
	COMPARE_SCALAR_FIELD(ctestop);

	return true;
}

static bool
_equalXmlSerialize(const XmlSerialize *a, const XmlSerialize *b)
{
	COMPARE_SCALAR_FIELD(xmloption);
	COMPARE_NODE_FIELD(expr);
	COMPARE_NODE_FIELD(typeName);
	COMPARE_LOCATION_FIELD(location);

	return true;
}

static bool
_equalRoleSpec(const RoleSpec *a, const RoleSpec *b)
{
	COMPARE_SCALAR_FIELD(roletype);
	COMPARE_STRING_FIELD(rolename);
	COMPARE_LOCATION_FIELD(location);

	return true;
}

static bool
<<<<<<< HEAD
_equalJsonObject(const JsonObject *a, const JsonObject *b)
{
	COMPARE_NODE_FIELD(keyvals);

	return true;
}

static bool
_equalJsonKeyVal(const JsonKeyVal *a, const JsonKeyVal *b)
{
	COMPARE_NODE_FIELD(key);
	COMPARE_NODE_FIELD(val);

	return true;
}

static bool
_equalCreateGraphStmt(const CreateGraphStmt *a, const CreateGraphStmt *b)
{
	COMPARE_STRING_FIELD(graphname);
	COMPARE_NODE_FIELD(authrole);
	COMPARE_SCALAR_FIELD(if_not_exists);

	return true;
}

static bool
_equalCreateLabelStmt(const CreateLabelStmt *a, const CreateLabelStmt *b)
{
	COMPARE_NODE_FIELD(relation);
	COMPARE_NODE_FIELD(inhRelations);
	COMPARE_SCALAR_FIELD(labelKind);
	COMPARE_NODE_FIELD(options);
	COMPARE_STRING_FIELD(tablespacename);
	COMPARE_SCALAR_FIELD(if_not_exists);

	return true;
}

static bool
_equalAlterLabelStmt(const AlterLabelStmt *a, const AlterLabelStmt *b)
{
	COMPARE_NODE_FIELD(relation);
	COMPARE_NODE_FIELD(cmds);
	COMPARE_SCALAR_FIELD(relkind);
	COMPARE_SCALAR_FIELD(missing_ok);

	return true;
}

static bool
_equalCreateConstraintStmt(const CreateConstraintStmt *a,
						   const CreateConstraintStmt *b)
{
	COMPARE_SCALAR_FIELD(contype);
	COMPARE_NODE_FIELD(graphlabel);
	COMPARE_STRING_FIELD(conname);
	COMPARE_NODE_FIELD(expr);

	return true;
}

static bool
_equalDropConstraintStmt(const DropConstraintStmt *a,
						 const DropConstraintStmt *b)
{
	COMPARE_NODE_FIELD(graphlabel);
	COMPARE_STRING_FIELD(conname);

	return true;
}

static bool
_equalCreatePropertyIndexStmt(const CreatePropertyIndexStmt *a,
							  const CreatePropertyIndexStmt *b)
{
	COMPARE_STRING_FIELD(idxname);
	COMPARE_NODE_FIELD(relation);
	COMPARE_STRING_FIELD(accessMethod);
	COMPARE_STRING_FIELD(tableSpace);
	COMPARE_NODE_FIELD(indexParams);
	COMPARE_NODE_FIELD(options);
	COMPARE_NODE_FIELD(whereClause);
	COMPARE_NODE_FIELD(excludeOpNames);
	COMPARE_STRING_FIELD(idxcomment);
	COMPARE_SCALAR_FIELD(indexOid);
	COMPARE_SCALAR_FIELD(oldNode);
	COMPARE_SCALAR_FIELD(unique);
	COMPARE_SCALAR_FIELD(primary);
	COMPARE_SCALAR_FIELD(isconstraint);
	COMPARE_SCALAR_FIELD(deferrable);
	COMPARE_SCALAR_FIELD(initdeferred);
	COMPARE_SCALAR_FIELD(transformed);
	COMPARE_SCALAR_FIELD(concurrent);
	COMPARE_SCALAR_FIELD(if_not_exists);

	return true;
}

static bool
_equalDropPropertyIndexStmt(const DropPropertyIndexStmt *a,
							const DropPropertyIndexStmt *b)
{
	COMPARE_STRING_FIELD(idxname);
	COMPARE_SCALAR_FIELD(behavior);
	COMPARE_SCALAR_FIELD(missing_ok);

	return true;
}

static bool
_equalCypherStmt(const CypherStmt *a, const CypherStmt *b)
{
	COMPARE_NODE_FIELD(last);

	return true;
}

static bool
_equalCypherSubPattern(const CypherSubPattern *a, const CypherSubPattern *b)
{
	COMPARE_SCALAR_FIELD(kind);
	COMPARE_NODE_FIELD(pattern);

	return true;
}

static bool
_equalCypherClause(const CypherClause *a, const CypherClause *b)
{
	COMPARE_NODE_FIELD(detail);
	COMPARE_NODE_FIELD(prev);

	return true;
}

static bool
_equalCypherMatchClause(const CypherMatchClause *a, const CypherMatchClause *b)
{
	COMPARE_NODE_FIELD(pattern);
	COMPARE_NODE_FIELD(where);
	COMPARE_SCALAR_FIELD(optional);

	return true;
}

static bool
_equalCypherProjection(const CypherProjection *a, const CypherProjection *b)
{
	COMPARE_SCALAR_FIELD(kind);
	COMPARE_NODE_FIELD(distinct);
	COMPARE_NODE_FIELD(items);
	COMPARE_NODE_FIELD(order);
	COMPARE_NODE_FIELD(skip);
	COMPARE_NODE_FIELD(limit);
	COMPARE_NODE_FIELD(where);

	return true;
}

static bool
_equalCypherCreateClause(const CypherCreateClause *a,
						 const CypherCreateClause *b)
{
	COMPARE_NODE_FIELD(pattern);

	return true;
}

static bool
_equalCypherDeleteClause(const CypherDeleteClause *a,
						 const CypherDeleteClause *b)
{
	COMPARE_SCALAR_FIELD(detach);
	COMPARE_NODE_FIELD(exprs);

	return true;
}

static bool
_equalCypherSetClause(const CypherSetClause *a, const CypherSetClause *b)
{
	COMPARE_NODE_FIELD(items);

	return true;
}

static bool
_equalCypherLoadClause(const CypherLoadClause *a, const CypherLoadClause *b)
{
	COMPARE_NODE_FIELD(relation);

	return true;
}

static bool
_equalCypherPath(const CypherPath *a, const CypherPath *b)
{
	COMPARE_SCALAR_FIELD(kind);
	COMPARE_NODE_FIELD(variable);
	COMPARE_NODE_FIELD(chain);

	return true;
}

static bool
_equalCypherNode(const CypherNode *a, const CypherNode *b)
{
	COMPARE_NODE_FIELD(variable);
	COMPARE_NODE_FIELD(label);
	COMPARE_NODE_FIELD(prop_map);
=======
_equalTriggerTransition(const TriggerTransition *a, const TriggerTransition *b)
{
	COMPARE_STRING_FIELD(name);
	COMPARE_SCALAR_FIELD(isNew);
	COMPARE_SCALAR_FIELD(isTable);
>>>>>>> 2aaec654

	return true;
}

static bool
<<<<<<< HEAD
_equalCypherRel(const CypherRel *a, const CypherRel *b)
{
	COMPARE_SCALAR_FIELD(direction);
	COMPARE_NODE_FIELD(variable);
	COMPARE_NODE_FIELD(types);
	COMPARE_NODE_FIELD(varlen);
	COMPARE_NODE_FIELD(prop_map);
=======
_equalPartitionSpec(const PartitionSpec *a, const PartitionSpec *b)
{
	COMPARE_STRING_FIELD(strategy);
	COMPARE_NODE_FIELD(partParams);
	COMPARE_LOCATION_FIELD(location);
>>>>>>> 2aaec654

	return true;
}

static bool
<<<<<<< HEAD
_equalCypherName(const CypherName *a, const CypherName *b)
{
	COMPARE_STRING_FIELD(name);

	return true;
}

static bool
_equalCypherSetProp(const CypherSetProp *a, const CypherSetProp *b)
{
	COMPARE_NODE_FIELD(prop);
	COMPARE_NODE_FIELD(expr);
=======
_equalPartitionElem(const PartitionElem *a, const PartitionElem *b)
{
	COMPARE_STRING_FIELD(name);
	COMPARE_NODE_FIELD(expr);
	COMPARE_NODE_FIELD(collation);
	COMPARE_NODE_FIELD(opclass);
	COMPARE_LOCATION_FIELD(location);
>>>>>>> 2aaec654

	return true;
}

static bool
<<<<<<< HEAD
_equalGraphPath(const GraphPath *a, const GraphPath *b)
{
	COMPARE_STRING_FIELD(variable);
	COMPARE_NODE_FIELD(chain);
=======
_equalPartitionBoundSpec(const PartitionBoundSpec *a, const PartitionBoundSpec *b)
{
	COMPARE_SCALAR_FIELD(strategy);
	COMPARE_NODE_FIELD(listdatums);
	COMPARE_NODE_FIELD(lowerdatums);
	COMPARE_NODE_FIELD(upperdatums);
	COMPARE_LOCATION_FIELD(location);
>>>>>>> 2aaec654

	return true;
}

static bool
<<<<<<< HEAD
_equalGraphVertex(const GraphVertex *a, const GraphVertex *b)
{
	COMPARE_STRING_FIELD(variable);
	COMPARE_SCALAR_FIELD(create);
	COMPARE_SCALAR_FIELD(relid);
=======
_equalPartitionRangeDatum(const PartitionRangeDatum *a, const PartitionRangeDatum *b)
{
	COMPARE_SCALAR_FIELD(infinite);
	COMPARE_NODE_FIELD(value);
	COMPARE_LOCATION_FIELD(location);
>>>>>>> 2aaec654

	return true;
}

static bool
<<<<<<< HEAD
_equalGraphEdge(const GraphEdge *a, const GraphEdge *b)
{
	COMPARE_SCALAR_FIELD(direction);
	COMPARE_STRING_FIELD(variable);
	COMPARE_SCALAR_FIELD(relid);
=======
_equalPartitionCmd(const PartitionCmd *a, const PartitionCmd *b)
{
	COMPARE_NODE_FIELD(name);
	COMPARE_NODE_FIELD(bound);
>>>>>>> 2aaec654

	return true;
}

/*
 * Stuff from pg_list.h
 */

static bool
_equalList(const List *a, const List *b)
{
	const ListCell *item_a;
	const ListCell *item_b;

	/*
	 * Try to reject by simple scalar checks before grovelling through all the
	 * list elements...
	 */
	COMPARE_SCALAR_FIELD(type);
	COMPARE_SCALAR_FIELD(length);

	/*
	 * We place the switch outside the loop for the sake of efficiency; this
	 * may not be worth doing...
	 */
	switch (a->type)
	{
		case T_List:
			forboth(item_a, a, item_b, b)
			{
				if (!equal(lfirst(item_a), lfirst(item_b)))
					return false;
			}
			break;
		case T_IntList:
			forboth(item_a, a, item_b, b)
			{
				if (lfirst_int(item_a) != lfirst_int(item_b))
					return false;
			}
			break;
		case T_OidList:
			forboth(item_a, a, item_b, b)
			{
				if (lfirst_oid(item_a) != lfirst_oid(item_b))
					return false;
			}
			break;
		default:
			elog(ERROR, "unrecognized list node type: %d",
				 (int) a->type);
			return false;		/* keep compiler quiet */
	}

	/*
	 * If we got here, we should have run out of elements of both lists
	 */
	Assert(item_a == NULL);
	Assert(item_b == NULL);

	return true;
}

/*
 * Stuff from value.h
 */

static bool
_equalValue(const Value *a, const Value *b)
{
	COMPARE_SCALAR_FIELD(type);

	switch (a->type)
	{
		case T_Integer:
			COMPARE_SCALAR_FIELD(val.ival);
			break;
		case T_Float:
		case T_String:
		case T_BitString:
			COMPARE_STRING_FIELD(val.str);
			break;
		case T_Null:
			/* nothing to do */
			break;
		default:
			elog(ERROR, "unrecognized node type: %d", (int) a->type);
			break;
	}

	return true;
}

/*
 * equal
 *	  returns whether two nodes are equal
 */
bool
equal(const void *a, const void *b)
{
	bool		retval;

	if (a == b)
		return true;

	/*
	 * note that a!=b, so only one of them can be NULL
	 */
	if (a == NULL || b == NULL)
		return false;

	/*
	 * are they the same type of nodes?
	 */
	if (nodeTag(a) != nodeTag(b))
		return false;

	switch (nodeTag(a))
	{
			/*
			 * PRIMITIVE NODES
			 */
		case T_Alias:
			retval = _equalAlias(a, b);
			break;
		case T_RangeVar:
			retval = _equalRangeVar(a, b);
			break;
		case T_IntoClause:
			retval = _equalIntoClause(a, b);
			break;
		case T_Var:
			retval = _equalVar(a, b);
			break;
		case T_Const:
			retval = _equalConst(a, b);
			break;
		case T_Param:
			retval = _equalParam(a, b);
			break;
		case T_Aggref:
			retval = _equalAggref(a, b);
			break;
		case T_GroupingFunc:
			retval = _equalGroupingFunc(a, b);
			break;
		case T_WindowFunc:
			retval = _equalWindowFunc(a, b);
			break;
		case T_ArrayRef:
			retval = _equalArrayRef(a, b);
			break;
		case T_FuncExpr:
			retval = _equalFuncExpr(a, b);
			break;
		case T_NamedArgExpr:
			retval = _equalNamedArgExpr(a, b);
			break;
		case T_OpExpr:
			retval = _equalOpExpr(a, b);
			break;
		case T_DistinctExpr:
			retval = _equalDistinctExpr(a, b);
			break;
		case T_NullIfExpr:
			retval = _equalNullIfExpr(a, b);
			break;
		case T_ScalarArrayOpExpr:
			retval = _equalScalarArrayOpExpr(a, b);
			break;
		case T_BoolExpr:
			retval = _equalBoolExpr(a, b);
			break;
		case T_SubLink:
			retval = _equalSubLink(a, b);
			break;
		case T_SubPlan:
			retval = _equalSubPlan(a, b);
			break;
		case T_AlternativeSubPlan:
			retval = _equalAlternativeSubPlan(a, b);
			break;
		case T_FieldSelect:
			retval = _equalFieldSelect(a, b);
			break;
		case T_FieldStore:
			retval = _equalFieldStore(a, b);
			break;
		case T_RelabelType:
			retval = _equalRelabelType(a, b);
			break;
		case T_CoerceViaIO:
			retval = _equalCoerceViaIO(a, b);
			break;
		case T_ArrayCoerceExpr:
			retval = _equalArrayCoerceExpr(a, b);
			break;
		case T_ConvertRowtypeExpr:
			retval = _equalConvertRowtypeExpr(a, b);
			break;
		case T_CollateExpr:
			retval = _equalCollateExpr(a, b);
			break;
		case T_CaseExpr:
			retval = _equalCaseExpr(a, b);
			break;
		case T_CaseWhen:
			retval = _equalCaseWhen(a, b);
			break;
		case T_CaseTestExpr:
			retval = _equalCaseTestExpr(a, b);
			break;
		case T_ArrayExpr:
			retval = _equalArrayExpr(a, b);
			break;
		case T_RowExpr:
			retval = _equalRowExpr(a, b);
			break;
		case T_RowCompareExpr:
			retval = _equalRowCompareExpr(a, b);
			break;
		case T_CoalesceExpr:
			retval = _equalCoalesceExpr(a, b);
			break;
		case T_MinMaxExpr:
			retval = _equalMinMaxExpr(a, b);
			break;
		case T_SQLValueFunction:
			retval = _equalSQLValueFunction(a, b);
			break;
		case T_XmlExpr:
			retval = _equalXmlExpr(a, b);
			break;
		case T_NullTest:
			retval = _equalNullTest(a, b);
			break;
		case T_BooleanTest:
			retval = _equalBooleanTest(a, b);
			break;
		case T_CoerceToDomain:
			retval = _equalCoerceToDomain(a, b);
			break;
		case T_CoerceToDomainValue:
			retval = _equalCoerceToDomainValue(a, b);
			break;
		case T_SetToDefault:
			retval = _equalSetToDefault(a, b);
			break;
		case T_CurrentOfExpr:
			retval = _equalCurrentOfExpr(a, b);
			break;
		case T_InferenceElem:
			retval = _equalInferenceElem(a, b);
			break;
		case T_TargetEntry:
			retval = _equalTargetEntry(a, b);
			break;
		case T_RangeTblRef:
			retval = _equalRangeTblRef(a, b);
			break;
		case T_FromExpr:
			retval = _equalFromExpr(a, b);
			break;
		case T_OnConflictExpr:
			retval = _equalOnConflictExpr(a, b);
			break;
		case T_JoinExpr:
			retval = _equalJoinExpr(a, b);
			break;

			/*
			 * RELATION NODES
			 */
		case T_PathKey:
			retval = _equalPathKey(a, b);
			break;
		case T_RestrictInfo:
			retval = _equalRestrictInfo(a, b);
			break;
		case T_PlaceHolderVar:
			retval = _equalPlaceHolderVar(a, b);
			break;
		case T_SpecialJoinInfo:
			retval = _equalSpecialJoinInfo(a, b);
			break;
		case T_AppendRelInfo:
			retval = _equalAppendRelInfo(a, b);
			break;
		case T_PlaceHolderInfo:
			retval = _equalPlaceHolderInfo(a, b);
			break;

		case T_List:
		case T_IntList:
		case T_OidList:
			retval = _equalList(a, b);
			break;

		case T_Integer:
		case T_Float:
		case T_String:
		case T_BitString:
		case T_Null:
			retval = _equalValue(a, b);
			break;

			/*
			 * EXTENSIBLE NODES
			 */
		case T_ExtensibleNode:
			retval = _equalExtensibleNode(a, b);
			break;

			/*
			 * PARSE NODES
			 */
		case T_Query:
			retval = _equalQuery(a, b);
			break;
		case T_RawStmt:
			retval = _equalRawStmt(a, b);
			break;
		case T_InsertStmt:
			retval = _equalInsertStmt(a, b);
			break;
		case T_DeleteStmt:
			retval = _equalDeleteStmt(a, b);
			break;
		case T_UpdateStmt:
			retval = _equalUpdateStmt(a, b);
			break;
		case T_SelectStmt:
			retval = _equalSelectStmt(a, b);
			break;
		case T_SetOperationStmt:
			retval = _equalSetOperationStmt(a, b);
			break;
		case T_AlterTableStmt:
			retval = _equalAlterTableStmt(a, b);
			break;
		case T_AlterTableCmd:
			retval = _equalAlterTableCmd(a, b);
			break;
		case T_AlterDomainStmt:
			retval = _equalAlterDomainStmt(a, b);
			break;
		case T_GrantStmt:
			retval = _equalGrantStmt(a, b);
			break;
		case T_GrantRoleStmt:
			retval = _equalGrantRoleStmt(a, b);
			break;
		case T_AlterDefaultPrivilegesStmt:
			retval = _equalAlterDefaultPrivilegesStmt(a, b);
			break;
		case T_DeclareCursorStmt:
			retval = _equalDeclareCursorStmt(a, b);
			break;
		case T_ClosePortalStmt:
			retval = _equalClosePortalStmt(a, b);
			break;
		case T_ClusterStmt:
			retval = _equalClusterStmt(a, b);
			break;
		case T_CopyStmt:
			retval = _equalCopyStmt(a, b);
			break;
		case T_CreateStmt:
			retval = _equalCreateStmt(a, b);
			break;
		case T_TableLikeClause:
			retval = _equalTableLikeClause(a, b);
			break;
		case T_DefineStmt:
			retval = _equalDefineStmt(a, b);
			break;
		case T_DropStmt:
			retval = _equalDropStmt(a, b);
			break;
		case T_TruncateStmt:
			retval = _equalTruncateStmt(a, b);
			break;
		case T_CommentStmt:
			retval = _equalCommentStmt(a, b);
			break;
		case T_SecLabelStmt:
			retval = _equalSecLabelStmt(a, b);
			break;
		case T_FetchStmt:
			retval = _equalFetchStmt(a, b);
			break;
		case T_IndexStmt:
			retval = _equalIndexStmt(a, b);
			break;
		case T_CreateFunctionStmt:
			retval = _equalCreateFunctionStmt(a, b);
			break;
		case T_FunctionParameter:
			retval = _equalFunctionParameter(a, b);
			break;
		case T_AlterFunctionStmt:
			retval = _equalAlterFunctionStmt(a, b);
			break;
		case T_DoStmt:
			retval = _equalDoStmt(a, b);
			break;
		case T_RenameStmt:
			retval = _equalRenameStmt(a, b);
			break;
		case T_AlterObjectDependsStmt:
			retval = _equalAlterObjectDependsStmt(a, b);
			break;
		case T_AlterObjectSchemaStmt:
			retval = _equalAlterObjectSchemaStmt(a, b);
			break;
		case T_AlterOwnerStmt:
			retval = _equalAlterOwnerStmt(a, b);
			break;
		case T_AlterOperatorStmt:
			retval = _equalAlterOperatorStmt(a, b);
			break;
		case T_RuleStmt:
			retval = _equalRuleStmt(a, b);
			break;
		case T_NotifyStmt:
			retval = _equalNotifyStmt(a, b);
			break;
		case T_ListenStmt:
			retval = _equalListenStmt(a, b);
			break;
		case T_UnlistenStmt:
			retval = _equalUnlistenStmt(a, b);
			break;
		case T_TransactionStmt:
			retval = _equalTransactionStmt(a, b);
			break;
		case T_CompositeTypeStmt:
			retval = _equalCompositeTypeStmt(a, b);
			break;
		case T_CreateEnumStmt:
			retval = _equalCreateEnumStmt(a, b);
			break;
		case T_CreateRangeStmt:
			retval = _equalCreateRangeStmt(a, b);
			break;
		case T_AlterEnumStmt:
			retval = _equalAlterEnumStmt(a, b);
			break;
		case T_ViewStmt:
			retval = _equalViewStmt(a, b);
			break;
		case T_LoadStmt:
			retval = _equalLoadStmt(a, b);
			break;
		case T_CreateDomainStmt:
			retval = _equalCreateDomainStmt(a, b);
			break;
		case T_CreateOpClassStmt:
			retval = _equalCreateOpClassStmt(a, b);
			break;
		case T_CreateOpClassItem:
			retval = _equalCreateOpClassItem(a, b);
			break;
		case T_CreateOpFamilyStmt:
			retval = _equalCreateOpFamilyStmt(a, b);
			break;
		case T_AlterOpFamilyStmt:
			retval = _equalAlterOpFamilyStmt(a, b);
			break;
		case T_CreatedbStmt:
			retval = _equalCreatedbStmt(a, b);
			break;
		case T_AlterDatabaseStmt:
			retval = _equalAlterDatabaseStmt(a, b);
			break;
		case T_AlterDatabaseSetStmt:
			retval = _equalAlterDatabaseSetStmt(a, b);
			break;
		case T_DropdbStmt:
			retval = _equalDropdbStmt(a, b);
			break;
		case T_VacuumStmt:
			retval = _equalVacuumStmt(a, b);
			break;
		case T_ExplainStmt:
			retval = _equalExplainStmt(a, b);
			break;
		case T_CreateTableAsStmt:
			retval = _equalCreateTableAsStmt(a, b);
			break;
		case T_RefreshMatViewStmt:
			retval = _equalRefreshMatViewStmt(a, b);
			break;
		case T_ReplicaIdentityStmt:
			retval = _equalReplicaIdentityStmt(a, b);
			break;
		case T_AlterSystemStmt:
			retval = _equalAlterSystemStmt(a, b);
			break;
		case T_CreateSeqStmt:
			retval = _equalCreateSeqStmt(a, b);
			break;
		case T_AlterSeqStmt:
			retval = _equalAlterSeqStmt(a, b);
			break;
		case T_VariableSetStmt:
			retval = _equalVariableSetStmt(a, b);
			break;
		case T_VariableShowStmt:
			retval = _equalVariableShowStmt(a, b);
			break;
		case T_DiscardStmt:
			retval = _equalDiscardStmt(a, b);
			break;
		case T_CreateTableSpaceStmt:
			retval = _equalCreateTableSpaceStmt(a, b);
			break;
		case T_DropTableSpaceStmt:
			retval = _equalDropTableSpaceStmt(a, b);
			break;
		case T_AlterTableSpaceOptionsStmt:
			retval = _equalAlterTableSpaceOptionsStmt(a, b);
			break;
		case T_AlterTableMoveAllStmt:
			retval = _equalAlterTableMoveAllStmt(a, b);
			break;
		case T_CreateExtensionStmt:
			retval = _equalCreateExtensionStmt(a, b);
			break;
		case T_AlterExtensionStmt:
			retval = _equalAlterExtensionStmt(a, b);
			break;
		case T_AlterExtensionContentsStmt:
			retval = _equalAlterExtensionContentsStmt(a, b);
			break;
		case T_CreateFdwStmt:
			retval = _equalCreateFdwStmt(a, b);
			break;
		case T_AlterFdwStmt:
			retval = _equalAlterFdwStmt(a, b);
			break;
		case T_CreateForeignServerStmt:
			retval = _equalCreateForeignServerStmt(a, b);
			break;
		case T_AlterForeignServerStmt:
			retval = _equalAlterForeignServerStmt(a, b);
			break;
		case T_CreateUserMappingStmt:
			retval = _equalCreateUserMappingStmt(a, b);
			break;
		case T_AlterUserMappingStmt:
			retval = _equalAlterUserMappingStmt(a, b);
			break;
		case T_DropUserMappingStmt:
			retval = _equalDropUserMappingStmt(a, b);
			break;
		case T_CreateForeignTableStmt:
			retval = _equalCreateForeignTableStmt(a, b);
			break;
		case T_ImportForeignSchemaStmt:
			retval = _equalImportForeignSchemaStmt(a, b);
			break;
		case T_CreateTransformStmt:
			retval = _equalCreateTransformStmt(a, b);
			break;
		case T_CreateAmStmt:
			retval = _equalCreateAmStmt(a, b);
			break;
		case T_CreateTrigStmt:
			retval = _equalCreateTrigStmt(a, b);
			break;
		case T_CreateEventTrigStmt:
			retval = _equalCreateEventTrigStmt(a, b);
			break;
		case T_AlterEventTrigStmt:
			retval = _equalAlterEventTrigStmt(a, b);
			break;
		case T_CreatePLangStmt:
			retval = _equalCreatePLangStmt(a, b);
			break;
		case T_CreateRoleStmt:
			retval = _equalCreateRoleStmt(a, b);
			break;
		case T_AlterRoleStmt:
			retval = _equalAlterRoleStmt(a, b);
			break;
		case T_AlterRoleSetStmt:
			retval = _equalAlterRoleSetStmt(a, b);
			break;
		case T_DropRoleStmt:
			retval = _equalDropRoleStmt(a, b);
			break;
		case T_LockStmt:
			retval = _equalLockStmt(a, b);
			break;
		case T_ConstraintsSetStmt:
			retval = _equalConstraintsSetStmt(a, b);
			break;
		case T_ReindexStmt:
			retval = _equalReindexStmt(a, b);
			break;
		case T_CheckPointStmt:
			retval = true;
			break;
		case T_CreateSchemaStmt:
			retval = _equalCreateSchemaStmt(a, b);
			break;
		case T_CreateConversionStmt:
			retval = _equalCreateConversionStmt(a, b);
			break;
		case T_CreateCastStmt:
			retval = _equalCreateCastStmt(a, b);
			break;
		case T_PrepareStmt:
			retval = _equalPrepareStmt(a, b);
			break;
		case T_ExecuteStmt:
			retval = _equalExecuteStmt(a, b);
			break;
		case T_DeallocateStmt:
			retval = _equalDeallocateStmt(a, b);
			break;
		case T_DropOwnedStmt:
			retval = _equalDropOwnedStmt(a, b);
			break;
		case T_ReassignOwnedStmt:
			retval = _equalReassignOwnedStmt(a, b);
			break;
		case T_AlterTSDictionaryStmt:
			retval = _equalAlterTSDictionaryStmt(a, b);
			break;
		case T_AlterTSConfigurationStmt:
			retval = _equalAlterTSConfigurationStmt(a, b);
			break;
		case T_CreatePolicyStmt:
			retval = _equalCreatePolicyStmt(a, b);
			break;
		case T_AlterPolicyStmt:
			retval = _equalAlterPolicyStmt(a, b);
			break;
		case T_CreatePublicationStmt:
			retval = _equalCreatePublicationStmt(a, b);
			break;
		case T_AlterPublicationStmt:
			retval = _equalAlterPublicationStmt(a, b);
			break;
		case T_CreateSubscriptionStmt:
			retval = _equalCreateSubscriptionStmt(a, b);
			break;
		case T_AlterSubscriptionStmt:
			retval = _equalAlterSubscriptionStmt(a, b);
			break;
		case T_DropSubscriptionStmt:
			retval = _equalDropSubscriptionStmt(a, b);
			break;
		case T_A_Expr:
			retval = _equalAExpr(a, b);
			break;
		case T_ColumnRef:
			retval = _equalColumnRef(a, b);
			break;
		case T_ParamRef:
			retval = _equalParamRef(a, b);
			break;
		case T_A_Const:
			retval = _equalAConst(a, b);
			break;
		case T_FuncCall:
			retval = _equalFuncCall(a, b);
			break;
		case T_A_Star:
			retval = _equalAStar(a, b);
			break;
		case T_A_Indices:
			retval = _equalAIndices(a, b);
			break;
		case T_A_Indirection:
			retval = _equalA_Indirection(a, b);
			break;
		case T_A_ArrayExpr:
			retval = _equalA_ArrayExpr(a, b);
			break;
		case T_ResTarget:
			retval = _equalResTarget(a, b);
			break;
		case T_MultiAssignRef:
			retval = _equalMultiAssignRef(a, b);
			break;
		case T_TypeCast:
			retval = _equalTypeCast(a, b);
			break;
		case T_CollateClause:
			retval = _equalCollateClause(a, b);
			break;
		case T_SortBy:
			retval = _equalSortBy(a, b);
			break;
		case T_WindowDef:
			retval = _equalWindowDef(a, b);
			break;
		case T_RangeSubselect:
			retval = _equalRangeSubselect(a, b);
			break;
		case T_RangeFunction:
			retval = _equalRangeFunction(a, b);
			break;
		case T_RangeTableSample:
			retval = _equalRangeTableSample(a, b);
			break;
		case T_TypeName:
			retval = _equalTypeName(a, b);
			break;
		case T_IndexElem:
			retval = _equalIndexElem(a, b);
			break;
		case T_ColumnDef:
			retval = _equalColumnDef(a, b);
			break;
		case T_Constraint:
			retval = _equalConstraint(a, b);
			break;
		case T_DefElem:
			retval = _equalDefElem(a, b);
			break;
		case T_LockingClause:
			retval = _equalLockingClause(a, b);
			break;
		case T_RangeTblEntry:
			retval = _equalRangeTblEntry(a, b);
			break;
		case T_RangeTblFunction:
			retval = _equalRangeTblFunction(a, b);
			break;
		case T_TableSampleClause:
			retval = _equalTableSampleClause(a, b);
			break;
		case T_WithCheckOption:
			retval = _equalWithCheckOption(a, b);
			break;
		case T_SortGroupClause:
			retval = _equalSortGroupClause(a, b);
			break;
		case T_GroupingSet:
			retval = _equalGroupingSet(a, b);
			break;
		case T_WindowClause:
			retval = _equalWindowClause(a, b);
			break;
		case T_RowMarkClause:
			retval = _equalRowMarkClause(a, b);
			break;
		case T_WithClause:
			retval = _equalWithClause(a, b);
			break;
		case T_InferClause:
			retval = _equalInferClause(a, b);
			break;
		case T_OnConflictClause:
			retval = _equalOnConflictClause(a, b);
			break;
		case T_CommonTableExpr:
			retval = _equalCommonTableExpr(a, b);
			break;
		case T_FuncWithArgs:
			retval = _equalFuncWithArgs(a, b);
			break;
		case T_AccessPriv:
			retval = _equalAccessPriv(a, b);
			break;
		case T_XmlSerialize:
			retval = _equalXmlSerialize(a, b);
			break;
		case T_RoleSpec:
			retval = _equalRoleSpec(a, b);
			break;
		case T_TriggerTransition:
			retval = _equalTriggerTransition(a, b);
			break;
		case T_PartitionSpec:
			retval = _equalPartitionSpec(a, b);
			break;
		case T_PartitionElem:
			retval = _equalPartitionElem(a, b);
			break;
		case T_PartitionBoundSpec:
			retval = _equalPartitionBoundSpec(a, b);
			break;
		case T_PartitionRangeDatum:
			retval = _equalPartitionRangeDatum(a, b);
			break;
		case T_PartitionCmd:
			retval = _equalPartitionCmd(a, b);
			break;

		case T_JsonObject:
			retval = _equalJsonObject(a, b);
			break;
		case T_JsonKeyVal:
			retval = _equalJsonKeyVal(a, b);
			break;

		case T_CreateGraphStmt:
			retval = _equalCreateGraphStmt(a, b);
			break;
		case T_CreateLabelStmt:
			retval = _equalCreateLabelStmt(a, b);
			break;
		case T_AlterLabelStmt:
			retval = _equalAlterLabelStmt(a, b);
			break;

		case T_CreateConstraintStmt:
			retval = _equalCreateConstraintStmt(a, b);
			break;
		case T_DropConstraintStmt:
			retval = _equalDropConstraintStmt(a, b);
			break;

		case T_CreatePropertyIndexStmt:
			retval = _equalCreatePropertyIndexStmt(a, b);
			break;
		case T_DropPropertyIndexStmt:
			retval = _equalDropPropertyIndexStmt(a, b);
			break;

		case T_CypherStmt:
			retval = _equalCypherStmt(a, b);
			break;
		case T_CypherSubPattern:
			retval = _equalCypherSubPattern(a, b);
			break;
		case T_CypherClause:
			retval = _equalCypherClause(a, b);
			break;
		case T_CypherMatchClause:
			retval = _equalCypherMatchClause(a, b);
			break;
		case T_CypherProjection:
			retval = _equalCypherProjection(a, b);
			break;
		case T_CypherCreateClause:
			retval = _equalCypherCreateClause(a, b);
			break;
		case T_CypherDeleteClause:
			retval = _equalCypherDeleteClause(a, b);
			break;
		case T_CypherSetClause:
			retval = _equalCypherSetClause(a, b);
			break;
		case T_CypherLoadClause:
			retval = _equalCypherLoadClause(a, b);
			break;
		case T_CypherPath:
			retval = _equalCypherPath(a, b);
			break;
		case T_CypherNode:
			retval = _equalCypherNode(a, b);
			break;
		case T_CypherRel:
			retval = _equalCypherRel(a, b);
			break;
		case T_CypherName:
			retval = _equalCypherName(a, b);
			break;
		case T_CypherSetProp:
			retval = _equalCypherSetProp(a, b);
			break;

			/*
			 * GRAPH NODES
			 */
		case T_GraphPath:
			retval = _equalGraphPath(a, b);
			break;
		case T_GraphVertex:
			retval = _equalGraphVertex(a, b);
			break;
		case T_GraphEdge:
			retval = _equalGraphEdge(a, b);
			break;

		default:
			elog(ERROR, "unrecognized node type: %d",
				 (int) nodeTag(a));
			retval = false;		/* keep compiler quiet */
			break;
	}

	return retval;
}<|MERGE_RESOLUTION|>--- conflicted
+++ resolved
@@ -18,12 +18,7 @@
  * "x" to be considered equal() to another reference to "x" in the query.
  *
  *
-<<<<<<< HEAD
- * Portions Copyright (c) 2016, Bitnine Inc.
- * Portions Copyright (c) 1996-2016, PostgreSQL Global Development Group
-=======
  * Portions Copyright (c) 1996-2017, PostgreSQL Global Development Group
->>>>>>> 2aaec654
  * Portions Copyright (c) 1994, Regents of the University of California
  *
  * IDENTIFICATION
@@ -2726,7 +2721,6 @@
 }
 
 static bool
-<<<<<<< HEAD
 _equalJsonObject(const JsonObject *a, const JsonObject *b)
 {
 	COMPARE_NODE_FIELD(keyvals);
@@ -2938,19 +2932,11 @@
 	COMPARE_NODE_FIELD(variable);
 	COMPARE_NODE_FIELD(label);
 	COMPARE_NODE_FIELD(prop_map);
-=======
-_equalTriggerTransition(const TriggerTransition *a, const TriggerTransition *b)
-{
-	COMPARE_STRING_FIELD(name);
-	COMPARE_SCALAR_FIELD(isNew);
-	COMPARE_SCALAR_FIELD(isTable);
->>>>>>> 2aaec654
-
-	return true;
-}
-
-static bool
-<<<<<<< HEAD
+
+	return true;
+}
+
+static bool
 _equalCypherRel(const CypherRel *a, const CypherRel *b)
 {
 	COMPARE_SCALAR_FIELD(direction);
@@ -2958,32 +2944,77 @@
 	COMPARE_NODE_FIELD(types);
 	COMPARE_NODE_FIELD(varlen);
 	COMPARE_NODE_FIELD(prop_map);
-=======
+
+	return true;
+}
+
+static bool
+_equalCypherName(const CypherName *a, const CypherName *b)
+{
+	COMPARE_STRING_FIELD(name);
+
+	return true;
+}
+
+static bool
+_equalCypherSetProp(const CypherSetProp *a, const CypherSetProp *b)
+{
+	COMPARE_NODE_FIELD(prop);
+	COMPARE_NODE_FIELD(expr);
+
+	return true;
+}
+
+static bool
+_equalGraphPath(const GraphPath *a, const GraphPath *b)
+{
+	COMPARE_STRING_FIELD(variable);
+	COMPARE_NODE_FIELD(chain);
+
+	return true;
+}
+
+static bool
+_equalGraphVertex(const GraphVertex *a, const GraphVertex *b)
+{
+	COMPARE_STRING_FIELD(variable);
+	COMPARE_SCALAR_FIELD(create);
+	COMPARE_SCALAR_FIELD(relid);
+
+	return true;
+}
+
+static bool
+_equalGraphEdge(const GraphEdge *a, const GraphEdge *b)
+{
+	COMPARE_SCALAR_FIELD(direction);
+	COMPARE_STRING_FIELD(variable);
+	COMPARE_SCALAR_FIELD(relid);
+
+	return true;
+}
+
+static bool
+_equalTriggerTransition(const TriggerTransition *a, const TriggerTransition *b)
+{
+	COMPARE_STRING_FIELD(name);
+	COMPARE_SCALAR_FIELD(isNew);
+	COMPARE_SCALAR_FIELD(isTable);
+
+	return true;
+}
+
+static bool
 _equalPartitionSpec(const PartitionSpec *a, const PartitionSpec *b)
 {
 	COMPARE_STRING_FIELD(strategy);
 	COMPARE_NODE_FIELD(partParams);
 	COMPARE_LOCATION_FIELD(location);
->>>>>>> 2aaec654
-
-	return true;
-}
-
-static bool
-<<<<<<< HEAD
-_equalCypherName(const CypherName *a, const CypherName *b)
-{
-	COMPARE_STRING_FIELD(name);
-
-	return true;
-}
-
-static bool
-_equalCypherSetProp(const CypherSetProp *a, const CypherSetProp *b)
-{
-	COMPARE_NODE_FIELD(prop);
-	COMPARE_NODE_FIELD(expr);
-=======
+
+	return true;
+}
+
+static bool
 _equalPartitionElem(const PartitionElem *a, const PartitionElem *b)
 {
 	COMPARE_STRING_FIELD(name);
@@ -2991,18 +3022,11 @@
 	COMPARE_NODE_FIELD(collation);
 	COMPARE_NODE_FIELD(opclass);
 	COMPARE_LOCATION_FIELD(location);
->>>>>>> 2aaec654
-
-	return true;
-}
-
-static bool
-<<<<<<< HEAD
-_equalGraphPath(const GraphPath *a, const GraphPath *b)
-{
-	COMPARE_STRING_FIELD(variable);
-	COMPARE_NODE_FIELD(chain);
-=======
+
+	return true;
+}
+
+static bool
 _equalPartitionBoundSpec(const PartitionBoundSpec *a, const PartitionBoundSpec *b)
 {
 	COMPARE_SCALAR_FIELD(strategy);
@@ -3010,42 +3034,25 @@
 	COMPARE_NODE_FIELD(lowerdatums);
 	COMPARE_NODE_FIELD(upperdatums);
 	COMPARE_LOCATION_FIELD(location);
->>>>>>> 2aaec654
-
-	return true;
-}
-
-static bool
-<<<<<<< HEAD
-_equalGraphVertex(const GraphVertex *a, const GraphVertex *b)
-{
-	COMPARE_STRING_FIELD(variable);
-	COMPARE_SCALAR_FIELD(create);
-	COMPARE_SCALAR_FIELD(relid);
-=======
+
+	return true;
+}
+
+static bool
 _equalPartitionRangeDatum(const PartitionRangeDatum *a, const PartitionRangeDatum *b)
 {
 	COMPARE_SCALAR_FIELD(infinite);
 	COMPARE_NODE_FIELD(value);
 	COMPARE_LOCATION_FIELD(location);
->>>>>>> 2aaec654
-
-	return true;
-}
-
-static bool
-<<<<<<< HEAD
-_equalGraphEdge(const GraphEdge *a, const GraphEdge *b)
-{
-	COMPARE_SCALAR_FIELD(direction);
-	COMPARE_STRING_FIELD(variable);
-	COMPARE_SCALAR_FIELD(relid);
-=======
+
+	return true;
+}
+
+static bool
 _equalPartitionCmd(const PartitionCmd *a, const PartitionCmd *b)
 {
 	COMPARE_NODE_FIELD(name);
 	COMPARE_NODE_FIELD(bound);
->>>>>>> 2aaec654
 
 	return true;
 }
