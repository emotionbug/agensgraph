#-------------------------------------------------------------------------
#
# Makefile--
#    Makefile for executor
#
# IDENTIFICATION
#    src/backend/executor/Makefile
#
#-------------------------------------------------------------------------

subdir = src/backend/executor
top_builddir = ../../..
include $(top_builddir)/src/Makefile.global

OBJS = execAmi.o execCurrent.o execGrouping.o execIndexing.o execJunk.o \
       execMain.o execParallel.o execProcnode.o execQual.o \
       execReplication.o execScan.o execTuples.o \
       execUtils.o functions.o instrument.o nodeAppend.o nodeAgg.o \
       nodeBitmapAnd.o nodeBitmapOr.o \
       nodeBitmapHeapscan.o nodeBitmapIndexscan.o \
       nodeCustom.o nodeFunctionscan.o nodeGather.o \
       nodeHash.o nodeHashjoin.o nodeIndexscan.o nodeIndexonlyscan.o \
<<<<<<< HEAD
       nodeLimit.o nodeLockRows.o nodeMaterial.o nodeMergeAppend.o \
       nodeMergejoin.o nodeModifyGraph.o nodeModifyTable.o \
       nodeNestloop.o nodeFunctionscan.o nodeRecursiveunion.o nodeResult.o \
=======
       nodeLimit.o nodeLockRows.o \
       nodeMaterial.o nodeMergeAppend.o nodeMergejoin.o nodeModifyTable.o \
       nodeNestloop.o nodeProjectSet.o nodeRecursiveunion.o nodeResult.o \
>>>>>>> 2aaec654
       nodeSamplescan.o nodeSeqscan.o nodeSetOp.o nodeSort.o nodeUnique.o \
       nodeValuesscan.o nodeCtescan.o nodeWorktablescan.o \
       nodeGroup.o nodeSubplan.o nodeSubqueryscan.o nodeTidscan.o \
       nodeForeignscan.o nodeWindowAgg.o tstoreReceiver.o tqueue.o spi.o

include $(top_srcdir)/src/backend/common.mk<|MERGE_RESOLUTION|>--- conflicted
+++ resolved
@@ -20,18 +20,13 @@
        nodeBitmapHeapscan.o nodeBitmapIndexscan.o \
        nodeCustom.o nodeFunctionscan.o nodeGather.o \
        nodeHash.o nodeHashjoin.o nodeIndexscan.o nodeIndexonlyscan.o \
-<<<<<<< HEAD
-       nodeLimit.o nodeLockRows.o nodeMaterial.o nodeMergeAppend.o \
-       nodeMergejoin.o nodeModifyGraph.o nodeModifyTable.o \
-       nodeNestloop.o nodeFunctionscan.o nodeRecursiveunion.o nodeResult.o \
-=======
        nodeLimit.o nodeLockRows.o \
        nodeMaterial.o nodeMergeAppend.o nodeMergejoin.o nodeModifyTable.o \
        nodeNestloop.o nodeProjectSet.o nodeRecursiveunion.o nodeResult.o \
->>>>>>> 2aaec654
        nodeSamplescan.o nodeSeqscan.o nodeSetOp.o nodeSort.o nodeUnique.o \
        nodeValuesscan.o nodeCtescan.o nodeWorktablescan.o \
        nodeGroup.o nodeSubplan.o nodeSubqueryscan.o nodeTidscan.o \
-       nodeForeignscan.o nodeWindowAgg.o tstoreReceiver.o tqueue.o spi.o
+       nodeForeignscan.o nodeWindowAgg.o tstoreReceiver.o tqueue.o spi.o \
+       nodeModifyGraph.o
 
 include $(top_srcdir)/src/backend/common.mk