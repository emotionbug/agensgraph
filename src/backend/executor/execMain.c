--- conflicted
+++ resolved
@@ -100,26 +100,9 @@
 										   int maxfieldlen);
 static void EvalPlanQualStart(EPQState *epqstate, Plan *planTree);
 
-<<<<<<< HEAD
 /* global variable - see postgres.c */
 extern GraphWriteStats graphWriteStats;
 
-/*
- * Note that variants of these macros exists in commands/trigger.c and in
- * execIndexing.c.  There does not appear to be any good header to put it
- * into, given the structures that it uses, so we let them be duplicated.  Be
- * sure to keep everything in sync.
- */
-#define GetInsertedColumns(relinfo, estate) \
-	(exec_rt_fetch((relinfo)->ri_RangeTableIndex, estate)->insertedCols)
-#define GetUpdatedColumns(relinfo, estate) \
-	(exec_rt_fetch((relinfo)->ri_RangeTableIndex, estate)->updatedCols)
-#define GetAllUpdatedColumns(relinfo, estate) \
-	(bms_union(exec_rt_fetch((relinfo)->ri_RangeTableIndex, estate)->updatedCols, \
-			   exec_rt_fetch((relinfo)->ri_RangeTableIndex, estate)->extraUpdatedCols))
-
-=======
->>>>>>> 27e1f145
 /* end of local decls */
 
 
