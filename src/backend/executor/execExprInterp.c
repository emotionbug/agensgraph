/*-------------------------------------------------------------------------
 *
 * execExprInterp.c
 *	  Interpreted evaluation of an expression step list.
 *
 * This file provides either a "direct threaded" (for gcc, clang and
 * compatible) or a "switch threaded" (for all compilers) implementation of
 * expression evaluation.  The former is amongst the fastest known methods
 * of interpreting programs without resorting to assembly level work, or
 * just-in-time compilation, but it requires support for computed gotos.
 * The latter is amongst the fastest approaches doable in standard C.
 *
 * In either case we use ExprEvalStep->opcode to dispatch to the code block
 * within ExecInterpExpr() that implements the specific opcode type.
 *
 * Switch-threading uses a plain switch() statement to perform the
 * dispatch.  This has the advantages of being plain C and allowing the
 * compiler to warn if implementation of a specific opcode has been forgotten.
 * The disadvantage is that dispatches will, as commonly implemented by
 * compilers, happen from a single location, requiring more jumps and causing
 * bad branch prediction.
 *
 * In direct threading, we use gcc's label-as-values extension - also adopted
 * by some other compilers - to replace ExprEvalStep->opcode with the address
 * of the block implementing the instruction. Dispatch to the next instruction
 * is done by a "computed goto".  This allows for better branch prediction
 * (as the jumps are happening from different locations) and fewer jumps
 * (as no preparatory jump to a common dispatch location is needed).
 *
 * When using direct threading, ExecReadyInterpretedExpr will replace
 * each step's opcode field with the address of the relevant code block and
 * ExprState->flags will contain EEO_FLAG_DIRECT_THREADED to remember that
 * that's been done.
 *
 * For very simple instructions the overhead of the full interpreter
 * "startup", as minimal as it is, is noticeable.  Therefore
 * ExecReadyInterpretedExpr will choose to implement certain simple
 * opcode patterns using special fast-path routines (ExecJust*).
 *
 * Complex or uncommon instructions are not implemented in-line in
 * ExecInterpExpr(), rather we call out to a helper function appearing later
 * in this file.  For one reason, there'd not be a noticeable performance
 * benefit, but more importantly those complex routines are intended to be
 * shared between different expression evaluation approaches.  For instance
 * a JIT compiler would generate calls to them.  (This is why they are
 * exported rather than being "static" in this file.)
 *
 *
 * Portions Copyright (c) 1996-2019, PostgreSQL Global Development Group
 * Portions Copyright (c) 1994, Regents of the University of California
 *
 * IDENTIFICATION
 *	  src/backend/executor/execExprInterp.c
 *
 *-------------------------------------------------------------------------
 */
#include "postgres.h"

#include "access/heaptoast.h"
#include "catalog/pg_type.h"
#include "commands/sequence.h"
#include "executor/execExpr.h"
#include "executor/nodeSubplan.h"
#include "funcapi.h"
#include "miscadmin.h"
#include "nodes/nodeFuncs.h"
#include "parser/parse_coerce.h"
#include "parser/parse_cypher_expr.h"
#include "parser/parsetree.h"
#include "pgstat.h"
<<<<<<< HEAD
#include "storage/bufmgr.h"
=======
#include "utils/array.h"
>>>>>>> 3ff660bb
#include "utils/builtins.h"
#include "utils/date.h"
#include "utils/datum.h"
#include "utils/expandedrecord.h"
#include "utils/jsonb.h"
#include "utils/lsyscache.h"
#include "utils/memutils.h"
#include "utils/timestamp.h"
#include "utils/typcache.h"
#include "utils/xml.h"

<<<<<<< HEAD
/* added for TopMemoryContext */
#include "utils/memutils.h"


=======
>>>>>>> 3ff660bb
/*
 * Use computed-goto-based opcode dispatch when computed gotos are available.
 * But use a separate symbol so that it's easy to adjust locally in this file
 * for development and testing.
 */
#ifdef HAVE_COMPUTED_GOTO
#define EEO_USE_COMPUTED_GOTO
#endif							/* HAVE_COMPUTED_GOTO */

/*
 * Macros for opcode dispatch.
 *
 * EEO_SWITCH - just hides the switch if not in use.
 * EEO_CASE - labels the implementation of named expression step type.
 * EEO_DISPATCH - jump to the implementation of the step type for 'op'.
 * EEO_OPCODE - compute opcode required by used expression evaluation method.
 * EEO_NEXT - increment 'op' and jump to correct next step type.
 * EEO_JUMP - jump to the specified step number within the current expression.
 */
#if defined(EEO_USE_COMPUTED_GOTO)

/* struct for jump target -> opcode lookup table */
typedef struct ExprEvalOpLookup
{
	const void *opcode;
	ExprEvalOp	op;
} ExprEvalOpLookup;

/* to make dispatch_table accessible outside ExecInterpExpr() */
static const void **dispatch_table = NULL;

/* jump target -> opcode lookup table */
static ExprEvalOpLookup reverse_dispatch_table[EEOP_LAST];

#define EEO_SWITCH()
#define EEO_CASE(name)		CASE_##name:
#define EEO_DISPATCH()		goto *((void *) op->opcode)
#define EEO_OPCODE(opcode)	((intptr_t) dispatch_table[opcode])

#else							/* !EEO_USE_COMPUTED_GOTO */

#define EEO_SWITCH()		starteval: switch ((ExprEvalOp) op->opcode)
#define EEO_CASE(name)		case name:
#define EEO_DISPATCH()		goto starteval
#define EEO_OPCODE(opcode)	(opcode)

#endif							/* EEO_USE_COMPUTED_GOTO */

#define EEO_NEXT() \
	do { \
		op++; \
		EEO_DISPATCH(); \
	} while (0)

#define EEO_JUMP(stepno) \
	do { \
		op = &state->steps[stepno]; \
		EEO_DISPATCH(); \
	} while (0)


static Datum ExecInterpExpr(ExprState *state, ExprContext *econtext, bool *isnull);
static void ExecInitInterpreter(void);

/* support functions */
static void CheckVarSlotCompatibility(TupleTableSlot *slot, int attnum, Oid vartype);
static void CheckOpSlotCompatibility(ExprEvalStep *op, TupleTableSlot *slot);
static TupleDesc get_cached_rowtype(Oid type_id, int32 typmod,
									TupleDesc *cache_field, ExprContext *econtext);
static void ShutdownTupleDescRef(Datum arg);
static void ExecEvalRowNullInt(ExprState *state, ExprEvalStep *op,
							   ExprContext *econtext, bool checkisnull);

/* fast-path evaluation functions */
static Datum ExecJustInnerVar(ExprState *state, ExprContext *econtext, bool *isnull);
static Datum ExecJustOuterVar(ExprState *state, ExprContext *econtext, bool *isnull);
static Datum ExecJustScanVar(ExprState *state, ExprContext *econtext, bool *isnull);
static Datum ExecJustAssignInnerVar(ExprState *state, ExprContext *econtext, bool *isnull);
static Datum ExecJustAssignOuterVar(ExprState *state, ExprContext *econtext, bool *isnull);
static Datum ExecJustAssignScanVar(ExprState *state, ExprContext *econtext, bool *isnull);
static Datum ExecJustApplyFuncToCase(ExprState *state, ExprContext *econtext, bool *isnull);
static Datum ExecJustConst(ExprState *state, ExprContext *econtext, bool *isnull);
static Datum ExecJustInnerVarVirt(ExprState *state, ExprContext *econtext, bool *isnull);
static Datum ExecJustOuterVarVirt(ExprState *state, ExprContext *econtext, bool *isnull);
static Datum ExecJustScanVarVirt(ExprState *state, ExprContext *econtext, bool *isnull);
static Datum ExecJustAssignInnerVarVirt(ExprState *state, ExprContext *econtext, bool *isnull);
static Datum ExecJustAssignOuterVarVirt(ExprState *state, ExprContext *econtext, bool *isnull);
static Datum ExecJustAssignScanVarVirt(ExprState *state, ExprContext *econtext, bool *isnull);

static JsonbValue *cypher_access_object(JsonbContainer *container,
										CypherAccessPathElem *pathelem);
static JsonbValue *cypher_access_bin_array(JsonbValue *ajv,
										   CypherAccessPathElem *pathelem);
static JsonbValue *cypher_access_mem_array(JsonbValue *ajv,
										   CypherAccessPathElem *pathelem);
static int cypher_access_range(CypherIndexResult *cidxres, const int nelems,
							   const int defidx);
static int cypher_access_index(CypherIndexResult *cidxres, const int nelems);
static Datum get_numeric_0_datum(void);

/*
 * Prepare ExprState for interpreted execution.
 */
void
ExecReadyInterpretedExpr(ExprState *state)
{
	/* Ensure one-time interpreter setup has been done */
	ExecInitInterpreter();

	/* Simple validity checks on expression */
	Assert(state->steps_len >= 1);
	Assert(state->steps[state->steps_len - 1].opcode == EEOP_DONE);

	/*
	 * Don't perform redundant initialization. This is unreachable in current
	 * cases, but might be hit if there's additional expression evaluation
	 * methods that rely on interpreted execution to work.
	 */
	if (state->flags & EEO_FLAG_INTERPRETER_INITIALIZED)
		return;

	/*
	 * First time through, check whether attribute matches Var.  Might not be
	 * ok anymore, due to schema changes. We do that by setting up a callback
	 * that does checking on the first call, which then sets the evalfunc
	 * callback to the actual method of execution.
	 */
	state->evalfunc = ExecInterpExprStillValid;

	/* DIRECT_THREADED should not already be set */
	Assert((state->flags & EEO_FLAG_DIRECT_THREADED) == 0);

	/*
	 * There shouldn't be any errors before the expression is fully
	 * initialized, and even if so, it'd lead to the expression being
	 * abandoned.  So we can set the flag now and save some code.
	 */
	state->flags |= EEO_FLAG_INTERPRETER_INITIALIZED;

	/*
	 * Select fast-path evalfuncs for very simple expressions.  "Starting up"
	 * the full interpreter is a measurable overhead for these, and these
	 * patterns occur often enough to be worth optimizing.
	 */
	if (state->steps_len == 3)
	{
		ExprEvalOp	step0 = state->steps[0].opcode;
		ExprEvalOp	step1 = state->steps[1].opcode;

		if (step0 == EEOP_INNER_FETCHSOME &&
			step1 == EEOP_INNER_VAR)
		{
			state->evalfunc_private = (void *) ExecJustInnerVar;
			return;
		}
		else if (step0 == EEOP_OUTER_FETCHSOME &&
				 step1 == EEOP_OUTER_VAR)
		{
			state->evalfunc_private = (void *) ExecJustOuterVar;
			return;
		}
		else if (step0 == EEOP_SCAN_FETCHSOME &&
				 step1 == EEOP_SCAN_VAR)
		{
			state->evalfunc_private = (void *) ExecJustScanVar;
			return;
		}
		else if (step0 == EEOP_INNER_FETCHSOME &&
				 step1 == EEOP_ASSIGN_INNER_VAR)
		{
			state->evalfunc_private = (void *) ExecJustAssignInnerVar;
			return;
		}
		else if (step0 == EEOP_OUTER_FETCHSOME &&
				 step1 == EEOP_ASSIGN_OUTER_VAR)
		{
			state->evalfunc_private = (void *) ExecJustAssignOuterVar;
			return;
		}
		else if (step0 == EEOP_SCAN_FETCHSOME &&
				 step1 == EEOP_ASSIGN_SCAN_VAR)
		{
			state->evalfunc_private = (void *) ExecJustAssignScanVar;
			return;
		}
		else if (step0 == EEOP_CASE_TESTVAL &&
				 step1 == EEOP_FUNCEXPR_STRICT &&
				 state->steps[0].d.casetest.value)
		{
			state->evalfunc_private = (void *) ExecJustApplyFuncToCase;
			return;
		}
	}
	else if (state->steps_len == 2)
	{
		ExprEvalOp	step0 = state->steps[0].opcode;

		if (step0 == EEOP_CONST)
		{
			state->evalfunc_private = (void *) ExecJustConst;
			return;
		}
		else if (step0 == EEOP_INNER_VAR)
		{
			state->evalfunc_private = (void *) ExecJustInnerVarVirt;
			return;
		}
		else if (step0 == EEOP_OUTER_VAR)
		{
			state->evalfunc_private = (void *) ExecJustOuterVarVirt;
			return;
		}
		else if (step0 == EEOP_SCAN_VAR)
		{
			state->evalfunc_private = (void *) ExecJustScanVarVirt;
			return;
		}
		else if (step0 == EEOP_ASSIGN_INNER_VAR)
		{
			state->evalfunc_private = (void *) ExecJustAssignInnerVarVirt;
			return;
		}
		else if (step0 == EEOP_ASSIGN_OUTER_VAR)
		{
			state->evalfunc_private = (void *) ExecJustAssignOuterVarVirt;
			return;
		}
		else if (step0 == EEOP_ASSIGN_SCAN_VAR)
		{
			state->evalfunc_private = (void *) ExecJustAssignScanVarVirt;
			return;
		}
	}

#if defined(EEO_USE_COMPUTED_GOTO)

	/*
	 * In the direct-threaded implementation, replace each opcode with the
	 * address to jump to.  (Use ExecEvalStepOp() to get back the opcode.)
	 */
	{
		int			off;

		for (off = 0; off < state->steps_len; off++)
		{
			ExprEvalStep *op = &state->steps[off];

			op->opcode = EEO_OPCODE(op->opcode);
		}

		state->flags |= EEO_FLAG_DIRECT_THREADED;
	}
#endif							/* EEO_USE_COMPUTED_GOTO */

	state->evalfunc_private = (void *) ExecInterpExpr;
}


/*
 * Evaluate expression identified by "state" in the execution context
 * given by "econtext".  *isnull is set to the is-null flag for the result,
 * and the Datum value is the function result.
 *
 * As a special case, return the dispatch table's address if state is NULL.
 * This is used by ExecInitInterpreter to set up the dispatch_table global.
 * (Only applies when EEO_USE_COMPUTED_GOTO is defined.)
 */
static Datum
ExecInterpExpr(ExprState *state, ExprContext *econtext, bool *isnull)
{
	ExprEvalStep *op;
	TupleTableSlot *resultslot;
	TupleTableSlot *innerslot;
	TupleTableSlot *outerslot;
	TupleTableSlot *scanslot;

	/*
	 * This array has to be in the same order as enum ExprEvalOp.
	 */
#if defined(EEO_USE_COMPUTED_GOTO)
	static const void *const dispatch_table[] = {
		&&CASE_EEOP_DONE,
		&&CASE_EEOP_INNER_FETCHSOME,
		&&CASE_EEOP_OUTER_FETCHSOME,
		&&CASE_EEOP_SCAN_FETCHSOME,
		&&CASE_EEOP_INNER_VAR,
		&&CASE_EEOP_OUTER_VAR,
		&&CASE_EEOP_SCAN_VAR,
		&&CASE_EEOP_INNER_SYSVAR,
		&&CASE_EEOP_OUTER_SYSVAR,
		&&CASE_EEOP_SCAN_SYSVAR,
		&&CASE_EEOP_WHOLEROW,
		&&CASE_EEOP_ASSIGN_INNER_VAR,
		&&CASE_EEOP_ASSIGN_OUTER_VAR,
		&&CASE_EEOP_ASSIGN_SCAN_VAR,
		&&CASE_EEOP_ASSIGN_TMP,
		&&CASE_EEOP_ASSIGN_TMP_MAKE_RO,
		&&CASE_EEOP_CONST,
		&&CASE_EEOP_FUNCEXPR,
		&&CASE_EEOP_FUNCEXPR_STRICT,
		&&CASE_EEOP_FUNCEXPR_FUSAGE,
		&&CASE_EEOP_FUNCEXPR_STRICT_FUSAGE,
		&&CASE_EEOP_BOOL_AND_STEP_FIRST,
		&&CASE_EEOP_BOOL_AND_STEP,
		&&CASE_EEOP_BOOL_AND_STEP_LAST,
		&&CASE_EEOP_BOOL_OR_STEP_FIRST,
		&&CASE_EEOP_BOOL_OR_STEP,
		&&CASE_EEOP_BOOL_OR_STEP_LAST,
		&&CASE_EEOP_BOOL_NOT_STEP,
		&&CASE_EEOP_QUAL,
		&&CASE_EEOP_JUMP,
		&&CASE_EEOP_JUMP_IF_NULL,
		&&CASE_EEOP_JUMP_IF_NOT_NULL,
		&&CASE_EEOP_JUMP_IF_NOT_TRUE,
		&&CASE_EEOP_NULLTEST_ISNULL,
		&&CASE_EEOP_NULLTEST_ISNOTNULL,
		&&CASE_EEOP_NULLTEST_ROWISNULL,
		&&CASE_EEOP_NULLTEST_ROWISNOTNULL,
		&&CASE_EEOP_BOOLTEST_IS_TRUE,
		&&CASE_EEOP_BOOLTEST_IS_NOT_TRUE,
		&&CASE_EEOP_BOOLTEST_IS_FALSE,
		&&CASE_EEOP_BOOLTEST_IS_NOT_FALSE,
		&&CASE_EEOP_PARAM_EXEC,
		&&CASE_EEOP_PARAM_EXTERN,
		&&CASE_EEOP_PARAM_CALLBACK,
		&&CASE_EEOP_CASE_TESTVAL,
		&&CASE_EEOP_MAKE_READONLY,
		&&CASE_EEOP_IOCOERCE,
		&&CASE_EEOP_DISTINCT,
		&&CASE_EEOP_NOT_DISTINCT,
		&&CASE_EEOP_NULLIF,
		&&CASE_EEOP_SQLVALUEFUNCTION,
		&&CASE_EEOP_CURRENTOFEXPR,
		&&CASE_EEOP_NEXTVALUEEXPR,
		&&CASE_EEOP_ARRAYEXPR,
		&&CASE_EEOP_ARRAYCOERCE,
		&&CASE_EEOP_ROW,
		&&CASE_EEOP_ROWCOMPARE_STEP,
		&&CASE_EEOP_ROWCOMPARE_FINAL,
		&&CASE_EEOP_MINMAX,
		&&CASE_EEOP_FIELDSELECT,
		&&CASE_EEOP_FIELDSTORE_DEFORM,
		&&CASE_EEOP_FIELDSTORE_FORM,
		&&CASE_EEOP_SBSREF_SUBSCRIPT,
		&&CASE_EEOP_SBSREF_OLD,
		&&CASE_EEOP_SBSREF_ASSIGN,
		&&CASE_EEOP_SBSREF_FETCH,
		&&CASE_EEOP_DOMAIN_TESTVAL,
		&&CASE_EEOP_DOMAIN_NOTNULL,
		&&CASE_EEOP_DOMAIN_CHECK,
		&&CASE_EEOP_CONVERT_ROWTYPE,
		&&CASE_EEOP_SCALARARRAYOP,
		&&CASE_EEOP_XMLEXPR,
		&&CASE_EEOP_AGGREF,
		&&CASE_EEOP_GROUPING_FUNC,
		&&CASE_EEOP_WINDOW_FUNC,
		&&CASE_EEOP_SUBPLAN,
		&&CASE_EEOP_ALTERNATIVE_SUBPLAN,
		&&CASE_EEOP_AGG_STRICT_DESERIALIZE,
		&&CASE_EEOP_AGG_DESERIALIZE,
		&&CASE_EEOP_AGG_STRICT_INPUT_CHECK_ARGS,
		&&CASE_EEOP_AGG_STRICT_INPUT_CHECK_NULLS,
		&&CASE_EEOP_AGG_INIT_TRANS,
		&&CASE_EEOP_AGG_STRICT_TRANS_CHECK,
		&&CASE_EEOP_AGG_PLAIN_TRANS_BYVAL,
		&&CASE_EEOP_AGG_PLAIN_TRANS,
		&&CASE_EEOP_AGG_ORDERED_TRANS_DATUM,
		&&CASE_EEOP_AGG_ORDERED_TRANS_TUPLE,
		&&CASE_EEOP_CYPHERTYPECAST,
		&&CASE_EEOP_CYPHERMAPEXPR,
		&&CASE_EEOP_CYPHERLISTEXPR,
		&&CASE_EEOP_CYPHERLISTCOMP_BEGIN,
		&&CASE_EEOP_CYPHERLISTCOMP_ELEM,
		&&CASE_EEOP_CYPHERLISTCOMP_END,
		&&CASE_EEOP_CYPHERLISTCOMP_ITER_INIT,
		&&CASE_EEOP_CYPHERLISTCOMP_ITER_NEXT,
		&&CASE_EEOP_CYPHERLISTCOMP_VAR,
		&&CASE_EEOP_CYPHERACCESSEXPR,
		&&CASE_EEOP_LAST
	};

	StaticAssertStmt(EEOP_LAST + 1 == lengthof(dispatch_table),
					 "dispatch_table out of whack with ExprEvalOp");

	if (unlikely(state == NULL))
		return PointerGetDatum(dispatch_table);
#else
	Assert(state != NULL);
#endif							/* EEO_USE_COMPUTED_GOTO */

	/* setup state */
	op = state->steps;
	resultslot = state->resultslot;
	innerslot = econtext->ecxt_innertuple;
	outerslot = econtext->ecxt_outertuple;
	scanslot = econtext->ecxt_scantuple;

#if defined(EEO_USE_COMPUTED_GOTO)
	EEO_DISPATCH();
#endif

	EEO_SWITCH()
	{
		EEO_CASE(EEOP_DONE)
		{
			goto out;
		}

		EEO_CASE(EEOP_INNER_FETCHSOME)
		{
			CheckOpSlotCompatibility(op, innerslot);

			slot_getsomeattrs(innerslot, op->d.fetch.last_var);

			EEO_NEXT();
		}

		EEO_CASE(EEOP_OUTER_FETCHSOME)
		{
			CheckOpSlotCompatibility(op, outerslot);

			slot_getsomeattrs(outerslot, op->d.fetch.last_var);

			EEO_NEXT();
		}

		EEO_CASE(EEOP_SCAN_FETCHSOME)
		{
			CheckOpSlotCompatibility(op, scanslot);

			slot_getsomeattrs(scanslot, op->d.fetch.last_var);

			EEO_NEXT();
		}

		EEO_CASE(EEOP_INNER_VAR)
		{
			int			attnum = op->d.var.attnum;

			/*
			 * Since we already extracted all referenced columns from the
			 * tuple with a FETCHSOME step, we can just grab the value
			 * directly out of the slot's decomposed-data arrays.  But let's
			 * have an Assert to check that that did happen.
			 */
			Assert(attnum >= 0 && attnum < innerslot->tts_nvalid);
			*op->resvalue = innerslot->tts_values[attnum];
			*op->resnull = innerslot->tts_isnull[attnum];

			EEO_NEXT();
		}

		EEO_CASE(EEOP_OUTER_VAR)
		{
			int			attnum = op->d.var.attnum;

			/* See EEOP_INNER_VAR comments */

			Assert(attnum >= 0 && attnum < outerslot->tts_nvalid);
			*op->resvalue = outerslot->tts_values[attnum];
			*op->resnull = outerslot->tts_isnull[attnum];

			EEO_NEXT();
		}

		EEO_CASE(EEOP_SCAN_VAR)
		{
			int			attnum = op->d.var.attnum;

			/* See EEOP_INNER_VAR comments */

			Assert(attnum >= 0 && attnum < scanslot->tts_nvalid);
			*op->resvalue = scanslot->tts_values[attnum];
			*op->resnull = scanslot->tts_isnull[attnum];

			EEO_NEXT();
		}

		EEO_CASE(EEOP_INNER_SYSVAR)
		{
			ExecEvalSysVar(state, op, econtext, innerslot);
			EEO_NEXT();
		}

		EEO_CASE(EEOP_OUTER_SYSVAR)
		{
			ExecEvalSysVar(state, op, econtext, outerslot);
			EEO_NEXT();
		}

		EEO_CASE(EEOP_SCAN_SYSVAR)
		{
			ExecEvalSysVar(state, op, econtext, scanslot);
			EEO_NEXT();
		}

		EEO_CASE(EEOP_WHOLEROW)
		{
			/* too complex for an inline implementation */
			ExecEvalWholeRowVar(state, op, econtext);

			EEO_NEXT();
		}

		EEO_CASE(EEOP_ASSIGN_INNER_VAR)
		{
			int			resultnum = op->d.assign_var.resultnum;
			int			attnum = op->d.assign_var.attnum;

			/*
			 * We do not need CheckVarSlotCompatibility here; that was taken
			 * care of at compilation time.  But see EEOP_INNER_VAR comments.
			 */
			Assert(attnum >= 0 && attnum < innerslot->tts_nvalid);
			resultslot->tts_values[resultnum] = innerslot->tts_values[attnum];
			resultslot->tts_isnull[resultnum] = innerslot->tts_isnull[attnum];

			EEO_NEXT();
		}

		EEO_CASE(EEOP_ASSIGN_OUTER_VAR)
		{
			int			resultnum = op->d.assign_var.resultnum;
			int			attnum = op->d.assign_var.attnum;

			/*
			 * We do not need CheckVarSlotCompatibility here; that was taken
			 * care of at compilation time.  But see EEOP_INNER_VAR comments.
			 */
			Assert(attnum >= 0 && attnum < outerslot->tts_nvalid);
			resultslot->tts_values[resultnum] = outerslot->tts_values[attnum];
			resultslot->tts_isnull[resultnum] = outerslot->tts_isnull[attnum];

			EEO_NEXT();
		}

		EEO_CASE(EEOP_ASSIGN_SCAN_VAR)
		{
			int			resultnum = op->d.assign_var.resultnum;
			int			attnum = op->d.assign_var.attnum;

			/*
			 * We do not need CheckVarSlotCompatibility here; that was taken
			 * care of at compilation time.  But see EEOP_INNER_VAR comments.
			 */
			Assert(attnum >= 0 && attnum < scanslot->tts_nvalid);
			resultslot->tts_values[resultnum] = scanslot->tts_values[attnum];
			resultslot->tts_isnull[resultnum] = scanslot->tts_isnull[attnum];

			EEO_NEXT();
		}

		EEO_CASE(EEOP_ASSIGN_TMP)
		{
			int			resultnum = op->d.assign_tmp.resultnum;

			resultslot->tts_values[resultnum] = state->resvalue;
			resultslot->tts_isnull[resultnum] = state->resnull;

			EEO_NEXT();
		}

		EEO_CASE(EEOP_ASSIGN_TMP_MAKE_RO)
		{
			int			resultnum = op->d.assign_tmp.resultnum;

			resultslot->tts_isnull[resultnum] = state->resnull;
			if (!resultslot->tts_isnull[resultnum])
				resultslot->tts_values[resultnum] =
					MakeExpandedObjectReadOnlyInternal(state->resvalue);
			else
				resultslot->tts_values[resultnum] = state->resvalue;

			EEO_NEXT();
		}

		EEO_CASE(EEOP_CONST)
		{
			*op->resnull = op->d.constval.isnull;
			*op->resvalue = op->d.constval.value;

			EEO_NEXT();
		}

		/*
		 * Function-call implementations. Arguments have previously been
		 * evaluated directly into fcinfo->args.
		 *
		 * As both STRICT checks and function-usage are noticeable performance
		 * wise, and function calls are a very hot-path (they also back
		 * operators!), it's worth having so many separate opcodes.
		 *
		 * Note: the reason for using a temporary variable "d", here and in
		 * other places, is that some compilers think "*op->resvalue = f();"
		 * requires them to evaluate op->resvalue into a register before
		 * calling f(), just in case f() is able to modify op->resvalue
		 * somehow.  The extra line of code can save a useless register spill
		 * and reload across the function call.
		 */
		EEO_CASE(EEOP_FUNCEXPR)
		{
			FunctionCallInfo fcinfo = op->d.func.fcinfo_data;
			Datum		d;

			fcinfo->isnull = false;
			d = op->d.func.fn_addr(fcinfo);
			*op->resvalue = d;
			*op->resnull = fcinfo->isnull;

			EEO_NEXT();
		}

		EEO_CASE(EEOP_FUNCEXPR_STRICT)
		{
			FunctionCallInfo fcinfo = op->d.func.fcinfo_data;
			NullableDatum *args = fcinfo->args;
			int			argno;
			Datum		d;

			/* strict function, so check for NULL args */
			for (argno = 0; argno < op->d.func.nargs; argno++)
			{
				if (args[argno].isnull)
				{
					*op->resnull = true;
					goto strictfail;
				}
			}
			fcinfo->isnull = false;
			d = op->d.func.fn_addr(fcinfo);
			*op->resvalue = d;
			*op->resnull = fcinfo->isnull;

	strictfail:
			EEO_NEXT();
		}

		EEO_CASE(EEOP_FUNCEXPR_FUSAGE)
		{
			/* not common enough to inline */
			ExecEvalFuncExprFusage(state, op, econtext);

			EEO_NEXT();
		}

		EEO_CASE(EEOP_FUNCEXPR_STRICT_FUSAGE)
		{
			/* not common enough to inline */
			ExecEvalFuncExprStrictFusage(state, op, econtext);

			EEO_NEXT();
		}

		/*
		 * If any of its clauses is FALSE, an AND's result is FALSE regardless
		 * of the states of the rest of the clauses, so we can stop evaluating
		 * and return FALSE immediately.  If none are FALSE and one or more is
		 * NULL, we return NULL; otherwise we return TRUE.  This makes sense
		 * when you interpret NULL as "don't know": perhaps one of the "don't
		 * knows" would have been FALSE if we'd known its value.  Only when
		 * all the inputs are known to be TRUE can we state confidently that
		 * the AND's result is TRUE.
		 */
		EEO_CASE(EEOP_BOOL_AND_STEP_FIRST)
		{
			*op->d.boolexpr.anynull = false;

			/*
			 * EEOP_BOOL_AND_STEP_FIRST resets anynull, otherwise it's the
			 * same as EEOP_BOOL_AND_STEP - so fall through to that.
			 */

			/* FALL THROUGH */
		}

		EEO_CASE(EEOP_BOOL_AND_STEP)
		{
			if (*op->resnull)
			{
				*op->d.boolexpr.anynull = true;
			}
			else if (!DatumGetBool(*op->resvalue))
			{
				/* result is already set to FALSE, need not change it */
				/* bail out early */
				EEO_JUMP(op->d.boolexpr.jumpdone);
			}

			EEO_NEXT();
		}

		EEO_CASE(EEOP_BOOL_AND_STEP_LAST)
		{
			if (*op->resnull)
			{
				/* result is already set to NULL, need not change it */
			}
			else if (!DatumGetBool(*op->resvalue))
			{
				/* result is already set to FALSE, need not change it */

				/*
				 * No point jumping early to jumpdone - would be same target
				 * (as this is the last argument to the AND expression),
				 * except more expensive.
				 */
			}
			else if (*op->d.boolexpr.anynull)
			{
				*op->resvalue = (Datum) 0;
				*op->resnull = true;
			}
			else
			{
				/* result is already set to TRUE, need not change it */
			}

			EEO_NEXT();
		}

		/*
		 * If any of its clauses is TRUE, an OR's result is TRUE regardless of
		 * the states of the rest of the clauses, so we can stop evaluating
		 * and return TRUE immediately.  If none are TRUE and one or more is
		 * NULL, we return NULL; otherwise we return FALSE.  This makes sense
		 * when you interpret NULL as "don't know": perhaps one of the "don't
		 * knows" would have been TRUE if we'd known its value.  Only when all
		 * the inputs are known to be FALSE can we state confidently that the
		 * OR's result is FALSE.
		 */
		EEO_CASE(EEOP_BOOL_OR_STEP_FIRST)
		{
			*op->d.boolexpr.anynull = false;

			/*
			 * EEOP_BOOL_OR_STEP_FIRST resets anynull, otherwise it's the same
			 * as EEOP_BOOL_OR_STEP - so fall through to that.
			 */

			/* FALL THROUGH */
		}

		EEO_CASE(EEOP_BOOL_OR_STEP)
		{
			if (*op->resnull)
			{
				*op->d.boolexpr.anynull = true;
			}
			else if (DatumGetBool(*op->resvalue))
			{
				/* result is already set to TRUE, need not change it */
				/* bail out early */
				EEO_JUMP(op->d.boolexpr.jumpdone);
			}

			EEO_NEXT();
		}

		EEO_CASE(EEOP_BOOL_OR_STEP_LAST)
		{
			if (*op->resnull)
			{
				/* result is already set to NULL, need not change it */
			}
			else if (DatumGetBool(*op->resvalue))
			{
				/* result is already set to TRUE, need not change it */

				/*
				 * No point jumping to jumpdone - would be same target (as
				 * this is the last argument to the AND expression), except
				 * more expensive.
				 */
			}
			else if (*op->d.boolexpr.anynull)
			{
				*op->resvalue = (Datum) 0;
				*op->resnull = true;
			}
			else
			{
				/* result is already set to FALSE, need not change it */
			}

			EEO_NEXT();
		}

		EEO_CASE(EEOP_BOOL_NOT_STEP)
		{
			/*
			 * Evaluation of 'not' is simple... if expr is false, then return
			 * 'true' and vice versa.  It's safe to do this even on a
			 * nominally null value, so we ignore resnull; that means that
			 * NULL in produces NULL out, which is what we want.
			 */
			*op->resvalue = BoolGetDatum(!DatumGetBool(*op->resvalue));

			EEO_NEXT();
		}

		EEO_CASE(EEOP_QUAL)
		{
			/* simplified version of BOOL_AND_STEP for use by ExecQual() */

			/* If argument (also result) is false or null ... */
			if (*op->resnull ||
				!DatumGetBool(*op->resvalue))
			{
				/* ... bail out early, returning FALSE */
				*op->resnull = false;
				*op->resvalue = BoolGetDatum(false);
				EEO_JUMP(op->d.qualexpr.jumpdone);
			}

			/*
			 * Otherwise, leave the TRUE value in place, in case this is the
			 * last qual.  Then, TRUE is the correct answer.
			 */

			EEO_NEXT();
		}

		EEO_CASE(EEOP_JUMP)
		{
			/* Unconditionally jump to target step */
			EEO_JUMP(op->d.jump.jumpdone);
		}

		EEO_CASE(EEOP_JUMP_IF_NULL)
		{
			/* Transfer control if current result is null */
			if (*op->resnull)
				EEO_JUMP(op->d.jump.jumpdone);

			EEO_NEXT();
		}

		EEO_CASE(EEOP_JUMP_IF_NOT_NULL)
		{
			/* Transfer control if current result is non-null */
			if (!*op->resnull)
				EEO_JUMP(op->d.jump.jumpdone);

			EEO_NEXT();
		}

		EEO_CASE(EEOP_JUMP_IF_NOT_TRUE)
		{
			/* Transfer control if current result is null or false */
			if (*op->resnull || !DatumGetBool(*op->resvalue))
				EEO_JUMP(op->d.jump.jumpdone);

			EEO_NEXT();
		}

		EEO_CASE(EEOP_NULLTEST_ISNULL)
		{
			*op->resvalue = BoolGetDatum(*op->resnull);
			*op->resnull = false;

			EEO_NEXT();
		}

		EEO_CASE(EEOP_NULLTEST_ISNOTNULL)
		{
			*op->resvalue = BoolGetDatum(!*op->resnull);
			*op->resnull = false;

			EEO_NEXT();
		}

		EEO_CASE(EEOP_NULLTEST_ROWISNULL)
		{
			/* out of line implementation: too large */
			ExecEvalRowNull(state, op, econtext);

			EEO_NEXT();
		}

		EEO_CASE(EEOP_NULLTEST_ROWISNOTNULL)
		{
			/* out of line implementation: too large */
			ExecEvalRowNotNull(state, op, econtext);

			EEO_NEXT();
		}

		/* BooleanTest implementations for all booltesttypes */

		EEO_CASE(EEOP_BOOLTEST_IS_TRUE)
		{
			if (*op->resnull)
			{
				*op->resvalue = BoolGetDatum(false);
				*op->resnull = false;
			}
			/* else, input value is the correct output as well */

			EEO_NEXT();
		}

		EEO_CASE(EEOP_BOOLTEST_IS_NOT_TRUE)
		{
			if (*op->resnull)
			{
				*op->resvalue = BoolGetDatum(true);
				*op->resnull = false;
			}
			else
				*op->resvalue = BoolGetDatum(!DatumGetBool(*op->resvalue));

			EEO_NEXT();
		}

		EEO_CASE(EEOP_BOOLTEST_IS_FALSE)
		{
			if (*op->resnull)
			{
				*op->resvalue = BoolGetDatum(false);
				*op->resnull = false;
			}
			else
				*op->resvalue = BoolGetDatum(!DatumGetBool(*op->resvalue));

			EEO_NEXT();
		}

		EEO_CASE(EEOP_BOOLTEST_IS_NOT_FALSE)
		{
			if (*op->resnull)
			{
				*op->resvalue = BoolGetDatum(true);
				*op->resnull = false;
			}
			/* else, input value is the correct output as well */

			EEO_NEXT();
		}

		EEO_CASE(EEOP_PARAM_EXEC)
		{
			/* out of line implementation: too large */
			ExecEvalParamExec(state, op, econtext);

			EEO_NEXT();
		}

		EEO_CASE(EEOP_PARAM_EXTERN)
		{
			/* out of line implementation: too large */
			ExecEvalParamExtern(state, op, econtext);
			EEO_NEXT();
		}

		EEO_CASE(EEOP_PARAM_CALLBACK)
		{
			/* allow an extension module to supply a PARAM_EXTERN value */
			op->d.cparam.paramfunc(state, op, econtext);
			EEO_NEXT();
		}

		EEO_CASE(EEOP_CASE_TESTVAL)
		{
			/*
			 * Normally upper parts of the expression tree have setup the
			 * values to be returned here, but some parts of the system
			 * currently misuse {caseValue,domainValue}_{datum,isNull} to set
			 * run-time data.  So if no values have been set-up, use
			 * ExprContext's.  This isn't pretty, but also not *that* ugly,
			 * and this is unlikely to be performance sensitive enough to
			 * worry about an extra branch.
			 */
			if (op->d.casetest.value)
			{
				*op->resvalue = *op->d.casetest.value;
				*op->resnull = *op->d.casetest.isnull;
			}
			else
			{
				*op->resvalue = econtext->caseValue_datum;
				*op->resnull = econtext->caseValue_isNull;
			}

			EEO_NEXT();
		}

		EEO_CASE(EEOP_DOMAIN_TESTVAL)
		{
			/*
			 * See EEOP_CASE_TESTVAL comment.
			 */
			if (op->d.casetest.value)
			{
				*op->resvalue = *op->d.casetest.value;
				*op->resnull = *op->d.casetest.isnull;
			}
			else
			{
				*op->resvalue = econtext->domainValue_datum;
				*op->resnull = econtext->domainValue_isNull;
			}

			EEO_NEXT();
		}

		EEO_CASE(EEOP_MAKE_READONLY)
		{
			/*
			 * Force a varlena value that might be read multiple times to R/O
			 */
			if (!*op->d.make_readonly.isnull)
				*op->resvalue =
					MakeExpandedObjectReadOnlyInternal(*op->d.make_readonly.value);
			*op->resnull = *op->d.make_readonly.isnull;

			EEO_NEXT();
		}

		EEO_CASE(EEOP_IOCOERCE)
		{
			/*
			 * Evaluate a CoerceViaIO node.  This can be quite a hot path, so
			 * inline as much work as possible.  The source value is in our
			 * result variable.
			 */
			char	   *str;

			/* call output function (similar to OutputFunctionCall) */
			if (*op->resnull)
			{
				/* output functions are not called on nulls */
				str = NULL;
			}
			else
			{
				FunctionCallInfo fcinfo_out;

				fcinfo_out = op->d.iocoerce.fcinfo_data_out;
				fcinfo_out->args[0].value = *op->resvalue;
				fcinfo_out->args[0].isnull = false;

				fcinfo_out->isnull = false;
				str = DatumGetCString(FunctionCallInvoke(fcinfo_out));

				/* OutputFunctionCall assumes result isn't null */
				Assert(!fcinfo_out->isnull);
			}

			/* call input function (similar to InputFunctionCall) */
			if (!op->d.iocoerce.finfo_in->fn_strict || str != NULL)
			{
				FunctionCallInfo fcinfo_in;
				Datum		d;

				fcinfo_in = op->d.iocoerce.fcinfo_data_in;
				fcinfo_in->args[0].value = PointerGetDatum(str);
				fcinfo_in->args[0].isnull = *op->resnull;
				/* second and third arguments are already set up */

				fcinfo_in->isnull = false;
				d = FunctionCallInvoke(fcinfo_in);
				*op->resvalue = d;

				/* Should get null result if and only if str is NULL */
				if (str == NULL)
				{
					Assert(*op->resnull);
					Assert(fcinfo_in->isnull);
				}
				else
				{
					Assert(!*op->resnull);
					Assert(!fcinfo_in->isnull);
				}
			}

			EEO_NEXT();
		}

		EEO_CASE(EEOP_DISTINCT)
		{
			/*
			 * IS DISTINCT FROM must evaluate arguments (already done into
			 * fcinfo->args) to determine whether they are NULL; if either is
			 * NULL then the result is determined.  If neither is NULL, then
			 * proceed to evaluate the comparison function, which is just the
			 * type's standard equality operator.  We need not care whether
			 * that function is strict.  Because the handling of nulls is
			 * different, we can't just reuse EEOP_FUNCEXPR.
			 */
			FunctionCallInfo fcinfo = op->d.func.fcinfo_data;

			/* check function arguments for NULLness */
			if (fcinfo->args[0].isnull && fcinfo->args[1].isnull)
			{
				/* Both NULL? Then is not distinct... */
				*op->resvalue = BoolGetDatum(false);
				*op->resnull = false;
			}
			else if (fcinfo->args[0].isnull || fcinfo->args[1].isnull)
			{
				/* Only one is NULL? Then is distinct... */
				*op->resvalue = BoolGetDatum(true);
				*op->resnull = false;
			}
			else
			{
				/* Neither null, so apply the equality function */
				Datum		eqresult;

				fcinfo->isnull = false;
				eqresult = op->d.func.fn_addr(fcinfo);
				/* Must invert result of "="; safe to do even if null */
				*op->resvalue = BoolGetDatum(!DatumGetBool(eqresult));
				*op->resnull = fcinfo->isnull;
			}

			EEO_NEXT();
		}

		/* see EEOP_DISTINCT for comments, this is just inverted */
		EEO_CASE(EEOP_NOT_DISTINCT)
		{
			FunctionCallInfo fcinfo = op->d.func.fcinfo_data;

			if (fcinfo->args[0].isnull && fcinfo->args[1].isnull)
			{
				*op->resvalue = BoolGetDatum(true);
				*op->resnull = false;
			}
			else if (fcinfo->args[0].isnull || fcinfo->args[1].isnull)
			{
				*op->resvalue = BoolGetDatum(false);
				*op->resnull = false;
			}
			else
			{
				Datum		eqresult;

				fcinfo->isnull = false;
				eqresult = op->d.func.fn_addr(fcinfo);
				*op->resvalue = eqresult;
				*op->resnull = fcinfo->isnull;
			}

			EEO_NEXT();
		}

		EEO_CASE(EEOP_NULLIF)
		{
			/*
			 * The arguments are already evaluated into fcinfo->args.
			 */
			FunctionCallInfo fcinfo = op->d.func.fcinfo_data;

			/* if either argument is NULL they can't be equal */
			if (!fcinfo->args[0].isnull && !fcinfo->args[1].isnull)
			{
				Datum		result;

				fcinfo->isnull = false;
				result = op->d.func.fn_addr(fcinfo);

				/* if the arguments are equal return null */
				if (!fcinfo->isnull && DatumGetBool(result))
				{
					*op->resvalue = (Datum) 0;
					*op->resnull = true;

					EEO_NEXT();
				}
			}

			/* Arguments aren't equal, so return the first one */
			*op->resvalue = fcinfo->args[0].value;
			*op->resnull = fcinfo->args[0].isnull;

			EEO_NEXT();
		}

		EEO_CASE(EEOP_SQLVALUEFUNCTION)
		{
			/*
			 * Doesn't seem worthwhile to have an inline implementation
			 * efficiency-wise.
			 */
			ExecEvalSQLValueFunction(state, op);

			EEO_NEXT();
		}

		EEO_CASE(EEOP_CURRENTOFEXPR)
		{
			/* error invocation uses space, and shouldn't ever occur */
			ExecEvalCurrentOfExpr(state, op);

			EEO_NEXT();
		}

		EEO_CASE(EEOP_NEXTVALUEEXPR)
		{
			/*
			 * Doesn't seem worthwhile to have an inline implementation
			 * efficiency-wise.
			 */
			ExecEvalNextValueExpr(state, op);

			EEO_NEXT();
		}

		EEO_CASE(EEOP_ARRAYEXPR)
		{
			/* too complex for an inline implementation */
			ExecEvalArrayExpr(state, op);

			EEO_NEXT();
		}

		EEO_CASE(EEOP_ARRAYCOERCE)
		{
			/* too complex for an inline implementation */
			ExecEvalArrayCoerce(state, op, econtext);

			EEO_NEXT();
		}

		EEO_CASE(EEOP_ROW)
		{
			/* too complex for an inline implementation */
			ExecEvalRow(state, op);

			EEO_NEXT();
		}

		EEO_CASE(EEOP_ROWCOMPARE_STEP)
		{
			FunctionCallInfo fcinfo = op->d.rowcompare_step.fcinfo_data;
			Datum		d;

			/* force NULL result if strict fn and NULL input */
			if (op->d.rowcompare_step.finfo->fn_strict &&
				(fcinfo->args[0].isnull || fcinfo->args[1].isnull))
			{
				*op->resnull = true;
				EEO_JUMP(op->d.rowcompare_step.jumpnull);
			}

			/* Apply comparison function */
			fcinfo->isnull = false;
			d = op->d.rowcompare_step.fn_addr(fcinfo);
			*op->resvalue = d;

			/* force NULL result if NULL function result */
			if (fcinfo->isnull)
			{
				*op->resnull = true;
				EEO_JUMP(op->d.rowcompare_step.jumpnull);
			}
			*op->resnull = false;

			/* If unequal, no need to compare remaining columns */
			if (DatumGetInt32(*op->resvalue) != 0)
			{
				EEO_JUMP(op->d.rowcompare_step.jumpdone);
			}

			EEO_NEXT();
		}

		EEO_CASE(EEOP_ROWCOMPARE_FINAL)
		{
			int32		cmpresult = DatumGetInt32(*op->resvalue);
			RowCompareType rctype = op->d.rowcompare_final.rctype;

			*op->resnull = false;
			switch (rctype)
			{
					/* EQ and NE cases aren't allowed here */
				case ROWCOMPARE_LT:
					*op->resvalue = BoolGetDatum(cmpresult < 0);
					break;
				case ROWCOMPARE_LE:
					*op->resvalue = BoolGetDatum(cmpresult <= 0);
					break;
				case ROWCOMPARE_GE:
					*op->resvalue = BoolGetDatum(cmpresult >= 0);
					break;
				case ROWCOMPARE_GT:
					*op->resvalue = BoolGetDatum(cmpresult > 0);
					break;
				default:
					Assert(false);
					break;
			}

			EEO_NEXT();
		}

		EEO_CASE(EEOP_MINMAX)
		{
			/* too complex for an inline implementation */
			ExecEvalMinMax(state, op);

			EEO_NEXT();
		}

		EEO_CASE(EEOP_FIELDSELECT)
		{
			/* too complex for an inline implementation */
			ExecEvalFieldSelect(state, op, econtext);

			EEO_NEXT();
		}

		EEO_CASE(EEOP_FIELDSTORE_DEFORM)
		{
			/* too complex for an inline implementation */
			ExecEvalFieldStoreDeForm(state, op, econtext);

			EEO_NEXT();
		}

		EEO_CASE(EEOP_FIELDSTORE_FORM)
		{
			/* too complex for an inline implementation */
			ExecEvalFieldStoreForm(state, op, econtext);

			EEO_NEXT();
		}

		EEO_CASE(EEOP_SBSREF_SUBSCRIPT)
		{
			/* Process an array subscript */

			/* too complex for an inline implementation */
			if (ExecEvalSubscriptingRef(state, op))
			{
				EEO_NEXT();
			}
			else
			{
				/* Subscript is null, short-circuit SubscriptingRef to NULL */
				EEO_JUMP(op->d.sbsref_subscript.jumpdone);
			}
		}

		EEO_CASE(EEOP_SBSREF_OLD)
		{
			/*
			 * Fetch the old value in an sbsref assignment, in case it's
			 * referenced (via a CaseTestExpr) inside the assignment
			 * expression.
			 */

			/* too complex for an inline implementation */
			ExecEvalSubscriptingRefOld(state, op);

			EEO_NEXT();
		}

		/*
		 * Perform SubscriptingRef assignment
		 */
		EEO_CASE(EEOP_SBSREF_ASSIGN)
		{
			/* too complex for an inline implementation */
			ExecEvalSubscriptingRefAssign(state, op);

			EEO_NEXT();
		}

		/*
		 * Fetch subset of an array.
		 */
		EEO_CASE(EEOP_SBSREF_FETCH)
		{
			/* too complex for an inline implementation */
			ExecEvalSubscriptingRefFetch(state, op);

			EEO_NEXT();
		}

		EEO_CASE(EEOP_CONVERT_ROWTYPE)
		{
			/* too complex for an inline implementation */
			ExecEvalConvertRowtype(state, op, econtext);

			EEO_NEXT();
		}

		EEO_CASE(EEOP_SCALARARRAYOP)
		{
			/* too complex for an inline implementation */
			ExecEvalScalarArrayOp(state, op);

			EEO_NEXT();
		}

		EEO_CASE(EEOP_DOMAIN_NOTNULL)
		{
			/* too complex for an inline implementation */
			ExecEvalConstraintNotNull(state, op);

			EEO_NEXT();
		}

		EEO_CASE(EEOP_DOMAIN_CHECK)
		{
			/* too complex for an inline implementation */
			ExecEvalConstraintCheck(state, op);

			EEO_NEXT();
		}

		EEO_CASE(EEOP_XMLEXPR)
		{
			/* too complex for an inline implementation */
			ExecEvalXmlExpr(state, op);

			EEO_NEXT();
		}

		EEO_CASE(EEOP_AGGREF)
		{
			/*
			 * Returns a Datum whose value is the precomputed aggregate value
			 * found in the given expression context.
			 */
			AggrefExprState *aggref = op->d.aggref.astate;

			Assert(econtext->ecxt_aggvalues != NULL);

			*op->resvalue = econtext->ecxt_aggvalues[aggref->aggno];
			*op->resnull = econtext->ecxt_aggnulls[aggref->aggno];

			EEO_NEXT();
		}

		EEO_CASE(EEOP_GROUPING_FUNC)
		{
			/* too complex/uncommon for an inline implementation */
			ExecEvalGroupingFunc(state, op);

			EEO_NEXT();
		}

		EEO_CASE(EEOP_WINDOW_FUNC)
		{
			/*
			 * Like Aggref, just return a precomputed value from the econtext.
			 */
			WindowFuncExprState *wfunc = op->d.window_func.wfstate;

			Assert(econtext->ecxt_aggvalues != NULL);

			*op->resvalue = econtext->ecxt_aggvalues[wfunc->wfuncno];
			*op->resnull = econtext->ecxt_aggnulls[wfunc->wfuncno];

			EEO_NEXT();
		}

		EEO_CASE(EEOP_SUBPLAN)
		{
			/* too complex for an inline implementation */
			ExecEvalSubPlan(state, op, econtext);

			EEO_NEXT();
		}

		EEO_CASE(EEOP_ALTERNATIVE_SUBPLAN)
		{
			/* too complex for an inline implementation */
			ExecEvalAlternativeSubPlan(state, op, econtext);

			EEO_NEXT();
		}

		/* evaluate a strict aggregate deserialization function */
		EEO_CASE(EEOP_AGG_STRICT_DESERIALIZE)
		{
			/* Don't call a strict deserialization function with NULL input */
			if (op->d.agg_deserialize.fcinfo_data->args[0].isnull)
				EEO_JUMP(op->d.agg_deserialize.jumpnull);

			/* fallthrough */
		}

		/* evaluate aggregate deserialization function (non-strict portion) */
		EEO_CASE(EEOP_AGG_DESERIALIZE)
		{
			FunctionCallInfo fcinfo = op->d.agg_deserialize.fcinfo_data;
			AggState   *aggstate = op->d.agg_deserialize.aggstate;
			MemoryContext oldContext;

			/*
			 * We run the deserialization functions in per-input-tuple memory
			 * context.
			 */
			oldContext = MemoryContextSwitchTo(aggstate->tmpcontext->ecxt_per_tuple_memory);
			fcinfo->isnull = false;
			*op->resvalue = FunctionCallInvoke(fcinfo);
			*op->resnull = fcinfo->isnull;
			MemoryContextSwitchTo(oldContext);

			EEO_NEXT();
		}

		/*
		 * Check that a strict aggregate transition / combination function's
		 * input is not NULL.
		 */
		EEO_CASE(EEOP_AGG_STRICT_INPUT_CHECK_NULLS)
		{
			int			argno;
			bool	   *nulls = op->d.agg_strict_input_check.nulls;
			int			nargs = op->d.agg_strict_input_check.nargs;

			for (argno = 0; argno < nargs; argno++)
			{
				if (nulls[argno])
					EEO_JUMP(op->d.agg_strict_input_check.jumpnull);
			}
			EEO_NEXT();
		}

		EEO_CASE(EEOP_AGG_STRICT_INPUT_CHECK_ARGS)
		{
			int			argno;
			NullableDatum *args = op->d.agg_strict_input_check.args;
			int			nargs = op->d.agg_strict_input_check.nargs;

			for (argno = 0; argno < nargs; argno++)
			{
				if (args[argno].isnull)
					EEO_JUMP(op->d.agg_strict_input_check.jumpnull);
			}
			EEO_NEXT();
		}

		/*
		 * Initialize an aggregate's first value if necessary.
		 */
		EEO_CASE(EEOP_AGG_INIT_TRANS)
		{
			AggState   *aggstate;
			AggStatePerGroup pergroup;

			aggstate = op->d.agg_init_trans.aggstate;
			pergroup = &aggstate->all_pergroups
				[op->d.agg_init_trans.setoff]
				[op->d.agg_init_trans.transno];

			/* If transValue has not yet been initialized, do so now. */
			if (pergroup->noTransValue)
			{
				AggStatePerTrans pertrans = op->d.agg_init_trans.pertrans;

				aggstate->curaggcontext = op->d.agg_init_trans.aggcontext;
				aggstate->current_set = op->d.agg_init_trans.setno;

				ExecAggInitGroup(aggstate, pertrans, pergroup);

				/* copied trans value from input, done this round */
				EEO_JUMP(op->d.agg_init_trans.jumpnull);
			}

			EEO_NEXT();
		}

		/* check that a strict aggregate's input isn't NULL */
		EEO_CASE(EEOP_AGG_STRICT_TRANS_CHECK)
		{
			AggState   *aggstate;
			AggStatePerGroup pergroup;

			aggstate = op->d.agg_strict_trans_check.aggstate;
			pergroup = &aggstate->all_pergroups
				[op->d.agg_strict_trans_check.setoff]
				[op->d.agg_strict_trans_check.transno];

			if (unlikely(pergroup->transValueIsNull))
				EEO_JUMP(op->d.agg_strict_trans_check.jumpnull);

			EEO_NEXT();
		}

		/*
		 * Evaluate aggregate transition / combine function that has a
		 * by-value transition type. That's a separate case from the
		 * by-reference implementation because it's a bit simpler.
		 */
		EEO_CASE(EEOP_AGG_PLAIN_TRANS_BYVAL)
		{
			AggState   *aggstate;
			AggStatePerTrans pertrans;
			AggStatePerGroup pergroup;
			FunctionCallInfo fcinfo;
			MemoryContext oldContext;
			Datum		newVal;

			aggstate = op->d.agg_trans.aggstate;
			pertrans = op->d.agg_trans.pertrans;

			pergroup = &aggstate->all_pergroups
				[op->d.agg_trans.setoff]
				[op->d.agg_trans.transno];

			Assert(pertrans->transtypeByVal);

			fcinfo = pertrans->transfn_fcinfo;

			/* cf. select_current_set() */
			aggstate->curaggcontext = op->d.agg_trans.aggcontext;
			aggstate->current_set = op->d.agg_trans.setno;

			/* set up aggstate->curpertrans for AggGetAggref() */
			aggstate->curpertrans = pertrans;

			/* invoke transition function in per-tuple context */
			oldContext = MemoryContextSwitchTo(aggstate->tmpcontext->ecxt_per_tuple_memory);

			fcinfo->args[0].value = pergroup->transValue;
			fcinfo->args[0].isnull = pergroup->transValueIsNull;
			fcinfo->isnull = false; /* just in case transfn doesn't set it */

			newVal = FunctionCallInvoke(fcinfo);

			pergroup->transValue = newVal;
			pergroup->transValueIsNull = fcinfo->isnull;

			MemoryContextSwitchTo(oldContext);

			EEO_NEXT();
		}

		/*
		 * Evaluate aggregate transition / combine function that has a
		 * by-reference transition type.
		 *
		 * Could optimize a bit further by splitting off by-reference
		 * fixed-length types, but currently that doesn't seem worth it.
		 */
		EEO_CASE(EEOP_AGG_PLAIN_TRANS)
		{
			AggState   *aggstate;
			AggStatePerTrans pertrans;
			AggStatePerGroup pergroup;
			FunctionCallInfo fcinfo;
			MemoryContext oldContext;
			Datum		newVal;

			aggstate = op->d.agg_trans.aggstate;
			pertrans = op->d.agg_trans.pertrans;

			pergroup = &aggstate->all_pergroups
				[op->d.agg_trans.setoff]
				[op->d.agg_trans.transno];

			Assert(!pertrans->transtypeByVal);

			fcinfo = pertrans->transfn_fcinfo;

			/* cf. select_current_set() */
			aggstate->curaggcontext = op->d.agg_trans.aggcontext;
			aggstate->current_set = op->d.agg_trans.setno;

			/* set up aggstate->curpertrans for AggGetAggref() */
			aggstate->curpertrans = pertrans;

			/* invoke transition function in per-tuple context */
			oldContext = MemoryContextSwitchTo(aggstate->tmpcontext->ecxt_per_tuple_memory);

			fcinfo->args[0].value = pergroup->transValue;
			fcinfo->args[0].isnull = pergroup->transValueIsNull;
			fcinfo->isnull = false; /* just in case transfn doesn't set it */

			newVal = FunctionCallInvoke(fcinfo);

			/*
			 * For pass-by-ref datatype, must copy the new value into
			 * aggcontext and free the prior transValue.  But if transfn
			 * returned a pointer to its first input, we don't need to do
			 * anything.  Also, if transfn returned a pointer to a R/W
			 * expanded object that is already a child of the aggcontext,
			 * assume we can adopt that value without copying it.
			 */
			if (DatumGetPointer(newVal) != DatumGetPointer(pergroup->transValue))
				newVal = ExecAggTransReparent(aggstate, pertrans,
											  newVal, fcinfo->isnull,
											  pergroup->transValue,
											  pergroup->transValueIsNull);

			pergroup->transValue = newVal;
			pergroup->transValueIsNull = fcinfo->isnull;

			MemoryContextSwitchTo(oldContext);

			EEO_NEXT();
		}

		/* process single-column ordered aggregate datum */
		EEO_CASE(EEOP_AGG_ORDERED_TRANS_DATUM)
		{
			/* too complex for an inline implementation */
			ExecEvalAggOrderedTransDatum(state, op, econtext);

			EEO_NEXT();
		}

		/* process multi-column ordered aggregate tuple */
		EEO_CASE(EEOP_AGG_ORDERED_TRANS_TUPLE)
		{
			/* too complex for an inline implementation */
			ExecEvalAggOrderedTransTuple(state, op, econtext);

			EEO_NEXT();
		}

		EEO_CASE(EEOP_CYPHERTYPECAST)
		{
			ExecEvalCypherTypeCast(state, op);

			EEO_NEXT();
		}

		EEO_CASE(EEOP_CYPHERMAPEXPR)
		{
			ExecEvalCypherMapExpr(state, op);

			EEO_NEXT();
		}

		EEO_CASE(EEOP_CYPHERLISTEXPR)
		{
			ExecEvalCypherListExpr(state, op);

			EEO_NEXT();
		}

		EEO_CASE(EEOP_CYPHERLISTCOMP_BEGIN)
		{
			*op->d.cypherlistcomp.liststate = NULL;
			pushJsonbValue(op->d.cypherlistcomp.liststate,
						   WJB_BEGIN_ARRAY, NULL);

			EEO_NEXT();
		}

		EEO_CASE(EEOP_CYPHERLISTCOMP_ELEM)
		{
			JsonbValue	_ejv;
			JsonbValue *ejv;

			if (*op->d.cypherlistcomp.elemnull)
			{
				_ejv.type = jbvNull;
				ejv = &_ejv;
			}
			else
			{
				Jsonb	   *ejb;

				ejb = DatumGetJsonbP(*op->d.cypherlistcomp.elemvalue);
				if (JB_ROOT_IS_SCALAR(ejb))
				{
					ejv = getIthJsonbValueFromContainer(&ejb->root, 0);
				}
				else
				{
					_ejv.type = jbvBinary;
					_ejv.val.binary.data = &ejb->root;
					ejv = &_ejv;
				}
			}

			pushJsonbValue(op->d.cypherlistcomp.liststate, WJB_ELEM, ejv);

			EEO_NEXT();
		}

		EEO_CASE(EEOP_CYPHERLISTCOMP_END)
		{
			JsonbValue *jv;

			jv = pushJsonbValue(op->d.cypherlistcomp.liststate,
								WJB_END_ARRAY, NULL);

			*op->resvalue = JsonbPGetDatum(JsonbValueToJsonb(jv));
			*op->resnull = false;

			EEO_NEXT();
		}

		EEO_CASE(EEOP_CYPHERLISTCOMP_ITER_INIT)
		{
			Jsonb	   *listjb;
			JsonbIterator **ji;
			JsonbValue	jv;

			Assert(!*op->d.cypherlistcomp_iter.listnull);

			listjb = DatumGetJsonbP(*op->d.cypherlistcomp_iter.listvalue);
			if (!JB_ROOT_IS_ARRAY(listjb) || JB_ROOT_IS_SCALAR(listjb))
				ereport(ERROR,
						(errcode(ERRCODE_DATATYPE_MISMATCH),
						 errmsg("list is expected but %s",
						 JsonbToCString(NULL, &listjb->root,
										VARSIZE(listjb)))));

			ji = op->d.cypherlistcomp_iter.listiter;
			*ji = JsonbIteratorInit(&listjb->root);
			JsonbIteratorNext(ji, &jv, false);

			EEO_NEXT();
		}

		EEO_CASE(EEOP_CYPHERLISTCOMP_ITER_NEXT)
		{
			JsonbIterator **ji;
			JsonbValue	jv;
			JsonbIteratorToken jt;

			ji = op->d.cypherlistcomp_iter.listiter;
			jt = JsonbIteratorNext(ji, &jv, true);
			if (jt == WJB_ELEM)
			{
				*op->resvalue = JsonbPGetDatum(JsonbValueToJsonb(&jv));
				*op->resnull = false;
			}
			else
			{
				*op->resvalue = (Datum) 0;
				*op->resnull = true;
			}

			EEO_NEXT();
		}

		EEO_CASE(EEOP_CYPHERLISTCOMP_VAR)
		{
			*op->resvalue = *op->d.cypherlistcomp_var.elemvalue;
			*op->resnull = *op->d.cypherlistcomp_var.elemnull;

			EEO_NEXT();
		}

		EEO_CASE(EEOP_CYPHERACCESSEXPR)
		{
			ExecEvalCypherAccessExpr(state, op);

			EEO_NEXT();
		}

		EEO_CASE(EEOP_LAST)
		{
			/* unreachable */
			Assert(false);
			goto out;
		}
	}

out:
	*isnull = state->resnull;
	return state->resvalue;
}

/*
 * Expression evaluation callback that performs extra checks before executing
 * the expression. Declared extern so other methods of execution can use it
 * too.
 */
Datum
ExecInterpExprStillValid(ExprState *state, ExprContext *econtext, bool *isNull)
{
	/*
	 * First time through, check whether attribute matches Var.  Might not be
	 * ok anymore, due to schema changes.
	 */
	CheckExprStillValid(state, econtext);

	/* skip the check during further executions */
	state->evalfunc = (ExprStateEvalFunc) state->evalfunc_private;

	/* and actually execute */
	return state->evalfunc(state, econtext, isNull);
}

/*
 * Check that an expression is still valid in the face of potential schema
 * changes since the plan has been created.
 */
void
CheckExprStillValid(ExprState *state, ExprContext *econtext)
{
	int			i = 0;
	TupleTableSlot *innerslot;
	TupleTableSlot *outerslot;
	TupleTableSlot *scanslot;

	innerslot = econtext->ecxt_innertuple;
	outerslot = econtext->ecxt_outertuple;
	scanslot = econtext->ecxt_scantuple;

	for (i = 0; i < state->steps_len; i++)
	{
		ExprEvalStep *op = &state->steps[i];

		switch (ExecEvalStepOp(state, op))
		{
			case EEOP_INNER_VAR:
				{
					int			attnum = op->d.var.attnum;

					CheckVarSlotCompatibility(innerslot, attnum + 1, op->d.var.vartype);
					break;
				}

			case EEOP_OUTER_VAR:
				{
					int			attnum = op->d.var.attnum;

					CheckVarSlotCompatibility(outerslot, attnum + 1, op->d.var.vartype);
					break;
				}

			case EEOP_SCAN_VAR:
				{
					int			attnum = op->d.var.attnum;

					CheckVarSlotCompatibility(scanslot, attnum + 1, op->d.var.vartype);
					break;
				}
			default:
				break;
		}
	}
}

/*
 * Check whether a user attribute in a slot can be referenced by a Var
 * expression.  This should succeed unless there have been schema changes
 * since the expression tree has been created.
 */
static void
CheckVarSlotCompatibility(TupleTableSlot *slot, int attnum, Oid vartype)
{
	/*
	 * What we have to check for here is the possibility of an attribute
	 * having been dropped or changed in type since the plan tree was created.
	 * Ideally the plan will get invalidated and not re-used, but just in
	 * case, we keep these defenses.  Fortunately it's sufficient to check
	 * once on the first time through.
	 *
	 * Note: ideally we'd check typmod as well as typid, but that seems
	 * impractical at the moment: in many cases the tupdesc will have been
	 * generated by ExecTypeFromTL(), and that can't guarantee to generate an
	 * accurate typmod in all cases, because some expression node types don't
	 * carry typmod.  Fortunately, for precisely that reason, there should be
	 * no places with a critical dependency on the typmod of a value.
	 *
	 * System attributes don't require checking since their types never
	 * change.
	 */
	if (attnum > 0)
	{
		TupleDesc	slot_tupdesc = slot->tts_tupleDescriptor;
		Form_pg_attribute attr;

		if (attnum > slot_tupdesc->natts)	/* should never happen */
			elog(ERROR, "attribute number %d exceeds number of columns %d",
				 attnum, slot_tupdesc->natts);

		attr = TupleDescAttr(slot_tupdesc, attnum - 1);

		if (attr->attisdropped)
			ereport(ERROR,
					(errcode(ERRCODE_UNDEFINED_COLUMN),
					 errmsg("attribute %d of type %s has been dropped",
							attnum, format_type_be(slot_tupdesc->tdtypeid))));

		if (vartype != attr->atttypid)
			ereport(ERROR,
					(errcode(ERRCODE_DATATYPE_MISMATCH),
					 errmsg("attribute %d of type %s has wrong type",
							attnum, format_type_be(slot_tupdesc->tdtypeid)),
					 errdetail("Table has type %s, but query expects %s.",
							   format_type_be(attr->atttypid),
							   format_type_be(vartype))));
	}
}

/*
 * Verify that the slot is compatible with a EEOP_*_FETCHSOME operation.
 */
static void
CheckOpSlotCompatibility(ExprEvalStep *op, TupleTableSlot *slot)
{
#ifdef USE_ASSERT_CHECKING
	/* there's nothing to check */
	if (!op->d.fetch.fixed)
		return;

	/*
	 * Should probably fixed at some point, but for now it's easier to allow
	 * buffer and heap tuples to be used interchangeably.
	 */
	if (slot->tts_ops == &TTSOpsBufferHeapTuple &&
		op->d.fetch.kind == &TTSOpsHeapTuple)
		return;
	if (slot->tts_ops == &TTSOpsHeapTuple &&
		op->d.fetch.kind == &TTSOpsBufferHeapTuple)
		return;

	/*
	 * At the moment we consider it OK if a virtual slot is used instead of a
	 * specific type of slot, as a virtual slot never needs to be deformed.
	 */
	if (slot->tts_ops == &TTSOpsVirtual)
		return;

	Assert(op->d.fetch.kind == slot->tts_ops);
#endif
}

/*
 * get_cached_rowtype: utility function to lookup a rowtype tupdesc
 *
 * type_id, typmod: identity of the rowtype
 * cache_field: where to cache the TupleDesc pointer in expression state node
 *		(field must be initialized to NULL)
 * econtext: expression context we are executing in
 *
 * NOTE: because the shutdown callback will be called during plan rescan,
 * must be prepared to re-do this during any node execution; cannot call
 * just once during expression initialization.
 */
static TupleDesc
get_cached_rowtype(Oid type_id, int32 typmod,
				   TupleDesc *cache_field, ExprContext *econtext)
{
	TupleDesc	tupDesc = *cache_field;

	/* Do lookup if no cached value or if requested type changed */
	if (tupDesc == NULL ||
		type_id != tupDesc->tdtypeid ||
		typmod != tupDesc->tdtypmod)
	{
		tupDesc = lookup_rowtype_tupdesc(type_id, typmod);

		if (*cache_field)
		{
			/* Release old tupdesc; but callback is already registered */
			ReleaseTupleDesc(*cache_field);
		}
		else
		{
			/* Need to register shutdown callback to release tupdesc */
			RegisterExprContextCallback(econtext,
										ShutdownTupleDescRef,
										PointerGetDatum(cache_field));
		}
		*cache_field = tupDesc;
	}
	return tupDesc;
}

/*
 * Callback function to release a tupdesc refcount at econtext shutdown
 */
static void
ShutdownTupleDescRef(Datum arg)
{
	TupleDesc  *cache_field = (TupleDesc *) DatumGetPointer(arg);

	if (*cache_field)
		ReleaseTupleDesc(*cache_field);
	*cache_field = NULL;
}

/*
 * Fast-path functions, for very simple expressions
 */

/* implementation of ExecJust(Inner|Outer|Scan)Var */
static pg_attribute_always_inline Datum
ExecJustVarImpl(ExprState *state, TupleTableSlot *slot, bool *isnull)
{
	ExprEvalStep *op = &state->steps[1];
	int			attnum = op->d.var.attnum + 1;

	CheckOpSlotCompatibility(&state->steps[0], slot);

	/*
	 * Since we use slot_getattr(), we don't need to implement the FETCHSOME
	 * step explicitly, and we also needn't Assert that the attnum is in range
	 * --- slot_getattr() will take care of any problems.
	 */
	return slot_getattr(slot, attnum, isnull);
}

/* Simple reference to inner Var */
static Datum
ExecJustInnerVar(ExprState *state, ExprContext *econtext, bool *isnull)
{
	return ExecJustVarImpl(state, econtext->ecxt_innertuple, isnull);
}

/* Simple reference to outer Var */
static Datum
ExecJustOuterVar(ExprState *state, ExprContext *econtext, bool *isnull)
{
	return ExecJustVarImpl(state, econtext->ecxt_outertuple, isnull);
}

/* Simple reference to scan Var */
static Datum
ExecJustScanVar(ExprState *state, ExprContext *econtext, bool *isnull)
{
	return ExecJustVarImpl(state, econtext->ecxt_scantuple, isnull);
}

/* implementation of ExecJustAssign(Inner|Outer|Scan)Var */
static pg_attribute_always_inline Datum
ExecJustAssignVarImpl(ExprState *state, TupleTableSlot *inslot, bool *isnull)
{
	ExprEvalStep *op = &state->steps[1];
	int			attnum = op->d.assign_var.attnum + 1;
	int			resultnum = op->d.assign_var.resultnum;
	TupleTableSlot *outslot = state->resultslot;

	CheckOpSlotCompatibility(&state->steps[0], inslot);

	/*
	 * We do not need CheckVarSlotCompatibility here; that was taken care of
	 * at compilation time.
	 *
	 * Since we use slot_getattr(), we don't need to implement the FETCHSOME
	 * step explicitly, and we also needn't Assert that the attnum is in range
	 * --- slot_getattr() will take care of any problems.
	 */
	outslot->tts_values[resultnum] =
		slot_getattr(inslot, attnum, &outslot->tts_isnull[resultnum]);
	return 0;
}

/* Evaluate inner Var and assign to appropriate column of result tuple */
static Datum
ExecJustAssignInnerVar(ExprState *state, ExprContext *econtext, bool *isnull)
{
	return ExecJustAssignVarImpl(state, econtext->ecxt_innertuple, isnull);
}

/* Evaluate outer Var and assign to appropriate column of result tuple */
static Datum
ExecJustAssignOuterVar(ExprState *state, ExprContext *econtext, bool *isnull)
{
	return ExecJustAssignVarImpl(state, econtext->ecxt_outertuple, isnull);
}

/* Evaluate scan Var and assign to appropriate column of result tuple */
static Datum
ExecJustAssignScanVar(ExprState *state, ExprContext *econtext, bool *isnull)
{
	return ExecJustAssignVarImpl(state, econtext->ecxt_scantuple, isnull);
}

/* Evaluate CASE_TESTVAL and apply a strict function to it */
static Datum
ExecJustApplyFuncToCase(ExprState *state, ExprContext *econtext, bool *isnull)
{
	ExprEvalStep *op = &state->steps[0];
	FunctionCallInfo fcinfo;
	NullableDatum *args;
	int			argno;
	Datum		d;

	/*
	 * XXX with some redesign of the CaseTestExpr mechanism, maybe we could
	 * get rid of this data shuffling?
	 */
	*op->resvalue = *op->d.casetest.value;
	*op->resnull = *op->d.casetest.isnull;

	op++;

	fcinfo = op->d.func.fcinfo_data;
	args = fcinfo->args;

	/* strict function, so check for NULL args */
	for (argno = 0; argno < op->d.func.nargs; argno++)
	{
		if (args[argno].isnull)
		{
			*isnull = true;
			return (Datum) 0;
		}
	}
	fcinfo->isnull = false;
	d = op->d.func.fn_addr(fcinfo);
	*isnull = fcinfo->isnull;
	return d;
}

/* Simple Const expression */
static Datum
ExecJustConst(ExprState *state, ExprContext *econtext, bool *isnull)
{
	ExprEvalStep *op = &state->steps[0];

	*isnull = op->d.constval.isnull;
	return op->d.constval.value;
}

/* implementation of ExecJust(Inner|Outer|Scan)VarVirt */
static pg_attribute_always_inline Datum
ExecJustVarVirtImpl(ExprState *state, TupleTableSlot *slot, bool *isnull)
{
	ExprEvalStep *op = &state->steps[0];
	int			attnum = op->d.var.attnum;

	/*
	 * As it is guaranteed that a virtual slot is used, there never is a need
	 * to perform tuple deforming (nor would it be possible). Therefore
	 * execExpr.c has not emitted an EEOP_*_FETCHSOME step. Verify, as much as
	 * possible, that that determination was accurate.
	 */
	Assert(TTS_IS_VIRTUAL(slot));
	Assert(TTS_FIXED(slot));
	Assert(attnum >= 0 && attnum < slot->tts_nvalid);

	*isnull = slot->tts_isnull[attnum];

	return slot->tts_values[attnum];
}

/* Like ExecJustInnerVar, optimized for virtual slots */
static Datum
ExecJustInnerVarVirt(ExprState *state, ExprContext *econtext, bool *isnull)
{
	return ExecJustVarVirtImpl(state, econtext->ecxt_innertuple, isnull);
}

/* Like ExecJustOuterVar, optimized for virtual slots */
static Datum
ExecJustOuterVarVirt(ExprState *state, ExprContext *econtext, bool *isnull)
{
	return ExecJustVarVirtImpl(state, econtext->ecxt_outertuple, isnull);
}

/* Like ExecJustScanVar, optimized for virtual slots */
static Datum
ExecJustScanVarVirt(ExprState *state, ExprContext *econtext, bool *isnull)
{
	return ExecJustVarVirtImpl(state, econtext->ecxt_scantuple, isnull);
}

/* implementation of ExecJustAssign(Inner|Outer|Scan)VarVirt */
static pg_attribute_always_inline Datum
ExecJustAssignVarVirtImpl(ExprState *state, TupleTableSlot *inslot, bool *isnull)
{
	ExprEvalStep *op = &state->steps[0];
	int			attnum = op->d.assign_var.attnum;
	int			resultnum = op->d.assign_var.resultnum;
	TupleTableSlot *outslot = state->resultslot;

	/* see ExecJustVarVirtImpl for comments */

	Assert(TTS_IS_VIRTUAL(inslot));
	Assert(TTS_FIXED(inslot));
	Assert(attnum >= 0 && attnum < inslot->tts_nvalid);

	outslot->tts_values[resultnum] = inslot->tts_values[attnum];
	outslot->tts_isnull[resultnum] = inslot->tts_isnull[attnum];

	return 0;
}

/* Like ExecJustAssignInnerVar, optimized for virtual slots */
static Datum
ExecJustAssignInnerVarVirt(ExprState *state, ExprContext *econtext, bool *isnull)
{
	return ExecJustAssignVarVirtImpl(state, econtext->ecxt_innertuple, isnull);
}

/* Like ExecJustAssignOuterVar, optimized for virtual slots */
static Datum
ExecJustAssignOuterVarVirt(ExprState *state, ExprContext *econtext, bool *isnull)
{
	return ExecJustAssignVarVirtImpl(state, econtext->ecxt_outertuple, isnull);
}

/* Like ExecJustAssignScanVar, optimized for virtual slots */
static Datum
ExecJustAssignScanVarVirt(ExprState *state, ExprContext *econtext, bool *isnull)
{
	return ExecJustAssignVarVirtImpl(state, econtext->ecxt_scantuple, isnull);
}

#if defined(EEO_USE_COMPUTED_GOTO)
/*
 * Comparator used when building address->opcode lookup table for
 * ExecEvalStepOp() in the threaded dispatch case.
 */
static int
dispatch_compare_ptr(const void *a, const void *b)
{
	const ExprEvalOpLookup *la = (const ExprEvalOpLookup *) a;
	const ExprEvalOpLookup *lb = (const ExprEvalOpLookup *) b;

	if (la->opcode < lb->opcode)
		return -1;
	else if (la->opcode > lb->opcode)
		return 1;
	return 0;
}
#endif

/*
 * Do one-time initialization of interpretation machinery.
 */
static void
ExecInitInterpreter(void)
{
#if defined(EEO_USE_COMPUTED_GOTO)
	/* Set up externally-visible pointer to dispatch table */
	if (dispatch_table == NULL)
	{
		int			i;

		dispatch_table = (const void **)
			DatumGetPointer(ExecInterpExpr(NULL, NULL, NULL));

		/* build reverse lookup table */
		for (i = 0; i < EEOP_LAST; i++)
		{
			reverse_dispatch_table[i].opcode = dispatch_table[i];
			reverse_dispatch_table[i].op = (ExprEvalOp) i;
		}

		/* make it bsearch()able */
		qsort(reverse_dispatch_table,
			  EEOP_LAST /* nmembers */ ,
			  sizeof(ExprEvalOpLookup),
			  dispatch_compare_ptr);
	}
#endif
}

/*
 * Function to return the opcode of an expression step.
 *
 * When direct-threading is in use, ExprState->opcode isn't easily
 * decipherable. This function returns the appropriate enum member.
 */
ExprEvalOp
ExecEvalStepOp(ExprState *state, ExprEvalStep *op)
{
#if defined(EEO_USE_COMPUTED_GOTO)
	if (state->flags & EEO_FLAG_DIRECT_THREADED)
	{
		ExprEvalOpLookup key;
		ExprEvalOpLookup *res;

		key.opcode = (void *) op->opcode;
		res = bsearch(&key,
					  reverse_dispatch_table,
					  EEOP_LAST /* nmembers */ ,
					  sizeof(ExprEvalOpLookup),
					  dispatch_compare_ptr);
		Assert(res);			/* unknown ops shouldn't get looked up */
		return res->op;
	}
#endif
	return (ExprEvalOp) op->opcode;
}


/*
 * Out-of-line helper functions for complex instructions.
 */

/*
 * Evaluate EEOP_FUNCEXPR_FUSAGE
 */
void
ExecEvalFuncExprFusage(ExprState *state, ExprEvalStep *op,
					   ExprContext *econtext)
{
	FunctionCallInfo fcinfo = op->d.func.fcinfo_data;
	PgStat_FunctionCallUsage fcusage;
	Datum		d;

	pgstat_init_function_usage(fcinfo, &fcusage);

	fcinfo->isnull = false;
	d = op->d.func.fn_addr(fcinfo);
	*op->resvalue = d;
	*op->resnull = fcinfo->isnull;

	pgstat_end_function_usage(&fcusage, true);
}

/*
 * Evaluate EEOP_FUNCEXPR_STRICT_FUSAGE
 */
void
ExecEvalFuncExprStrictFusage(ExprState *state, ExprEvalStep *op,
							 ExprContext *econtext)
{

	FunctionCallInfo fcinfo = op->d.func.fcinfo_data;
	PgStat_FunctionCallUsage fcusage;
	NullableDatum *args = fcinfo->args;
	int			argno;
	Datum		d;

	/* strict function, so check for NULL args */
	for (argno = 0; argno < op->d.func.nargs; argno++)
	{
		if (args[argno].isnull)
		{
			*op->resnull = true;
			return;
		}
	}

	pgstat_init_function_usage(fcinfo, &fcusage);

	fcinfo->isnull = false;
	d = op->d.func.fn_addr(fcinfo);
	*op->resvalue = d;
	*op->resnull = fcinfo->isnull;

	pgstat_end_function_usage(&fcusage, true);
}

/*
 * Evaluate a PARAM_EXEC parameter.
 *
 * PARAM_EXEC params (internal executor parameters) are stored in the
 * ecxt_param_exec_vals array, and can be accessed by array index.
 */
void
ExecEvalParamExec(ExprState *state, ExprEvalStep *op, ExprContext *econtext)
{
	ParamExecData *prm;

	prm = &(econtext->ecxt_param_exec_vals[op->d.param.paramid]);
	if (unlikely(prm->execPlan != NULL))
	{
		/* Parameter not evaluated yet, so go do it */
		ExecSetParamPlan(prm->execPlan, econtext);
		/* ExecSetParamPlan should have processed this param... */
		Assert(prm->execPlan == NULL);
	}
	*op->resvalue = prm->value;
	*op->resnull = prm->isnull;
}

/*
 * Evaluate a PARAM_EXTERN parameter.
 *
 * PARAM_EXTERN parameters must be sought in ecxt_param_list_info.
 */
void
ExecEvalParamExtern(ExprState *state, ExprEvalStep *op, ExprContext *econtext)
{
	ParamListInfo paramInfo = econtext->ecxt_param_list_info;
	int			paramId = op->d.param.paramid;

	if (likely(paramInfo &&
			   paramId > 0 && paramId <= paramInfo->numParams))
	{
		ParamExternData *prm;
		ParamExternData prmdata;

		/* give hook a chance in case parameter is dynamic */
		if (paramInfo->paramFetch != NULL)
			prm = paramInfo->paramFetch(paramInfo, paramId, false, &prmdata);
		else
			prm = &paramInfo->params[paramId - 1];

		if (likely(OidIsValid(prm->ptype)))
		{
			/* safety check in case hook did something unexpected */
			if (unlikely(prm->ptype != op->d.param.paramtype))
				ereport(ERROR,
						(errcode(ERRCODE_DATATYPE_MISMATCH),
						 errmsg("type of parameter %d (%s) does not match that when preparing the plan (%s)",
								paramId,
								format_type_be(prm->ptype),
								format_type_be(op->d.param.paramtype))));
			*op->resvalue = prm->value;
			*op->resnull = prm->isnull;
			return;
		}
	}

	ereport(ERROR,
			(errcode(ERRCODE_UNDEFINED_OBJECT),
			 errmsg("no value found for parameter %d", paramId)));
}

/*
 * Evaluate a SQLValueFunction expression.
 */
void
ExecEvalSQLValueFunction(ExprState *state, ExprEvalStep *op)
{
	LOCAL_FCINFO(fcinfo, 0);
	SQLValueFunction *svf = op->d.sqlvaluefunction.svf;

	*op->resnull = false;

	/*
	 * Note: current_schema() can return NULL.  current_user() etc currently
	 * cannot, but might as well code those cases the same way for safety.
	 */
	switch (svf->op)
	{
		case SVFOP_CURRENT_DATE:
			*op->resvalue = DateADTGetDatum(GetSQLCurrentDate());
			break;
		case SVFOP_CURRENT_TIME:
		case SVFOP_CURRENT_TIME_N:
			*op->resvalue = TimeTzADTPGetDatum(GetSQLCurrentTime(svf->typmod));
			break;
		case SVFOP_CURRENT_TIMESTAMP:
		case SVFOP_CURRENT_TIMESTAMP_N:
			*op->resvalue = TimestampTzGetDatum(GetSQLCurrentTimestamp(svf->typmod));
			break;
		case SVFOP_LOCALTIME:
		case SVFOP_LOCALTIME_N:
			*op->resvalue = TimeADTGetDatum(GetSQLLocalTime(svf->typmod));
			break;
		case SVFOP_LOCALTIMESTAMP:
		case SVFOP_LOCALTIMESTAMP_N:
			*op->resvalue = TimestampGetDatum(GetSQLLocalTimestamp(svf->typmod));
			break;
		case SVFOP_CURRENT_ROLE:
		case SVFOP_CURRENT_USER:
		case SVFOP_USER:
			InitFunctionCallInfoData(*fcinfo, NULL, 0, InvalidOid, NULL, NULL);
			*op->resvalue = current_user(fcinfo);
			*op->resnull = fcinfo->isnull;
			break;
		case SVFOP_SESSION_USER:
			InitFunctionCallInfoData(*fcinfo, NULL, 0, InvalidOid, NULL, NULL);
			*op->resvalue = session_user(fcinfo);
			*op->resnull = fcinfo->isnull;
			break;
		case SVFOP_CURRENT_CATALOG:
			InitFunctionCallInfoData(*fcinfo, NULL, 0, InvalidOid, NULL, NULL);
			*op->resvalue = current_database(fcinfo);
			*op->resnull = fcinfo->isnull;
			break;
		case SVFOP_CURRENT_SCHEMA:
			InitFunctionCallInfoData(*fcinfo, NULL, 0, InvalidOid, NULL, NULL);
			*op->resvalue = current_schema(fcinfo);
			*op->resnull = fcinfo->isnull;
			break;
	}
}

/*
 * Raise error if a CURRENT OF expression is evaluated.
 *
 * The planner should convert CURRENT OF into a TidScan qualification, or some
 * other special handling in a ForeignScan node.  So we have to be able to do
 * ExecInitExpr on a CurrentOfExpr, but we shouldn't ever actually execute it.
 * If we get here, we suppose we must be dealing with CURRENT OF on a foreign
 * table whose FDW doesn't handle it, and complain accordingly.
 */
void
ExecEvalCurrentOfExpr(ExprState *state, ExprEvalStep *op)
{
	ereport(ERROR,
			(errcode(ERRCODE_FEATURE_NOT_SUPPORTED),
			 errmsg("WHERE CURRENT OF is not supported for this table type")));
}

/*
 * Evaluate NextValueExpr.
 */
void
ExecEvalNextValueExpr(ExprState *state, ExprEvalStep *op)
{
	int64		newval = nextval_internal(op->d.nextvalueexpr.seqid, false);

	switch (op->d.nextvalueexpr.seqtypid)
	{
		case INT2OID:
			*op->resvalue = Int16GetDatum((int16) newval);
			break;
		case INT4OID:
			*op->resvalue = Int32GetDatum((int32) newval);
			break;
		case INT8OID:
			*op->resvalue = Int64GetDatum((int64) newval);
			break;
		default:
			elog(ERROR, "unsupported sequence type %u",
				 op->d.nextvalueexpr.seqtypid);
	}
	*op->resnull = false;
}

/*
 * Evaluate NullTest / IS NULL for rows.
 */
void
ExecEvalRowNull(ExprState *state, ExprEvalStep *op, ExprContext *econtext)
{
	ExecEvalRowNullInt(state, op, econtext, true);
}

/*
 * Evaluate NullTest / IS NOT NULL for rows.
 */
void
ExecEvalRowNotNull(ExprState *state, ExprEvalStep *op, ExprContext *econtext)
{
	ExecEvalRowNullInt(state, op, econtext, false);
}

/* Common code for IS [NOT] NULL on a row value */
static void
ExecEvalRowNullInt(ExprState *state, ExprEvalStep *op,
				   ExprContext *econtext, bool checkisnull)
{
	Datum		value = *op->resvalue;
	bool		isnull = *op->resnull;
	HeapTupleHeader tuple;
	Oid			tupType;
	int32		tupTypmod;
	TupleDesc	tupDesc;
	HeapTupleData tmptup;
	int			att;

	*op->resnull = false;

	/* NULL row variables are treated just as NULL scalar columns */
	if (isnull)
	{
		*op->resvalue = BoolGetDatum(checkisnull);
		return;
	}

	/*
	 * The SQL standard defines IS [NOT] NULL for a non-null rowtype argument
	 * as:
	 *
	 * "R IS NULL" is true if every field is the null value.
	 *
	 * "R IS NOT NULL" is true if no field is the null value.
	 *
	 * This definition is (apparently intentionally) not recursive; so our
	 * tests on the fields are primitive attisnull tests, not recursive checks
	 * to see if they are all-nulls or no-nulls rowtypes.
	 *
	 * The standard does not consider the possibility of zero-field rows, but
	 * here we consider them to vacuously satisfy both predicates.
	 */

	tuple = DatumGetHeapTupleHeader(value);

	tupType = HeapTupleHeaderGetTypeId(tuple);
	tupTypmod = HeapTupleHeaderGetTypMod(tuple);

	/* Lookup tupdesc if first time through or if type changes */
	tupDesc = get_cached_rowtype(tupType, tupTypmod,
								 &op->d.nulltest_row.argdesc,
								 econtext);

	/*
	 * heap_attisnull needs a HeapTuple not a bare HeapTupleHeader.
	 */
	tmptup.t_len = HeapTupleHeaderGetDatumLength(tuple);
	tmptup.t_data = tuple;

	for (att = 1; att <= tupDesc->natts; att++)
	{
		/* ignore dropped columns */
		if (TupleDescAttr(tupDesc, att - 1)->attisdropped)
			continue;
		if (heap_attisnull(&tmptup, att, tupDesc))
		{
			/* null field disproves IS NOT NULL */
			if (!checkisnull)
			{
				*op->resvalue = BoolGetDatum(false);
				return;
			}
		}
		else
		{
			/* non-null field disproves IS NULL */
			if (checkisnull)
			{
				*op->resvalue = BoolGetDatum(false);
				return;
			}
		}
	}

	*op->resvalue = BoolGetDatum(true);
}

/*
 * Evaluate an ARRAY[] expression.
 *
 * The individual array elements (or subarrays) have already been evaluated
 * into op->d.arrayexpr.elemvalues[]/elemnulls[].
 */
void
ExecEvalArrayExpr(ExprState *state, ExprEvalStep *op)
{
	ArrayType  *result;
	Oid			element_type = op->d.arrayexpr.elemtype;
	int			nelems = op->d.arrayexpr.nelems;
	int			ndims = 0;
	int			dims[MAXDIM];
	int			lbs[MAXDIM];

	/* Set non-null as default */
	*op->resnull = false;

	if (!op->d.arrayexpr.multidims)
	{
		/* Elements are presumably of scalar type */
		Datum	   *dvalues = op->d.arrayexpr.elemvalues;
		bool	   *dnulls = op->d.arrayexpr.elemnulls;

		/* setup for 1-D array of the given length */
		ndims = 1;
		dims[0] = nelems;
		lbs[0] = 1;

		result = construct_md_array(dvalues, dnulls, ndims, dims, lbs,
									element_type,
									op->d.arrayexpr.elemlength,
									op->d.arrayexpr.elembyval,
									op->d.arrayexpr.elemalign);
	}
	else
	{
		/* Must be nested array expressions */
		int			nbytes = 0;
		int			nitems = 0;
		int			outer_nelems = 0;
		int			elem_ndims = 0;
		int		   *elem_dims = NULL;
		int		   *elem_lbs = NULL;
		bool		firstone = true;
		bool		havenulls = false;
		bool		haveempty = false;
		char	  **subdata;
		bits8	  **subbitmaps;
		int		   *subbytes;
		int		   *subnitems;
		int32		dataoffset;
		char	   *dat;
		int			iitem;
		int			elemoff;
		int			i;

		subdata = (char **) palloc(nelems * sizeof(char *));
		subbitmaps = (bits8 **) palloc(nelems * sizeof(bits8 *));
		subbytes = (int *) palloc(nelems * sizeof(int));
		subnitems = (int *) palloc(nelems * sizeof(int));

		/* loop through and get data area from each element */
		for (elemoff = 0; elemoff < nelems; elemoff++)
		{
			Datum		arraydatum;
			bool		eisnull;
			ArrayType  *array;
			int			this_ndims;

			arraydatum = op->d.arrayexpr.elemvalues[elemoff];
			eisnull = op->d.arrayexpr.elemnulls[elemoff];

			/* temporarily ignore null subarrays */
			if (eisnull)
			{
				haveempty = true;
				continue;
			}

			array = DatumGetArrayTypeP(arraydatum);

			/* run-time double-check on element type */
			if (element_type != ARR_ELEMTYPE(array))
				ereport(ERROR,
						(errcode(ERRCODE_DATATYPE_MISMATCH),
						 errmsg("cannot merge incompatible arrays"),
						 errdetail("Array with element type %s cannot be "
								   "included in ARRAY construct with element type %s.",
								   format_type_be(ARR_ELEMTYPE(array)),
								   format_type_be(element_type))));

			this_ndims = ARR_NDIM(array);
			/* temporarily ignore zero-dimensional subarrays */
			if (this_ndims <= 0)
			{
				haveempty = true;
				continue;
			}

			if (firstone)
			{
				/* Get sub-array details from first member */
				elem_ndims = this_ndims;
				ndims = elem_ndims + 1;
				if (ndims <= 0 || ndims > MAXDIM)
					ereport(ERROR,
							(errcode(ERRCODE_PROGRAM_LIMIT_EXCEEDED),
							 errmsg("number of array dimensions (%d) exceeds " \
									"the maximum allowed (%d)", ndims, MAXDIM)));

				elem_dims = (int *) palloc(elem_ndims * sizeof(int));
				memcpy(elem_dims, ARR_DIMS(array), elem_ndims * sizeof(int));
				elem_lbs = (int *) palloc(elem_ndims * sizeof(int));
				memcpy(elem_lbs, ARR_LBOUND(array), elem_ndims * sizeof(int));

				firstone = false;
			}
			else
			{
				/* Check other sub-arrays are compatible */
				if (elem_ndims != this_ndims ||
					memcmp(elem_dims, ARR_DIMS(array),
						   elem_ndims * sizeof(int)) != 0 ||
					memcmp(elem_lbs, ARR_LBOUND(array),
						   elem_ndims * sizeof(int)) != 0)
					ereport(ERROR,
							(errcode(ERRCODE_ARRAY_SUBSCRIPT_ERROR),
							 errmsg("multidimensional arrays must have array "
									"expressions with matching dimensions")));
			}

			subdata[outer_nelems] = ARR_DATA_PTR(array);
			subbitmaps[outer_nelems] = ARR_NULLBITMAP(array);
			subbytes[outer_nelems] = ARR_SIZE(array) - ARR_DATA_OFFSET(array);
			nbytes += subbytes[outer_nelems];
			subnitems[outer_nelems] = ArrayGetNItems(this_ndims,
													 ARR_DIMS(array));
			nitems += subnitems[outer_nelems];
			havenulls |= ARR_HASNULL(array);
			outer_nelems++;
		}

		/*
		 * If all items were null or empty arrays, return an empty array;
		 * otherwise, if some were and some weren't, raise error.  (Note: we
		 * must special-case this somehow to avoid trying to generate a 1-D
		 * array formed from empty arrays.  It's not ideal...)
		 */
		if (haveempty)
		{
			if (ndims == 0)		/* didn't find any nonempty array */
			{
				*op->resvalue = PointerGetDatum(construct_empty_array(element_type));
				return;
			}
			ereport(ERROR,
					(errcode(ERRCODE_ARRAY_SUBSCRIPT_ERROR),
					 errmsg("multidimensional arrays must have array "
							"expressions with matching dimensions")));
		}

		/* setup for multi-D array */
		dims[0] = outer_nelems;
		lbs[0] = 1;
		for (i = 1; i < ndims; i++)
		{
			dims[i] = elem_dims[i - 1];
			lbs[i] = elem_lbs[i - 1];
		}

		if (havenulls)
		{
			dataoffset = ARR_OVERHEAD_WITHNULLS(ndims, nitems);
			nbytes += dataoffset;
		}
		else
		{
			dataoffset = 0;		/* marker for no null bitmap */
			nbytes += ARR_OVERHEAD_NONULLS(ndims);
		}

		result = (ArrayType *) palloc(nbytes);
		SET_VARSIZE(result, nbytes);
		result->ndim = ndims;
		result->dataoffset = dataoffset;
		result->elemtype = element_type;
		memcpy(ARR_DIMS(result), dims, ndims * sizeof(int));
		memcpy(ARR_LBOUND(result), lbs, ndims * sizeof(int));

		dat = ARR_DATA_PTR(result);
		iitem = 0;
		for (i = 0; i < outer_nelems; i++)
		{
			memcpy(dat, subdata[i], subbytes[i]);
			dat += subbytes[i];
			if (havenulls)
				array_bitmap_copy(ARR_NULLBITMAP(result), iitem,
								  subbitmaps[i], 0,
								  subnitems[i]);
			iitem += subnitems[i];
		}
	}

	*op->resvalue = PointerGetDatum(result);
}

/*
 * Evaluate an ArrayCoerceExpr expression.
 *
 * Source array is in step's result variable.
 */
void
ExecEvalArrayCoerce(ExprState *state, ExprEvalStep *op, ExprContext *econtext)
{
	Datum		arraydatum;

	/* NULL array -> NULL result */
	if (*op->resnull)
		return;

	arraydatum = *op->resvalue;

	/*
	 * If it's binary-compatible, modify the element type in the array header,
	 * but otherwise leave the array as we received it.
	 */
	if (op->d.arraycoerce.elemexprstate == NULL)
	{
		/* Detoast input array if necessary, and copy in any case */
		ArrayType  *array = DatumGetArrayTypePCopy(arraydatum);

		ARR_ELEMTYPE(array) = op->d.arraycoerce.resultelemtype;
		*op->resvalue = PointerGetDatum(array);
		return;
	}

	/*
	 * Use array_map to apply the sub-expression to each array element.
	 */
	*op->resvalue = array_map(arraydatum,
							  op->d.arraycoerce.elemexprstate,
							  econtext,
							  op->d.arraycoerce.resultelemtype,
							  op->d.arraycoerce.amstate);
}

/*
 * Evaluate a ROW() expression.
 *
 * The individual columns have already been evaluated into
 * op->d.row.elemvalues[]/elemnulls[].
 */
void
ExecEvalRow(ExprState *state, ExprEvalStep *op)
{
	HeapTuple	tuple;

	/* build tuple from evaluated field values */
	tuple = heap_form_tuple(op->d.row.tupdesc,
							op->d.row.elemvalues,
							op->d.row.elemnulls);

	*op->resvalue = HeapTupleGetDatum(tuple);
	*op->resnull = false;
}

/*
 * Evaluate GREATEST() or LEAST() expression (note this is *not* MIN()/MAX()).
 *
 * All of the to-be-compared expressions have already been evaluated into
 * op->d.minmax.values[]/nulls[].
 */
void
ExecEvalMinMax(ExprState *state, ExprEvalStep *op)
{
	Datum	   *values = op->d.minmax.values;
	bool	   *nulls = op->d.minmax.nulls;
	FunctionCallInfo fcinfo = op->d.minmax.fcinfo_data;
	MinMaxOp	operator = op->d.minmax.op;
	int			off;

	/* set at initialization */
	Assert(fcinfo->args[0].isnull == false);
	Assert(fcinfo->args[1].isnull == false);

	/* default to null result */
	*op->resnull = true;

	for (off = 0; off < op->d.minmax.nelems; off++)
	{
		/* ignore NULL inputs */
		if (nulls[off])
			continue;

		if (*op->resnull)
		{
			/* first nonnull input, adopt value */
			*op->resvalue = values[off];
			*op->resnull = false;
		}
		else
		{
			int			cmpresult;

			/* apply comparison function */
			fcinfo->args[0].value = *op->resvalue;
			fcinfo->args[1].value = values[off];

			fcinfo->isnull = false;
			cmpresult = DatumGetInt32(FunctionCallInvoke(fcinfo));
			if (fcinfo->isnull) /* probably should not happen */
				continue;

			if (cmpresult > 0 && operator == IS_LEAST)
				*op->resvalue = values[off];
			else if (cmpresult < 0 && operator == IS_GREATEST)
				*op->resvalue = values[off];
		}
	}
}

/*
 * Evaluate a FieldSelect node.
 *
 * Source record is in step's result variable.
 */
void
ExecEvalFieldSelect(ExprState *state, ExprEvalStep *op, ExprContext *econtext)
{
	AttrNumber	fieldnum = op->d.fieldselect.fieldnum;
	Datum		tupDatum;
	HeapTupleHeader tuple;
	Oid			tupType;
	int32		tupTypmod;
	TupleDesc	tupDesc;
	Form_pg_attribute attr;
	HeapTupleData tmptup;

	/* NULL record -> NULL result */
	if (*op->resnull)
		return;

	tupDatum = *op->resvalue;

	/* We can special-case expanded records for speed */
	if (VARATT_IS_EXTERNAL_EXPANDED(DatumGetPointer(tupDatum)))
	{
		ExpandedRecordHeader *erh = (ExpandedRecordHeader *) DatumGetEOHP(tupDatum);

		Assert(erh->er_magic == ER_MAGIC);

		/* Extract record's TupleDesc */
		tupDesc = expanded_record_get_tupdesc(erh);

		/*
		 * Find field's attr record.  Note we don't support system columns
		 * here: a datum tuple doesn't have valid values for most of the
		 * interesting system columns anyway.
		 */
		if (fieldnum <= 0)		/* should never happen */
			elog(ERROR, "unsupported reference to system column %d in FieldSelect",
				 fieldnum);
		if (fieldnum > tupDesc->natts)	/* should never happen */
			elog(ERROR, "attribute number %d exceeds number of columns %d",
				 fieldnum, tupDesc->natts);
		attr = TupleDescAttr(tupDesc, fieldnum - 1);

		/* Check for dropped column, and force a NULL result if so */
		if (attr->attisdropped)
		{
			*op->resnull = true;
			return;
		}

		/* Check for type mismatch --- possible after ALTER COLUMN TYPE? */
		/* As in CheckVarSlotCompatibility, we should but can't check typmod */
		if (op->d.fieldselect.resulttype != attr->atttypid)
			ereport(ERROR,
					(errcode(ERRCODE_DATATYPE_MISMATCH),
					 errmsg("attribute %d has wrong type", fieldnum),
					 errdetail("Table has type %s, but query expects %s.",
							   format_type_be(attr->atttypid),
							   format_type_be(op->d.fieldselect.resulttype))));

		/* extract the field */
		*op->resvalue = expanded_record_get_field(erh, fieldnum,
												  op->resnull);
	}
	else
	{
		/* Get the composite datum and extract its type fields */
		tuple = DatumGetHeapTupleHeader(tupDatum);

		tupType = HeapTupleHeaderGetTypeId(tuple);
		tupTypmod = HeapTupleHeaderGetTypMod(tuple);

		/* Lookup tupdesc if first time through or if type changes */
		tupDesc = get_cached_rowtype(tupType, tupTypmod,
									 &op->d.fieldselect.argdesc,
									 econtext);

		/*
		 * Find field's attr record.  Note we don't support system columns
		 * here: a datum tuple doesn't have valid values for most of the
		 * interesting system columns anyway.
		 */
		if (fieldnum <= 0)		/* should never happen */
			elog(ERROR, "unsupported reference to system column %d in FieldSelect",
				 fieldnum);
		if (fieldnum > tupDesc->natts)	/* should never happen */
			elog(ERROR, "attribute number %d exceeds number of columns %d",
				 fieldnum, tupDesc->natts);
		attr = TupleDescAttr(tupDesc, fieldnum - 1);

		/* Check for dropped column, and force a NULL result if so */
		if (attr->attisdropped)
		{
			*op->resnull = true;
			return;
		}

		/* Check for type mismatch --- possible after ALTER COLUMN TYPE? */
		/* As in CheckVarSlotCompatibility, we should but can't check typmod */
		if (op->d.fieldselect.resulttype != attr->atttypid)
			ereport(ERROR,
					(errcode(ERRCODE_DATATYPE_MISMATCH),
					 errmsg("attribute %d has wrong type", fieldnum),
					 errdetail("Table has type %s, but query expects %s.",
							   format_type_be(attr->atttypid),
							   format_type_be(op->d.fieldselect.resulttype))));

		/* heap_getattr needs a HeapTuple not a bare HeapTupleHeader */
		tmptup.t_len = HeapTupleHeaderGetDatumLength(tuple);
		tmptup.t_data = tuple;

		/* extract the field */
		*op->resvalue = heap_getattr(&tmptup,
									 fieldnum,
									 tupDesc,
									 op->resnull);
	}
}

/*
 * Deform source tuple, filling in the step's values/nulls arrays, before
 * evaluating individual new values as part of a FieldStore expression.
 * Subsequent steps will overwrite individual elements of the values/nulls
 * arrays with the new field values, and then FIELDSTORE_FORM will build the
 * new tuple value.
 *
 * Source record is in step's result variable.
 */
void
ExecEvalFieldStoreDeForm(ExprState *state, ExprEvalStep *op, ExprContext *econtext)
{
	TupleDesc	tupDesc;

	/* Lookup tupdesc if first time through or after rescan */
	tupDesc = get_cached_rowtype(op->d.fieldstore.fstore->resulttype, -1,
								 op->d.fieldstore.argdesc, econtext);

	/* Check that current tupdesc doesn't have more fields than we allocated */
	if (unlikely(tupDesc->natts > op->d.fieldstore.ncolumns))
		elog(ERROR, "too many columns in composite type %u",
			 op->d.fieldstore.fstore->resulttype);

	if (*op->resnull)
	{
		/* Convert null input tuple into an all-nulls row */
		memset(op->d.fieldstore.nulls, true,
			   op->d.fieldstore.ncolumns * sizeof(bool));
	}
	else
	{
		/*
		 * heap_deform_tuple needs a HeapTuple not a bare HeapTupleHeader. We
		 * set all the fields in the struct just in case.
		 */
		Datum		tupDatum = *op->resvalue;
		HeapTupleHeader tuphdr;
		HeapTupleData tmptup;

		tuphdr = DatumGetHeapTupleHeader(tupDatum);
		tmptup.t_len = HeapTupleHeaderGetDatumLength(tuphdr);
		ItemPointerSetInvalid(&(tmptup.t_self));
		tmptup.t_tableOid = InvalidOid;
		tmptup.t_data = tuphdr;

		heap_deform_tuple(&tmptup, tupDesc,
						  op->d.fieldstore.values,
						  op->d.fieldstore.nulls);
	}
}

/*
 * Compute the new composite datum after each individual field value of a
 * FieldStore expression has been evaluated.
 */
void
ExecEvalFieldStoreForm(ExprState *state, ExprEvalStep *op, ExprContext *econtext)
{
	HeapTuple	tuple;

	/* argdesc should already be valid from the DeForm step */
	tuple = heap_form_tuple(*op->d.fieldstore.argdesc,
							op->d.fieldstore.values,
							op->d.fieldstore.nulls);

	*op->resvalue = HeapTupleGetDatum(tuple);
	*op->resnull = false;
}

/*
 * Process a subscript in a SubscriptingRef expression.
 *
 * If subscript is NULL, throw error in assignment case, or in fetch case
 * set result to NULL and return false (instructing caller to skip the rest
 * of the SubscriptingRef sequence).
 *
 * Subscript expression result is in subscriptvalue/subscriptnull.
 * On success, integer subscript value has been saved in upperindex[] or
 * lowerindex[] for use later.
 */
bool
ExecEvalSubscriptingRef(ExprState *state, ExprEvalStep *op)
{
	SubscriptingRefState *sbsrefstate = op->d.sbsref_subscript.state;
	int		   *indexes;
	int			off;

	/* If any index expr yields NULL, result is NULL or error */
	if (sbsrefstate->subscriptnull)
	{
		if (sbsrefstate->isassignment)
			ereport(ERROR,
					(errcode(ERRCODE_NULL_VALUE_NOT_ALLOWED),
					 errmsg("array subscript in assignment must not be null")));
		*op->resnull = true;
		return false;
	}

	/* Convert datum to int, save in appropriate place */
	if (op->d.sbsref_subscript.isupper)
		indexes = sbsrefstate->upperindex;
	else
		indexes = sbsrefstate->lowerindex;
	off = op->d.sbsref_subscript.off;

	indexes[off] = DatumGetInt32(sbsrefstate->subscriptvalue);

	return true;
}

/*
 * Evaluate SubscriptingRef fetch.
 *
 * Source container is in step's result variable.
 */
void
ExecEvalSubscriptingRefFetch(ExprState *state, ExprEvalStep *op)
{
	SubscriptingRefState *sbsrefstate = op->d.sbsref.state;

	/* Should not get here if source container (or any subscript) is null */
	Assert(!(*op->resnull));

	if (sbsrefstate->numlower == 0)
	{
		/* Scalar case */
		*op->resvalue = array_get_element(*op->resvalue,
										  sbsrefstate->numupper,
										  sbsrefstate->upperindex,
										  sbsrefstate->refattrlength,
										  sbsrefstate->refelemlength,
										  sbsrefstate->refelembyval,
										  sbsrefstate->refelemalign,
										  op->resnull);
	}
	else
	{
		/* Slice case */
		*op->resvalue = array_get_slice(*op->resvalue,
										sbsrefstate->numupper,
										sbsrefstate->upperindex,
										sbsrefstate->lowerindex,
										sbsrefstate->upperprovided,
										sbsrefstate->lowerprovided,
										sbsrefstate->refattrlength,
										sbsrefstate->refelemlength,
										sbsrefstate->refelembyval,
										sbsrefstate->refelemalign);
	}
}

/*
 * Compute old container element/slice value for a SubscriptingRef assignment
 * expression. Will only be generated if the new-value subexpression
 * contains SubscriptingRef or FieldStore. The value is stored into the
 * SubscriptingRefState's prevvalue/prevnull fields.
 */
void
ExecEvalSubscriptingRefOld(ExprState *state, ExprEvalStep *op)
{
	SubscriptingRefState *sbsrefstate = op->d.sbsref.state;

	if (*op->resnull)
	{
		/* whole array is null, so any element or slice is too */
		sbsrefstate->prevvalue = (Datum) 0;
		sbsrefstate->prevnull = true;
	}
	else if (sbsrefstate->numlower == 0)
	{
		/* Scalar case */
		sbsrefstate->prevvalue = array_get_element(*op->resvalue,
												   sbsrefstate->numupper,
												   sbsrefstate->upperindex,
												   sbsrefstate->refattrlength,
												   sbsrefstate->refelemlength,
												   sbsrefstate->refelembyval,
												   sbsrefstate->refelemalign,
												   &sbsrefstate->prevnull);
	}
	else
	{
		/* Slice case */
		/* this is currently unreachable */
		sbsrefstate->prevvalue = array_get_slice(*op->resvalue,
												 sbsrefstate->numupper,
												 sbsrefstate->upperindex,
												 sbsrefstate->lowerindex,
												 sbsrefstate->upperprovided,
												 sbsrefstate->lowerprovided,
												 sbsrefstate->refattrlength,
												 sbsrefstate->refelemlength,
												 sbsrefstate->refelembyval,
												 sbsrefstate->refelemalign);
		sbsrefstate->prevnull = false;
	}
}

/*
 * Evaluate SubscriptingRef assignment.
 *
 * Input container (possibly null) is in result area, replacement value is in
 * SubscriptingRefState's replacevalue/replacenull.
 */
void
ExecEvalSubscriptingRefAssign(ExprState *state, ExprEvalStep *op)
{
	SubscriptingRefState *sbsrefstate = op->d.sbsref_subscript.state;

	/*
	 * For an assignment to a fixed-length container type, both the original
	 * container and the value to be assigned into it must be non-NULL, else
	 * we punt and return the original container.
	 */
	if (sbsrefstate->refattrlength > 0)
	{
		if (*op->resnull || sbsrefstate->replacenull)
			return;
	}

	/*
	 * For assignment to varlena arrays, we handle a NULL original array by
	 * substituting an empty (zero-dimensional) array; insertion of the new
	 * element will result in a singleton array value.  It does not matter
	 * whether the new element is NULL.
	 */
	if (*op->resnull)
	{
		*op->resvalue = PointerGetDatum(construct_empty_array(sbsrefstate->refelemtype));
		*op->resnull = false;
	}

	if (sbsrefstate->numlower == 0)
	{
		/* Scalar case */
		*op->resvalue = array_set_element(*op->resvalue,
										  sbsrefstate->numupper,
										  sbsrefstate->upperindex,
										  sbsrefstate->replacevalue,
										  sbsrefstate->replacenull,
										  sbsrefstate->refattrlength,
										  sbsrefstate->refelemlength,
										  sbsrefstate->refelembyval,
										  sbsrefstate->refelemalign);
	}
	else
	{
		/* Slice case */
		*op->resvalue = array_set_slice(*op->resvalue,
										sbsrefstate->numupper,
										sbsrefstate->upperindex,
										sbsrefstate->lowerindex,
										sbsrefstate->upperprovided,
										sbsrefstate->lowerprovided,
										sbsrefstate->replacevalue,
										sbsrefstate->replacenull,
										sbsrefstate->refattrlength,
										sbsrefstate->refelemlength,
										sbsrefstate->refelembyval,
										sbsrefstate->refelemalign);
	}
}

/*
 * Evaluate a rowtype coercion operation.
 * This may require rearranging field positions.
 *
 * Source record is in step's result variable.
 */
void
ExecEvalConvertRowtype(ExprState *state, ExprEvalStep *op, ExprContext *econtext)
{
	ConvertRowtypeExpr *convert = op->d.convert_rowtype.convert;
	HeapTuple	result;
	Datum		tupDatum;
	HeapTupleHeader tuple;
	HeapTupleData tmptup;
	TupleDesc	indesc,
				outdesc;

	/* NULL in -> NULL out */
	if (*op->resnull)
		return;

	tupDatum = *op->resvalue;
	tuple = DatumGetHeapTupleHeader(tupDatum);

	/* Lookup tupdescs if first time through or after rescan */
	if (op->d.convert_rowtype.indesc == NULL)
	{
		get_cached_rowtype(exprType((Node *) convert->arg), -1,
						   &op->d.convert_rowtype.indesc,
						   econtext);
		op->d.convert_rowtype.initialized = false;
	}
	if (op->d.convert_rowtype.outdesc == NULL)
	{
		get_cached_rowtype(convert->resulttype, -1,
						   &op->d.convert_rowtype.outdesc,
						   econtext);
		op->d.convert_rowtype.initialized = false;
	}

	indesc = op->d.convert_rowtype.indesc;
	outdesc = op->d.convert_rowtype.outdesc;

	/*
	 * We used to be able to assert that incoming tuples are marked with
	 * exactly the rowtype of indesc.  However, now that ExecEvalWholeRowVar
	 * might change the tuples' marking to plain RECORD due to inserting
	 * aliases, we can only make this weak test:
	 */
	Assert(HeapTupleHeaderGetTypeId(tuple) == indesc->tdtypeid ||
		   HeapTupleHeaderGetTypeId(tuple) == RECORDOID);

	/* if first time through, initialize conversion map */
	if (!op->d.convert_rowtype.initialized)
	{
		MemoryContext old_cxt;

		/* allocate map in long-lived memory context */
		old_cxt = MemoryContextSwitchTo(econtext->ecxt_per_query_memory);

		/* prepare map from old to new attribute numbers */
		op->d.convert_rowtype.map = convert_tuples_by_name(indesc, outdesc);
		op->d.convert_rowtype.initialized = true;

		MemoryContextSwitchTo(old_cxt);
	}

	/* Following steps need a HeapTuple not a bare HeapTupleHeader */
	tmptup.t_len = HeapTupleHeaderGetDatumLength(tuple);
	tmptup.t_data = tuple;

	if (op->d.convert_rowtype.map != NULL)
	{
		/* Full conversion with attribute rearrangement needed */
		result = execute_attr_map_tuple(&tmptup, op->d.convert_rowtype.map);
		/* Result already has appropriate composite-datum header fields */
		*op->resvalue = HeapTupleGetDatum(result);
	}
	else
	{
		/*
		 * The tuple is physically compatible as-is, but we need to insert the
		 * destination rowtype OID in its composite-datum header field, so we
		 * have to copy it anyway.  heap_copy_tuple_as_datum() is convenient
		 * for this since it will both make the physical copy and insert the
		 * correct composite header fields.  Note that we aren't expecting to
		 * have to flatten any toasted fields: the input was a composite
		 * datum, so it shouldn't contain any.  So heap_copy_tuple_as_datum()
		 * is overkill here, but its check for external fields is cheap.
		 */
		*op->resvalue = heap_copy_tuple_as_datum(&tmptup, outdesc);
	}
}

/*
 * Evaluate "scalar op ANY/ALL (array)".
 *
 * Source array is in our result area, scalar arg is already evaluated into
 * fcinfo->args[0].
 *
 * The operator always yields boolean, and we combine the results across all
 * array elements using OR and AND (for ANY and ALL respectively).  Of course
 * we short-circuit as soon as the result is known.
 */
void
ExecEvalScalarArrayOp(ExprState *state, ExprEvalStep *op)
{
	FunctionCallInfo fcinfo = op->d.scalararrayop.fcinfo_data;
	bool		useOr = op->d.scalararrayop.useOr;
	bool		strictfunc = op->d.scalararrayop.finfo->fn_strict;
	ArrayType  *arr;
	int			nitems;
	Datum		result;
	bool		resultnull;
	int			i;
	int16		typlen;
	bool		typbyval;
	char		typalign;
	char	   *s;
	bits8	   *bitmap;
	int			bitmask;

	/*
	 * If the array is NULL then we return NULL --- it's not very meaningful
	 * to do anything else, even if the operator isn't strict.
	 */
	if (*op->resnull)
		return;

	/* Else okay to fetch and detoast the array */
	arr = DatumGetArrayTypeP(*op->resvalue);

	/*
	 * If the array is empty, we return either FALSE or TRUE per the useOr
	 * flag.  This is correct even if the scalar is NULL; since we would
	 * evaluate the operator zero times, it matters not whether it would want
	 * to return NULL.
	 */
	nitems = ArrayGetNItems(ARR_NDIM(arr), ARR_DIMS(arr));
	if (nitems <= 0)
	{
		*op->resvalue = BoolGetDatum(!useOr);
		*op->resnull = false;
		return;
	}

	/*
	 * If the scalar is NULL, and the function is strict, return NULL; no
	 * point in iterating the loop.
	 */
	if (fcinfo->args[0].isnull && strictfunc)
	{
		*op->resnull = true;
		return;
	}

	/*
	 * We arrange to look up info about the element type only once per series
	 * of calls, assuming the element type doesn't change underneath us.
	 */
	if (op->d.scalararrayop.element_type != ARR_ELEMTYPE(arr))
	{
		get_typlenbyvalalign(ARR_ELEMTYPE(arr),
							 &op->d.scalararrayop.typlen,
							 &op->d.scalararrayop.typbyval,
							 &op->d.scalararrayop.typalign);
		op->d.scalararrayop.element_type = ARR_ELEMTYPE(arr);
	}

	typlen = op->d.scalararrayop.typlen;
	typbyval = op->d.scalararrayop.typbyval;
	typalign = op->d.scalararrayop.typalign;

	/* Initialize result appropriately depending on useOr */
	result = BoolGetDatum(!useOr);
	resultnull = false;

	/* Loop over the array elements */
	s = (char *) ARR_DATA_PTR(arr);
	bitmap = ARR_NULLBITMAP(arr);
	bitmask = 1;

	for (i = 0; i < nitems; i++)
	{
		Datum		elt;
		Datum		thisresult;

		/* Get array element, checking for NULL */
		if (bitmap && (*bitmap & bitmask) == 0)
		{
			fcinfo->args[1].value = (Datum) 0;
			fcinfo->args[1].isnull = true;
		}
		else
		{
			elt = fetch_att(s, typbyval, typlen);
			s = att_addlength_pointer(s, typlen, s);
			s = (char *) att_align_nominal(s, typalign);
			fcinfo->args[1].value = elt;
			fcinfo->args[1].isnull = false;
		}

		/* Call comparison function */
		if (fcinfo->args[1].isnull && strictfunc)
		{
			fcinfo->isnull = true;
			thisresult = (Datum) 0;
		}
		else
		{
			fcinfo->isnull = false;
			thisresult = op->d.scalararrayop.fn_addr(fcinfo);
		}

		/* Combine results per OR or AND semantics */
		if (fcinfo->isnull)
			resultnull = true;
		else if (useOr)
		{
			if (DatumGetBool(thisresult))
			{
				result = BoolGetDatum(true);
				resultnull = false;
				break;			/* needn't look at any more elements */
			}
		}
		else
		{
			if (!DatumGetBool(thisresult))
			{
				result = BoolGetDatum(false);
				resultnull = false;
				break;			/* needn't look at any more elements */
			}
		}

		/* advance bitmap pointer if any */
		if (bitmap)
		{
			bitmask <<= 1;
			if (bitmask == 0x100)
			{
				bitmap++;
				bitmask = 1;
			}
		}
	}

	*op->resvalue = result;
	*op->resnull = resultnull;
}

/*
 * Evaluate a NOT NULL domain constraint.
 */
void
ExecEvalConstraintNotNull(ExprState *state, ExprEvalStep *op)
{
	if (*op->resnull)
		ereport(ERROR,
				(errcode(ERRCODE_NOT_NULL_VIOLATION),
				 errmsg("domain %s does not allow null values",
						format_type_be(op->d.domaincheck.resulttype)),
				 errdatatype(op->d.domaincheck.resulttype)));
}

/*
 * Evaluate a CHECK domain constraint.
 */
void
ExecEvalConstraintCheck(ExprState *state, ExprEvalStep *op)
{
	if (!*op->d.domaincheck.checknull &&
		!DatumGetBool(*op->d.domaincheck.checkvalue))
		ereport(ERROR,
				(errcode(ERRCODE_CHECK_VIOLATION),
				 errmsg("value for domain %s violates check constraint \"%s\"",
						format_type_be(op->d.domaincheck.resulttype),
						op->d.domaincheck.constraintname),
				 errdomainconstraint(op->d.domaincheck.resulttype,
									 op->d.domaincheck.constraintname)));
}

/*
 * Evaluate the various forms of XmlExpr.
 *
 * Arguments have been evaluated into named_argvalue/named_argnull
 * and/or argvalue/argnull arrays.
 */
void
ExecEvalXmlExpr(ExprState *state, ExprEvalStep *op)
{
	XmlExpr    *xexpr = op->d.xmlexpr.xexpr;
	Datum		value;
	int			i;

	*op->resnull = true;		/* until we get a result */
	*op->resvalue = (Datum) 0;

	switch (xexpr->op)
	{
		case IS_XMLCONCAT:
			{
				Datum	   *argvalue = op->d.xmlexpr.argvalue;
				bool	   *argnull = op->d.xmlexpr.argnull;
				List	   *values = NIL;

				for (i = 0; i < list_length(xexpr->args); i++)
				{
					if (!argnull[i])
						values = lappend(values, DatumGetPointer(argvalue[i]));
				}

				if (values != NIL)
				{
					*op->resvalue = PointerGetDatum(xmlconcat(values));
					*op->resnull = false;
				}
			}
			break;

		case IS_XMLFOREST:
			{
				Datum	   *argvalue = op->d.xmlexpr.named_argvalue;
				bool	   *argnull = op->d.xmlexpr.named_argnull;
				StringInfoData buf;
				ListCell   *lc;
				ListCell   *lc2;

				initStringInfo(&buf);

				i = 0;
				forboth(lc, xexpr->named_args, lc2, xexpr->arg_names)
				{
					Expr	   *e = (Expr *) lfirst(lc);
					char	   *argname = strVal(lfirst(lc2));

					if (!argnull[i])
					{
						value = argvalue[i];
						appendStringInfo(&buf, "<%s>%s</%s>",
										 argname,
										 map_sql_value_to_xml_value(value,
																	exprType((Node *) e), true),
										 argname);
						*op->resnull = false;
					}
					i++;
				}

				if (!*op->resnull)
				{
					text	   *result;

					result = cstring_to_text_with_len(buf.data, buf.len);
					*op->resvalue = PointerGetDatum(result);
				}

				pfree(buf.data);
			}
			break;

		case IS_XMLELEMENT:
			*op->resvalue = PointerGetDatum(xmlelement(xexpr,
													   op->d.xmlexpr.named_argvalue,
													   op->d.xmlexpr.named_argnull,
													   op->d.xmlexpr.argvalue,
													   op->d.xmlexpr.argnull));
			*op->resnull = false;
			break;

		case IS_XMLPARSE:
			{
				Datum	   *argvalue = op->d.xmlexpr.argvalue;
				bool	   *argnull = op->d.xmlexpr.argnull;
				text	   *data;
				bool		preserve_whitespace;

				/* arguments are known to be text, bool */
				Assert(list_length(xexpr->args) == 2);

				if (argnull[0])
					return;
				value = argvalue[0];
				data = DatumGetTextPP(value);

				if (argnull[1]) /* probably can't happen */
					return;
				value = argvalue[1];
				preserve_whitespace = DatumGetBool(value);

				*op->resvalue = PointerGetDatum(xmlparse(data,
														 xexpr->xmloption,
														 preserve_whitespace));
				*op->resnull = false;
			}
			break;

		case IS_XMLPI:
			{
				text	   *arg;
				bool		isnull;

				/* optional argument is known to be text */
				Assert(list_length(xexpr->args) <= 1);

				if (xexpr->args)
				{
					isnull = op->d.xmlexpr.argnull[0];
					if (isnull)
						arg = NULL;
					else
						arg = DatumGetTextPP(op->d.xmlexpr.argvalue[0]);
				}
				else
				{
					arg = NULL;
					isnull = false;
				}

				*op->resvalue = PointerGetDatum(xmlpi(xexpr->name,
													  arg,
													  isnull,
													  op->resnull));
			}
			break;

		case IS_XMLROOT:
			{
				Datum	   *argvalue = op->d.xmlexpr.argvalue;
				bool	   *argnull = op->d.xmlexpr.argnull;
				xmltype    *data;
				text	   *version;
				int			standalone;

				/* arguments are known to be xml, text, int */
				Assert(list_length(xexpr->args) == 3);

				if (argnull[0])
					return;
				data = DatumGetXmlP(argvalue[0]);

				if (argnull[1])
					version = NULL;
				else
					version = DatumGetTextPP(argvalue[1]);

				Assert(!argnull[2]);	/* always present */
				standalone = DatumGetInt32(argvalue[2]);

				*op->resvalue = PointerGetDatum(xmlroot(data,
														version,
														standalone));
				*op->resnull = false;
			}
			break;

		case IS_XMLSERIALIZE:
			{
				Datum	   *argvalue = op->d.xmlexpr.argvalue;
				bool	   *argnull = op->d.xmlexpr.argnull;

				/* argument type is known to be xml */
				Assert(list_length(xexpr->args) == 1);

				if (argnull[0])
					return;
				value = argvalue[0];

				*op->resvalue = PointerGetDatum(
												xmltotext_with_xmloption(DatumGetXmlP(value),
																		 xexpr->xmloption));
				*op->resnull = false;
			}
			break;

		case IS_DOCUMENT:
			{
				Datum	   *argvalue = op->d.xmlexpr.argvalue;
				bool	   *argnull = op->d.xmlexpr.argnull;

				/* optional argument is known to be xml */
				Assert(list_length(xexpr->args) == 1);

				if (argnull[0])
					return;
				value = argvalue[0];

				*op->resvalue =
					BoolGetDatum(xml_is_document(DatumGetXmlP(value)));
				*op->resnull = false;
			}
			break;

		default:
			elog(ERROR, "unrecognized XML operation");
			break;
	}
}

/*
 * ExecEvalGroupingFunc
 *
 * Computes a bitmask with a bit for each (unevaluated) argument expression
 * (rightmost arg is least significant bit).
 *
 * A bit is set if the corresponding expression is NOT part of the set of
 * grouping expressions in the current grouping set.
 */
void
ExecEvalGroupingFunc(ExprState *state, ExprEvalStep *op)
{
	int			result = 0;
	Bitmapset  *grouped_cols = op->d.grouping_func.parent->grouped_cols;
	ListCell   *lc;

	foreach(lc, op->d.grouping_func.clauses)
	{
		int			attnum = lfirst_int(lc);

		result <<= 1;

		if (!bms_is_member(attnum, grouped_cols))
			result |= 1;
	}

	*op->resvalue = Int32GetDatum(result);
	*op->resnull = false;
}

/*
 * Hand off evaluation of a subplan to nodeSubplan.c
 */
void
ExecEvalSubPlan(ExprState *state, ExprEvalStep *op, ExprContext *econtext)
{
	SubPlanState *sstate = op->d.subplan.sstate;

	/* could potentially be nested, so make sure there's enough stack */
	check_stack_depth();

	*op->resvalue = ExecSubPlan(sstate, econtext, op->resnull);
}

/*
 * Hand off evaluation of an alternative subplan to nodeSubplan.c
 */
void
ExecEvalAlternativeSubPlan(ExprState *state, ExprEvalStep *op, ExprContext *econtext)
{
	AlternativeSubPlanState *asstate = op->d.alternative_subplan.asstate;

	/* could potentially be nested, so make sure there's enough stack */
	check_stack_depth();

	*op->resvalue = ExecAlternativeSubPlan(asstate, econtext, op->resnull);
}

/*
 * Evaluate a wholerow Var expression.
 *
 * Returns a Datum whose value is the value of a whole-row range variable
 * with respect to given expression context.
 */
void
ExecEvalWholeRowVar(ExprState *state, ExprEvalStep *op, ExprContext *econtext)
{
	Var		   *variable = op->d.wholerow.var;
	TupleTableSlot *slot;
	TupleDesc	output_tupdesc;
	MemoryContext oldcontext;
	HeapTupleHeader dtuple;
	HeapTuple	tuple;

	/* This was checked by ExecInitExpr */
	Assert(variable->varattno == InvalidAttrNumber);

	/* Get the input slot we want */
	switch (variable->varno)
	{
		case INNER_VAR:
			/* get the tuple from the inner node */
			slot = econtext->ecxt_innertuple;
			break;

		case OUTER_VAR:
			/* get the tuple from the outer node */
			slot = econtext->ecxt_outertuple;
			break;

			/* INDEX_VAR is handled by default case */

		default:
			/* get the tuple from the relation being scanned */
			slot = econtext->ecxt_scantuple;
			break;
	}

	/* Apply the junkfilter if any */
	if (op->d.wholerow.junkFilter != NULL)
		slot = ExecFilterJunk(op->d.wholerow.junkFilter, slot);

	/*
	 * If first time through, obtain tuple descriptor and check compatibility.
	 *
	 * XXX: It'd be great if this could be moved to the expression
	 * initialization phase, but due to using slots that's currently not
	 * feasible.
	 */
	if (op->d.wholerow.first)
	{
		/* optimistically assume we don't need slow path */
		op->d.wholerow.slow = false;

		/*
		 * If the Var identifies a named composite type, we must check that
		 * the actual tuple type is compatible with it.
		 */
		if (variable->vartype != RECORDOID)
		{
			TupleDesc	var_tupdesc;
			TupleDesc	slot_tupdesc;
			int			i;

			/*
			 * We really only care about numbers of attributes and data types.
			 * Also, we can ignore type mismatch on columns that are dropped
			 * in the destination type, so long as (1) the physical storage
			 * matches or (2) the actual column value is NULL.  Case (1) is
			 * helpful in some cases involving out-of-date cached plans, while
			 * case (2) is expected behavior in situations such as an INSERT
			 * into a table with dropped columns (the planner typically
			 * generates an INT4 NULL regardless of the dropped column type).
			 * If we find a dropped column and cannot verify that case (1)
			 * holds, we have to use the slow path to check (2) for each row.
			 *
			 * If vartype is a domain over composite, just look through that
			 * to the base composite type.
			 */
			var_tupdesc = lookup_rowtype_tupdesc_domain(variable->vartype,
														-1, false);

			slot_tupdesc = slot->tts_tupleDescriptor;

			if (var_tupdesc->natts != slot_tupdesc->natts)
				ereport(ERROR,
						(errcode(ERRCODE_DATATYPE_MISMATCH),
						 errmsg("table row type and query-specified row type do not match"),
						 errdetail_plural("Table row contains %d attribute, but query expects %d.",
										  "Table row contains %d attributes, but query expects %d.",
										  slot_tupdesc->natts,
										  slot_tupdesc->natts,
										  var_tupdesc->natts)));

			for (i = 0; i < var_tupdesc->natts; i++)
			{
				Form_pg_attribute vattr = TupleDescAttr(var_tupdesc, i);
				Form_pg_attribute sattr = TupleDescAttr(slot_tupdesc, i);

				if (vattr->atttypid == sattr->atttypid)
					continue;	/* no worries */
				if (!vattr->attisdropped)
					ereport(ERROR,
							(errcode(ERRCODE_DATATYPE_MISMATCH),
							 errmsg("table row type and query-specified row type do not match"),
							 errdetail("Table has type %s at ordinal position %d, but query expects %s.",
									   format_type_be(sattr->atttypid),
									   i + 1,
									   format_type_be(vattr->atttypid))));

				if (vattr->attlen != sattr->attlen ||
					vattr->attalign != sattr->attalign)
					op->d.wholerow.slow = true; /* need to check for nulls */
			}

			/*
			 * Use the variable's declared rowtype as the descriptor for the
			 * output values, modulo possibly assigning new column names
			 * below. In particular, we *must* absorb any attisdropped
			 * markings.
			 */
			oldcontext = MemoryContextSwitchTo(econtext->ecxt_per_query_memory);
			output_tupdesc = CreateTupleDescCopy(var_tupdesc);
			MemoryContextSwitchTo(oldcontext);

			ReleaseTupleDesc(var_tupdesc);
		}
		else
		{
			/*
			 * In the RECORD case, we use the input slot's rowtype as the
			 * descriptor for the output values, modulo possibly assigning new
			 * column names below.
			 */
			oldcontext = MemoryContextSwitchTo(econtext->ecxt_per_query_memory);
			output_tupdesc = CreateTupleDescCopy(slot->tts_tupleDescriptor);
			MemoryContextSwitchTo(oldcontext);
		}

		/*
		 * Construct a tuple descriptor for the composite values we'll
		 * produce, and make sure its record type is "blessed".  The main
		 * reason to do this is to be sure that operations such as
		 * row_to_json() will see the desired column names when they look up
		 * the descriptor from the type information embedded in the composite
		 * values.
		 *
		 * We already got the correct physical datatype info above, but now we
		 * should try to find the source RTE and adopt its column aliases, in
		 * case they are different from the original rowtype's names.  For
		 * example, in "SELECT foo(t) FROM tab t(x,y)", the first two columns
		 * in the composite output should be named "x" and "y" regardless of
		 * tab's column names.
		 *
		 * If we can't locate the RTE, assume the column names we've got are
		 * OK.  (As of this writing, the only cases where we can't locate the
		 * RTE are in execution of trigger WHEN clauses, and then the Var will
		 * have the trigger's relation's rowtype, so its names are fine.)
		 * Also, if the creator of the RTE didn't bother to fill in an eref
		 * field, assume our column names are OK.  (This happens in COPY, and
		 * perhaps other places.)
		 */
		if (econtext->ecxt_estate &&
			variable->varno <= econtext->ecxt_estate->es_range_table_size)
		{
			RangeTblEntry *rte = exec_rt_fetch(variable->varno,
											   econtext->ecxt_estate);

			if (rte->eref)
				ExecTypeSetColNames(output_tupdesc, rte->eref->colnames);
		}

		/* Bless the tupdesc if needed, and save it in the execution state */
		op->d.wholerow.tupdesc = BlessTupleDesc(output_tupdesc);

		op->d.wholerow.first = false;
	}

	/*
	 * Make sure all columns of the slot are accessible in the slot's
	 * Datum/isnull arrays.
	 */
	slot_getallattrs(slot);

	if (op->d.wholerow.slow)
	{
		/* Check to see if any dropped attributes are non-null */
		TupleDesc	tupleDesc = slot->tts_tupleDescriptor;
		TupleDesc	var_tupdesc = op->d.wholerow.tupdesc;
		int			i;

		Assert(var_tupdesc->natts == tupleDesc->natts);

		for (i = 0; i < var_tupdesc->natts; i++)
		{
			Form_pg_attribute vattr = TupleDescAttr(var_tupdesc, i);
			Form_pg_attribute sattr = TupleDescAttr(tupleDesc, i);

			if (!vattr->attisdropped)
				continue;		/* already checked non-dropped cols */
			if (slot->tts_isnull[i])
				continue;		/* null is always okay */
			if (vattr->attlen != sattr->attlen ||
				vattr->attalign != sattr->attalign)
				ereport(ERROR,
						(errcode(ERRCODE_DATATYPE_MISMATCH),
						 errmsg("table row type and query-specified row type do not match"),
						 errdetail("Physical storage mismatch on dropped attribute at ordinal position %d.",
								   i + 1)));
		}
	}

	/*
	 * Build a composite datum, making sure any toasted fields get detoasted.
	 *
	 * (Note: it is critical that we not change the slot's state here.)
	 */
	tuple = toast_build_flattened_tuple(slot->tts_tupleDescriptor,
										slot->tts_values,
										slot->tts_isnull);
	dtuple = tuple->t_data;

	/*
	 * Label the datum with the composite type info we identified before.
	 *
	 * (Note: we could skip doing this by passing op->d.wholerow.tupdesc to
	 * the tuple build step; but that seems a tad risky so let's not.)
	 */
	HeapTupleHeaderSetTypeId(dtuple, op->d.wholerow.tupdesc->tdtypeid);
	HeapTupleHeaderSetTypMod(dtuple, op->d.wholerow.tupdesc->tdtypmod);

	*op->resvalue = PointerGetDatum(dtuple);
	*op->resnull = false;
}

void
ExecEvalSysVar(ExprState *state, ExprEvalStep *op, ExprContext *econtext,
			   TupleTableSlot *slot)
{
	Datum		d;

	/* slot_getsysattr has sufficient defenses against bad attnums */
	d = slot_getsysattr(slot,
						op->d.var.attnum,
						op->resnull);
	*op->resvalue = d;
	/* this ought to be unreachable, but it's cheap enough to check */
	if (unlikely(*op->resnull))
		elog(ERROR, "failed to fetch attribute from slot");
}

/*
 * helper function to provide a constant numeric ZERO datum,
 * lazy initialized.
 */
static Datum
get_numeric_0_datum(void)
{
	static Datum ZERO = 0;

	if (ZERO == 0)
	{
		MemoryContext oldMemoryContext;

		oldMemoryContext = MemoryContextSwitchTo(TopMemoryContext);

		ZERO = DirectFunctionCall1(int8_numeric, Int64GetDatum(0));

		MemoryContextSwitchTo(oldMemoryContext);
	}

	return ZERO;
}

void
ExecEvalCypherTypeCast(ExprState *state, ExprEvalStep *op)
{
	Jsonb	   *argjb;
	JsonbValue *jv;
	char	   *str;
	FunctionCallInfo fcinfo_data_in;
	CypherTypeCast *cfn_expr;
	Oid			typeCastOid;
	TYPCATEGORY typcategory;
	CoercionContext cctx;

	/* validate input */
	Assert(op != NULL);

	if (*op->resnull)
		return;

	argjb = DatumGetJsonbP(*op->resvalue);

	fcinfo_data_in = op->d.cyphertypecast.fcinfo_data_in;
	Assert(fcinfo_data_in != NULL);

	cfn_expr = (CypherTypeCast *) fcinfo_data_in->flinfo->fn_expr;
	Assert(cfn_expr != NULL);

	typeCastOid = fcinfo_data_in->args[1].value;
	typcategory = cfn_expr->typcategory;
	cctx = cfn_expr->cctx;

	/*
	 * if the jsonb value is not a scalar, check to see if the
	 * type cast is to boolean
	 */
	if (!JB_ROOT_IS_SCALAR(argjb))
	{
		if (typcategory == TYPCATEGORY_BOOLEAN)
		{
			Assert(JB_ROOT_IS_OBJECT(argjb) || JB_ROOT_IS_ARRAY(argjb));
			*op->resvalue = BoolGetDatum(JB_ROOT_COUNT(argjb) > 0);
			*op->resnull = false;
		}
		else
		{
			ereport(ERROR,
					(errcode(ERRCODE_DATATYPE_MISMATCH),
					 errmsg("cannot cast ... (not scalar)")));
		}
		return;
	}

	/*
	 * get the jsonb value and switch on its type to determine if the
	 * cast is appropriate. Note: We always allow explicit casts.
	 */
	jv = getIthJsonbValueFromContainer(&argjb->root, 0);
	switch (jv->type)
	{
		case jbvNull:
			/* Null can be cast into all others */
			*op->resvalue = (Datum) 0;
			*op->resnull = true;
			return;

		case jbvString:
			/* string to boolean cast */
			if (typcategory == TYPCATEGORY_BOOLEAN)
			{
				*op->resvalue = BoolGetDatum(jv->val.string.len > 0);
				*op->resnull = false;
				return;
			}

			/* string to string and explicit casts */
			if (typcategory == TYPCATEGORY_STRING ||
				cctx == COERCION_EXPLICIT)
				str = pnstrdup(jv->val.string.val, jv->val.string.len);
			else
			{
				ereport(ERROR,
						(errcode(ERRCODE_CANNOT_COERCE),
						 errmsg("cannot cast %s (jsonb type string) to %s",
								JsonbToCString(NULL, &argjb->root,
											   VARSIZE(argjb)),
								format_type_be(typeCastOid))));
			}
			break;

		case jbvNumeric:
			/* numeric to boolean casts */
			if (typcategory == TYPCATEGORY_BOOLEAN)
			{
				if (numeric_is_nan(jv->val.numeric))
					*op->resvalue = BoolGetDatum(false);
				else
				{
					Datum		d;
					d = DirectFunctionCall2(numeric_ne, get_numeric_0_datum(),
											NumericGetDatum(jv->val.numeric));
					*op->resvalue = BoolGetDatum(d);
				}
				*op->resnull = false;
				return;
			}

			/* numeric to numeric and explicit casts */
			if (typcategory == TYPCATEGORY_NUMERIC ||
				cctx == COERCION_EXPLICIT)
				str = JsonbToCString(NULL, &argjb->root, VARSIZE(argjb));
			else
			{
				ereport(ERROR,
						(errcode(ERRCODE_CANNOT_COERCE),
						 errmsg("cannot cast %s (jsonb type numeric) to %s",
								JsonbToCString(NULL, &argjb->root,
											   VARSIZE(argjb)),
								format_type_be(typeCastOid))));

			}
			break;

		case jbvBool:
			/* check for boolean category or explicit cast */
			if (typcategory == TYPCATEGORY_BOOLEAN ||
				cctx == COERCION_EXPLICIT)
				str = JsonbToCString(NULL, &argjb->root, VARSIZE(argjb));
			else
			{
				ereport(ERROR,
						(errcode(ERRCODE_CANNOT_COERCE),
						 errmsg("cannot cast %s (jsonb type bool) to %s",
								JsonbToCString(NULL, &argjb->root,
											   VARSIZE(argjb)),
								format_type_be(typeCastOid))));
			}
			break;

		default:
			elog(ERROR, "unknown jsonb scalar type");
			return;
	}

	fcinfo_data_in->args[0].value = PointerGetDatum(str);
	fcinfo_data_in->args[0].isnull = false;

	fcinfo_data_in->isnull = false;
	*op->resvalue = FunctionCallInvoke(fcinfo_data_in);
	*op->resnull = false;
}

/*
 * Transition value has not been initialized. This is the first non-NULL input
 * value for a group. We use it as the initial value for transValue.
 */
void
ExecAggInitGroup(AggState *aggstate, AggStatePerTrans pertrans, AggStatePerGroup pergroup)
{
	FunctionCallInfo fcinfo = pertrans->transfn_fcinfo;
	MemoryContext oldContext;

	/*
	 * We must copy the datum into aggcontext if it is pass-by-ref. We do not
	 * need to pfree the old transValue, since it's NULL.  (We already checked
	 * that the agg's input type is binary-compatible with its transtype, so
	 * straight copy here is OK.)
	 */
	oldContext = MemoryContextSwitchTo(
									   aggstate->curaggcontext->ecxt_per_tuple_memory);
	pergroup->transValue = datumCopy(fcinfo->args[1].value,
									 pertrans->transtypeByVal,
									 pertrans->transtypeLen);
	pergroup->transValueIsNull = false;
	pergroup->noTransValue = false;
	MemoryContextSwitchTo(oldContext);
}

/*
 * Ensure that the current transition value is a child of the aggcontext,
 * rather than the per-tuple context.
 *
 * NB: This can change the current memory context.
 */
Datum
ExecAggTransReparent(AggState *aggstate, AggStatePerTrans pertrans,
					 Datum newValue, bool newValueIsNull,
					 Datum oldValue, bool oldValueIsNull)
{
	if (!newValueIsNull)
	{
		MemoryContextSwitchTo(aggstate->curaggcontext->ecxt_per_tuple_memory);
		if (DatumIsReadWriteExpandedObject(newValue,
										   false,
										   pertrans->transtypeLen) &&
			MemoryContextGetParent(DatumGetEOHP(newValue)->eoh_context) == CurrentMemoryContext)
			 /* do nothing */ ;
		else
			newValue = datumCopy(newValue,
								 pertrans->transtypeByVal,
								 pertrans->transtypeLen);
	}
	if (!oldValueIsNull)
	{
		if (DatumIsReadWriteExpandedObject(oldValue,
										   false,
										   pertrans->transtypeLen))
			DeleteExpandedObject(oldValue);
		else
			pfree(DatumGetPointer(oldValue));
	}

	return newValue;
}

/*
 * Invoke ordered transition function, with a datum argument.
 */
void
ExecEvalAggOrderedTransDatum(ExprState *state, ExprEvalStep *op,
							 ExprContext *econtext)
{
	AggStatePerTrans pertrans = op->d.agg_trans.pertrans;
	int			setno = op->d.agg_trans.setno;

	tuplesort_putdatum(pertrans->sortstates[setno],
					   *op->resvalue, *op->resnull);
}

/*
 * Invoke ordered transition function, with a tuple argument.
 */
void
ExecEvalAggOrderedTransTuple(ExprState *state, ExprEvalStep *op,
							 ExprContext *econtext)
{
	AggStatePerTrans pertrans = op->d.agg_trans.pertrans;
	int			setno = op->d.agg_trans.setno;

	ExecClearTuple(pertrans->sortslot);
	pertrans->sortslot->tts_nvalid = pertrans->numInputs;
	ExecStoreVirtualTuple(pertrans->sortslot);
	tuplesort_puttupleslot(pertrans->sortstates[setno], pertrans->sortslot);
}

void
ExecEvalCypherMapExpr(ExprState *state, ExprEvalStep *op)
{
	char	  **key_cstrings = op->d.cyphermapexpr.key_cstrings;
	Datum	   *val_values = op->d.cyphermapexpr.val_values;
	bool	   *val_nulls = op->d.cyphermapexpr.val_nulls;
	int			npairs = op->d.cyphermapexpr.npairs;
	JsonbParseState *jpstate = NULL;
	int			i;
	JsonbValue *jb;

	pushJsonbValue(&jpstate, WJB_BEGIN_OBJECT, NULL);

	for (i = 0; i < npairs; i++)
	{
		JsonbIterator *vji;
		JsonbValue	vjv;
		JsonbValue	kjv;

		if (val_nulls[i])
		{
			vji = NULL;
			vjv.type = jbvNull;
		}
		else
		{
			Jsonb	   *vjb = DatumGetJsonbP(val_values[i]);

			vji = JsonbIteratorInit(&vjb->root);

			if (JB_ROOT_IS_SCALAR(vjb))
			{
				JsonbIteratorNext(&vji, &vjv, true);
				Assert(vjv.type == jbvArray);
				JsonbIteratorNext(&vji, &vjv, true);

				vji = NULL;
			}
		}

		if (vji == NULL && vjv.type == jbvNull && !allow_null_properties)
			continue;

		kjv.type = jbvString;
		kjv.val.string.val = key_cstrings[i];
		kjv.val.string.len = strlen(kjv.val.string.val);
		if (kjv.val.string.len > JENTRY_OFFLENMASK)
		{
			ereport(ERROR,
					(errcode(ERRCODE_PROGRAM_LIMIT_EXCEEDED),
					 errmsg("string too long to represent as jsonb string"),
					 errdetail("Due to an implementation restriction, "
							   "jsonb strings cannot exceed %d bytes.",
							   JENTRY_OFFLENMASK)));
			return;
		}
		pushJsonbValue(&jpstate, WJB_KEY, &kjv);

		if (vji == NULL)
		{
			Assert(jpstate->contVal.type == jbvObject);
			pushJsonbValue(&jpstate, WJB_VALUE, &vjv);
		}
		else
		{
			for (;;)
			{
				JsonbValue	ejv;
				JsonbIteratorToken tok;

				tok = JsonbIteratorNext(&vji, &ejv, false);
				if (tok == WJB_DONE)
					break;

				if (tok == WJB_KEY)
				{
					kjv = ejv;

					tok = JsonbIteratorNext(&vji, &ejv, false);
					Assert(tok != WJB_DONE);

					if (tok == WJB_VALUE && ejv.type == jbvNull &&
						!allow_null_properties)
						continue;

					pushJsonbValue(&jpstate, WJB_KEY, &kjv);
				}

				if (tok == WJB_VALUE || tok == WJB_ELEM)
					pushJsonbValue(&jpstate, tok, &ejv);
				else
					pushJsonbValue(&jpstate, tok, NULL);
			}
		}
	}

	jb = pushJsonbValue(&jpstate, WJB_END_OBJECT, NULL);

	*op->resvalue = JsonbPGetDatum(JsonbValueToJsonb(jb));
	*op->resnull = false;
}

void
ExecEvalCypherListExpr(ExprState *state, ExprEvalStep *op)
{
	Datum	   *elemvalues = op->d.cypherlistexpr.elemvalues;
	bool	   *elemnulls = op->d.cypherlistexpr.elemnulls;
	int			nelems = op->d.cypherlistexpr.nelems;
	JsonbParseState *jpstate = NULL;
	int			i;
	JsonbValue *jb;

	pushJsonbValue(&jpstate, WJB_BEGIN_ARRAY, NULL);

	for (i = 0; i < nelems; i++)
	{
		JsonbValue	ejv;
		Jsonb	   *ejb;
		JsonbIterator *eji;

		if (elemnulls[i])
		{
			ejv.type = jbvNull;
			pushJsonbValue(&jpstate, WJB_ELEM, &ejv);
			continue;
		}

		ejb = DatumGetJsonbP(elemvalues[i]);
		eji = JsonbIteratorInit(&ejb->root);
		if (JB_ROOT_IS_SCALAR(ejb))
		{
			JsonbIteratorNext(&eji, &ejv, true);
			Assert(ejv.type == jbvArray);
			JsonbIteratorNext(&eji, &ejv, true);

			Assert(jpstate->contVal.type == jbvArray);
			pushJsonbValue(&jpstate, WJB_ELEM, &ejv);
		}
		else
		{
			for (;;)
			{
				JsonbIteratorToken tok;

				tok = JsonbIteratorNext(&eji, &ejv, false);
				if (tok == WJB_DONE)
					break;

				if (tok == WJB_BEGIN_ARRAY || tok == WJB_END_ARRAY ||
					tok == WJB_BEGIN_OBJECT || tok == WJB_END_OBJECT)
					pushJsonbValue(&jpstate, tok, NULL);
				else
					pushJsonbValue(&jpstate, tok, &ejv);
			}
		}
	}

	jb = pushJsonbValue(&jpstate, WJB_END_ARRAY, NULL);

	*op->resvalue = JsonbPGetDatum(JsonbValueToJsonb(jb));
	*op->resnull = false;
}

void
ExecEvalCypherAccessExpr(ExprState *state, ExprEvalStep *op)
{
	Jsonb	   *argjb;
	JsonbValue	_vjv;
	JsonbValue *vjv;
	CypherAccessPathElem *path;
	int			pathlen;
	int			i;

	/*
	 * The evaluated value of astate->arg might be NULL.
	 * `NULL.p`, `NULL[0]`, ... are NULL.
	 */
	if (*op->d.cypheraccessexpr.argnull)
	{
		*op->resvalue = (Datum) 0;
		*op->resnull = true;
		return;
	}

	argjb = DatumGetJsonbP(*op->d.cypheraccessexpr.argvalue);
	if (JB_ROOT_IS_SCALAR(argjb))
	{
		vjv = getIthJsonbValueFromContainer(&argjb->root, 0);
	}
	else
	{
		_vjv.type = jbvBinary;
		_vjv.val.binary.len = argjb->vl_len_;
		_vjv.val.binary.data = &argjb->root;
		vjv = &_vjv;
	}

	path = op->d.cypheraccessexpr.path;
	pathlen = op->d.cypheraccessexpr.pathlen;
	Assert(pathlen > 0);

	for (i = 0; i < pathlen; i++)
	{
		switch (vjv->type)
		{
			case jbvNull:
				*op->resvalue = (Datum) 0;
				*op->resnull = true;
				return;
			case jbvString:
			case jbvNumeric:
			case jbvBool:
				ereport(ERROR,
						(errcode(ERRCODE_DATATYPE_MISMATCH),
						 errmsg("map or list is expected but scalar value")));
				return;
			case jbvArray:
				/* sliced array */
				vjv = cypher_access_mem_array(vjv, &path[i]);
				if (vjv == NULL)
				{
					*op->resvalue = (Datum) 0;
					*op->resnull = true;
					return;
				}
				break;
			case jbvObject:
				elog(ERROR, "unexpected jsonb composite type");
				return;
			case jbvBinary:
				{
					JsonbContainer *container = vjv->val.binary.data;

					if (container->header & JB_FOBJECT)
					{
						vjv = cypher_access_object(container, &path[i]);
					}
					else
					{
						Assert(container->header & JB_FARRAY);

						vjv = cypher_access_bin_array(vjv, &path[i]);
					}

					if (vjv == NULL)
					{
						*op->resvalue = (Datum) 0;
						*op->resnull = true;
						return;
					}
				}
				break;
			default:
				elog(ERROR, "unknown jsonb scalar type");
				return;
		}
	}

	if (vjv->type == jbvNull)
	{
		*op->resvalue = (Datum) 0;
		*op->resnull = true;
		return;
	}

	*op->resvalue = JsonbPGetDatum(JsonbValueToJsonb(vjv));
	*op->resnull = false;
}

static JsonbValue *
cypher_access_object(JsonbContainer *container, CypherAccessPathElem *pathelem)
{
	CypherIndexResult *key;
	JsonbValue	_jv;
	JsonbValue *jv;
	JsonbValue	kjv;

	if (pathelem->is_slice)
	{
		ereport(ERROR,
				(errcode(ERRCODE_FEATURE_NOT_SUPPORTED),
				 errmsg("slicing map not supported")));
		return NULL;
	}

	key = &pathelem->uidx;
	if (key->isnull)
	{
		_jv.type = jbvNull;
		jv = &_jv;
	}
	else if (key->type == TEXTOID)
	{
		char	   *str = TextDatumGetCString(key->value);

		_jv.type = jbvString;
		_jv.val.string.len = strlen(str);
		_jv.val.string.val = str;
		jv = &_jv;
	}
	else if (key->type == BOOLOID)
	{
		_jv.type = jbvBool;
		_jv.val.boolean = DatumGetBool(key->value);
		jv = &_jv;
	}
	else if (key->type == JSONBOID)
	{
		Jsonb	   *jb = DatumGetJsonbP(key->value);

		if (JB_ROOT_IS_SCALAR(jb))
		{
			jv = getIthJsonbValueFromContainer(&jb->root, 0);
		}
		else
		{
			ereport(ERROR,
					(errcode(ERRCODE_DATATYPE_MISMATCH),
					 errmsg("key value must be scalar")));
			return NULL;
		}
	}
	else
	{
		Assert(!"unexpected key type");
		return NULL;
	}

	kjv.type = jbvString;
	switch (jv->type)
	{
		case jbvNull:
			kjv.val.string.len = 4;
			kjv.val.string.val = "null";
			break;
		case jbvString:
			kjv.val.string = jv->val.string;
			break;
		case jbvNumeric:
			elog(ERROR, "numeric key value not supported");
			return 0;
		case jbvBool:
			if (jv->val.boolean)
			{
				kjv.val.string.len = 4;
				kjv.val.string.val = "true";
			}
			else
			{
				kjv.val.string.len = 5;
				kjv.val.string.val = "false";
			}
			break;
		default:
			elog(ERROR, "unknown jsonb scalar type");
			return 0;
	}

	return findJsonbValueFromContainer(container, JB_FOBJECT, &kjv);
}

static JsonbValue *
cypher_access_bin_array(JsonbValue *ajv, CypherAccessPathElem *pathelem)
{
	JsonbContainer *container = ajv->val.binary.data;
	int			nelems = nelems = container->header & JB_CMASK;
	int			idx;

	if (pathelem->is_slice)
	{
		int			lidx;
		int			uidx;
		JsonbParseState *jpstate = NULL;
		JsonbIterator *ji;
		JsonbValue	jv;
		JsonbIteratorToken jt;

		lidx = cypher_access_range(&pathelem->lidx, nelems, 0);
		uidx = cypher_access_range(&pathelem->uidx, nelems, nelems);

		if (uidx <= lidx)
		{
			JsonbValue *newajv;

			newajv = palloc(sizeof(*newajv));
			newajv->type = jbvArray;
			newajv->val.array.nElems = 0;
			newajv->val.array.elems = NULL;
			newajv->val.array.rawScalar = false;

			return newajv;
		}

		if (uidx - lidx == nelems)
			return ajv;

		pushJsonbValue(&jpstate, WJB_BEGIN_ARRAY, NULL);

		ji = JsonbIteratorInit(container);
		jt = JsonbIteratorNext(&ji, &jv, false);
		Assert(jt == WJB_BEGIN_ARRAY);
		idx = 0;
		for (;;)
		{
			if (idx >= uidx)
				break;

			jt = JsonbIteratorNext(&ji, &jv, true);
			if (jt != WJB_ELEM)
				break;

			if (idx >= lidx)
				pushJsonbValue(&jpstate, WJB_ELEM, &jv);

			idx++;
		}

		return pushJsonbValue(&jpstate, WJB_END_ARRAY, NULL);
	}
	else
	{
		if (nelems == 0)
			return NULL;

		Assert(IsCypherIndexResultValid(&pathelem->uidx));
		idx = cypher_access_index(&pathelem->uidx, nelems);
		if (idx < 0 || idx >= nelems)
			return NULL;

		return getIthJsonbValueFromContainer(container, idx);
	}
}

static JsonbValue *
cypher_access_mem_array(JsonbValue *ajv, CypherAccessPathElem *pathelem)
{
	int			nelems = ajv->val.array.nElems;

	Assert(!ajv->val.array.rawScalar);

	if (pathelem->is_slice)
	{
		int			lidx;
		int			uidx;

		lidx = cypher_access_range(&pathelem->lidx, nelems, 0);
		uidx = cypher_access_range(&pathelem->uidx, nelems, nelems);

		if (uidx <= lidx)
		{
			ajv->val.array.nElems = 0;
			return ajv;
		}

		ajv->val.array.nElems = uidx - lidx;
		ajv->val.array.elems = ajv->val.array.elems + lidx;
		return ajv;
	}
	else
	{
		int			idx;

		if (nelems == 0)
			return NULL;

		Assert(IsCypherIndexResultValid(&pathelem->uidx));
		idx = cypher_access_index(&pathelem->uidx, nelems);
		if (idx < 0 || idx >= nelems)
			return NULL;

		return ajv->val.array.elems + idx;
	}

	return NULL;
}

static int
cypher_access_range(CypherIndexResult *cidxres, const int nelems,
					const int defidx)
{
	int			idx;

	if (!IsCypherIndexResultValid(cidxres))
		return defidx;

	idx = cypher_access_index(cidxres, nelems);
	if (idx < 0)
		return 0;
	else if (idx > nelems)
		return nelems;
	else
		return idx;
}

static int
cypher_access_index(CypherIndexResult *cidxres, const int nelems)
{
	char	   *typestr;

	if (cidxres->type == JSONBOID)
	{
		JsonbValue	_ijv;
		JsonbValue *ijv;

		if (cidxres->isnull)
		{
			_ijv.type = jbvNull;
			ijv = &_ijv;
		}
		else
		{
			Jsonb	   *jb = DatumGetJsonbP(cidxres->value);

			if (!JB_ROOT_IS_SCALAR(jb))
			{
				ereport(ERROR,
						(errcode(ERRCODE_DATATYPE_MISMATCH),
						 errmsg("index value must be scalar")));
				return -1;
			}

			ijv = getIthJsonbValueFromContainer(&jb->root, 0);
		}

		if (ijv->type == jbvNumeric)
		{
			Datum		n = NumericGetDatum(ijv->val.numeric);
			int			idx;

			if (DatumGetInt32(DirectFunctionCall1(numeric_scale, n)) > 0)
			{
				ereport(ERROR,
						(errcode(ERRCODE_DATATYPE_MISMATCH),
						 errmsg("integer is expected for index value")));
				return -1;
			}

			idx = DatumGetInt32(DirectFunctionCall1(numeric_int4, n));
			if (idx < 0)
				idx += nelems;

			return idx;
		}
		else if (ijv->type == jbvNull)
		{
			typestr = "null";
		}
		else if (ijv->type == jbvString)
		{
			typestr = "string";
		}
		else if (ijv->type == jbvBool)
		{
			typestr = "boolean";
		}
		else
		{
			elog(ERROR, "unknown jsonb scalar type");
			return -1;
		}
	}
	else if (cidxres->type == TEXTOID)
	{
		typestr = "text";
	}
	else if (cidxres->type == BOOLOID)
	{
		typestr = "bool";
	}
	else
	{
		Assert(!"unexpected index type");
		return -1;
	}

	ereport(ERROR,
			(errcode(ERRCODE_DATATYPE_MISMATCH),
			 errmsg("%s cannot be index value", typestr)));
	return -1;
}<|MERGE_RESOLUTION|>--- conflicted
+++ resolved
@@ -64,15 +64,9 @@
 #include "funcapi.h"
 #include "miscadmin.h"
 #include "nodes/nodeFuncs.h"
-#include "parser/parse_coerce.h"
-#include "parser/parse_cypher_expr.h"
 #include "parser/parsetree.h"
 #include "pgstat.h"
-<<<<<<< HEAD
-#include "storage/bufmgr.h"
-=======
 #include "utils/array.h"
->>>>>>> 3ff660bb
 #include "utils/builtins.h"
 #include "utils/date.h"
 #include "utils/datum.h"
@@ -83,14 +77,9 @@
 #include "utils/timestamp.h"
 #include "utils/typcache.h"
 #include "utils/xml.h"
-
-<<<<<<< HEAD
-/* added for TopMemoryContext */
-#include "utils/memutils.h"
-
-
-=======
->>>>>>> 3ff660bb
+#include "parser/parse_coerce.h"
+#include "parser/parse_cypher_expr.h"
+
 /*
  * Use computed-goto-based opcode dispatch when computed gotos are available.
  * But use a separate symbol so that it's easy to adjust locally in this file
