--- conflicted
+++ resolved
@@ -343,7 +343,12 @@
 	for (i = 0; i < nplans; i++)
 		ExecEndNode(appendplans[i]);
 
-<<<<<<< HEAD
+	/*
+	 * release any resources associated with run-time pruning
+	 */
+	if (node->as_prune_state)
+		ExecDestroyPartitionPruneState(node->as_prune_state);
+
 	dlist_foreach_modify(iter, &node->ctxs_head)
 	{
 		AppendContext *ctx;
@@ -354,13 +359,6 @@
 		pfree(ctx);
 	}
 	node->prev_ctx_node = &node->ctxs_head.head;
-=======
-	/*
-	 * release any resources associated with run-time pruning
-	 */
-	if (node->as_prune_state)
-		ExecDestroyPartitionPruneState(node->as_prune_state);
->>>>>>> d8421390
 }
 
 void
@@ -732,7 +730,37 @@
 	return true;
 }
 
-<<<<<<< HEAD
+/*
+ * mark_invalid_subplans_as_finished
+ *		Marks the ParallelAppendState's pa_finished as true for each invalid
+ *		subplan.
+ *
+ * This function should only be called for parallel Append with run-time
+ * pruning enabled.
+ */
+static void
+mark_invalid_subplans_as_finished(AppendState *node)
+{
+	int			i;
+
+	/* Only valid to call this while in parallel Append mode */
+	Assert(node->as_pstate);
+
+	/* Shouldn't have been called when run-time pruning is not enabled */
+	Assert(node->as_prune_state);
+
+	/* Nothing to do if all plans are valid */
+	if (bms_num_members(node->as_valid_subplans) == node->as_nplans)
+		return;
+
+	/* Mark all non-valid plans as finished */
+	for (i = 0; i < node->as_nplans; i++)
+	{
+		if (!bms_is_member(i, node->as_valid_subplans))
+			node->as_pstate->pa_finished[i] = true;
+	}
+}
+
 void
 ExecNextAppendContext(AppendState *node)
 {
@@ -802,35 +830,4 @@
 
 	for (i = 0; i < node->as_nplans; i++)
 		ExecPrevContext(node->appendplans[i]);
-=======
-/*
- * mark_invalid_subplans_as_finished
- *		Marks the ParallelAppendState's pa_finished as true for each invalid
- *		subplan.
- *
- * This function should only be called for parallel Append with run-time
- * pruning enabled.
- */
-static void
-mark_invalid_subplans_as_finished(AppendState *node)
-{
-	int			i;
-
-	/* Only valid to call this while in parallel Append mode */
-	Assert(node->as_pstate);
-
-	/* Shouldn't have been called when run-time pruning is not enabled */
-	Assert(node->as_prune_state);
-
-	/* Nothing to do if all plans are valid */
-	if (bms_num_members(node->as_valid_subplans) == node->as_nplans)
-		return;
-
-	/* Mark all non-valid plans as finished */
-	for (i = 0; i < node->as_nplans; i++)
-	{
-		if (!bms_is_member(i, node->as_valid_subplans))
-			node->as_pstate->pa_finished[i] = true;
-	}
->>>>>>> d8421390
 }