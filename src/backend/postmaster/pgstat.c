--- conflicted
+++ resolved
@@ -292,16 +292,8 @@
 static MemoryContext pgStatLocalContext = NULL;
 static HTAB *pgStatDBHash = NULL;
 
-<<<<<<< HEAD
 static MemoryContext agStatContext = NULL;
-/* Status for backends including auxiliary */
-static LocalPgBackendStatus *localBackendStatusTable = NULL;
-
-/* Total number of backends including auxiliary */
-static int	localNumBackends = 0;
-
-=======
->>>>>>> 1e55e7d1
+
 /*
  * Cluster wide statistics, kept in the stats collector.
  * Contains statistics that are not collected per database
