--- conflicted
+++ resolved
@@ -56,25 +56,13 @@
 
 #define MAX_FUZZY_DISTANCE				3
 
-<<<<<<< HEAD
-static RangeTblEntry *scanNameSpaceForRefname(ParseState *pstate,
-											  const char *refname, int location);
-static RangeTblEntry *scanNameSpaceForRelid(ParseState *pstate, Oid relid,
-											int location);
-=======
-
-static ParseNamespaceItem *scanNameSpaceForRefname(ParseState *pstate,
-												   const char *refname,
-												   int location);
+
 static ParseNamespaceItem *scanNameSpaceForRelid(ParseState *pstate, Oid relid,
 												 int location);
-static void check_lateral_ref_ok(ParseState *pstate, ParseNamespaceItem *nsitem,
-								 int location);
 static int	scanRTEForColumn(ParseState *pstate, RangeTblEntry *rte,
 							 const char *colname, int location,
 							 int fuzzy_rte_penalty,
 							 FuzzyAttrMatchState *fuzzystate);
->>>>>>> b541e9ac
 static void markRTEForSelectPriv(ParseState *pstate, RangeTblEntry *rte,
 								 int rtindex, AttrNumber col);
 static void expandRelation(Oid relid, Alias *eref,
@@ -182,7 +170,7 @@
  * this situation, and complain only if there's actually an ambiguous
  * reference to "x".
  */
-static ParseNamespaceItem *
+ParseNamespaceItem *
 scanNameSpaceForRefname(ParseState *pstate, const char *refname, int location)
 {
 	ParseNamespaceItem *result = NULL;
