/*-------------------------------------------------------------------------
 *
 * utility.c
 *	  Contains functions which control the execution of the POSTGRES utility
 *	  commands.  At one time acted as an interface between the Lisp and C
 *	  systems.
 *
 * Portions Copyright (c) 1996-2021, PostgreSQL Global Development Group
 * Portions Copyright (c) 1994, Regents of the University of California
 *
 *
 * IDENTIFICATION
 *	  src/backend/tcop/utility.c
 *
 *-------------------------------------------------------------------------
 */
#include "postgres.h"

#include "access/htup_details.h"
#include "access/reloptions.h"
#include "access/twophase.h"
#include "access/xact.h"
#include "access/xlog.h"
#include "catalog/catalog.h"
#include "catalog/index.h"
#include "catalog/namespace.h"
#include "catalog/pg_inherits.h"
#include "catalog/toasting.h"
#include "commands/alter.h"
#include "commands/async.h"
#include "commands/cluster.h"
#include "commands/collationcmds.h"
#include "commands/comment.h"
#include "commands/conversioncmds.h"
#include "commands/copy.h"
#include "commands/createas.h"
#include "commands/dbcommands.h"
#include "commands/defrem.h"
#include "commands/discard.h"
#include "commands/event_trigger.h"
#include "commands/explain.h"
#include "commands/extension.h"
#include "commands/lockcmds.h"
#include "commands/matview.h"
#include "commands/policy.h"
#include "commands/portalcmds.h"
#include "commands/prepare.h"
#include "commands/proclang.h"
#include "commands/publicationcmds.h"
#include "commands/schemacmds.h"
#include "commands/seclabel.h"
#include "commands/sequence.h"
#include "commands/subscriptioncmds.h"
#include "commands/tablecmds.h"
#include "commands/tablespace.h"
#include "commands/trigger.h"
#include "commands/typecmds.h"
#include "commands/user.h"
#include "commands/vacuum.h"
#include "commands/view.h"
#include "miscadmin.h"
#include "parser/parse_utilcmd.h"
#include "postmaster/bgwriter.h"
#include "rewrite/rewriteDefine.h"
#include "rewrite/rewriteRemove.h"
#include "storage/fd.h"
#include "tcop/pquery.h"
#include "tcop/utility.h"
#include "utils/acl.h"
#include "utils/guc.h"
#include "utils/lsyscache.h"
#include "utils/rel.h"
#include "utils/syscache.h"
#include "catalog/ag_graph_fn.h"
#include "commands/graphcmds.h"

/* Hook for plugins to get control in ProcessUtility() */
ProcessUtility_hook_type ProcessUtility_hook = NULL;

/* local function declarations */
static int	ClassifyUtilityCommandAsReadOnly(Node *parsetree);
static void ProcessUtilitySlow(ParseState *pstate,
							   PlannedStmt *pstmt,
							   const char *queryString,
							   ProcessUtilityContext context,
							   ParamListInfo params,
							   QueryEnvironment *queryEnv,
							   DestReceiver *dest,
							   QueryCompletion *qc);
static void ExecDropStmt(DropStmt *stmt, bool isTopLevel);

/*
 * CommandIsReadOnly: is an executable query read-only?
 *
 * This is a much stricter test than we apply for XactReadOnly mode;
 * the query must be *in truth* read-only, because the caller wishes
 * not to do CommandCounterIncrement for it.
 *
 * Note: currently no need to support raw or analyzed queries here
 */
bool
CommandIsReadOnly(PlannedStmt *pstmt)
{
	Assert(IsA(pstmt, PlannedStmt));
	switch (pstmt->commandType)
	{
		case CMD_SELECT:
			if (pstmt->rowMarks != NIL)
				return false;	/* SELECT FOR [KEY] UPDATE/SHARE */
			else if (pstmt->hasModifyingCTE)
				return false;	/* data-modifying CTE */
			else
				return true;
		case CMD_UPDATE:
		case CMD_INSERT:
		case CMD_DELETE:
			return false;
		case CMD_UTILITY:
			/* For now, treat all utility commands as read/write */
			return false;
		default:
			elog(WARNING, "unrecognized commandType: %d",
				 (int) pstmt->commandType);
			break;
	}
	return false;
}

/*
 * Determine the degree to which a utility command is read only.
 *
 * Note the definitions of the relevant flags in src/include/utility/tcop.h.
 */
static int
ClassifyUtilityCommandAsReadOnly(Node *parsetree)
{
	switch (nodeTag(parsetree))
	{
		case T_AlterCollationStmt:
		case T_AlterDatabaseSetStmt:
		case T_AlterDatabaseStmt:
		case T_AlterDefaultPrivilegesStmt:
		case T_AlterDomainStmt:
		case T_AlterEnumStmt:
		case T_AlterEventTrigStmt:
		case T_AlterExtensionContentsStmt:
		case T_AlterExtensionStmt:
		case T_AlterFdwStmt:
		case T_AlterForeignServerStmt:
		case T_AlterFunctionStmt:
		case T_AlterObjectDependsStmt:
		case T_AlterObjectSchemaStmt:
		case T_AlterOpFamilyStmt:
		case T_AlterOperatorStmt:
		case T_AlterOwnerStmt:
		case T_AlterPolicyStmt:
		case T_AlterPublicationStmt:
		case T_AlterRoleSetStmt:
		case T_AlterRoleStmt:
		case T_AlterSeqStmt:
		case T_AlterStatsStmt:
		case T_AlterSubscriptionStmt:
		case T_AlterTSConfigurationStmt:
		case T_AlterTSDictionaryStmt:
		case T_AlterTableMoveAllStmt:
		case T_AlterTableSpaceOptionsStmt:
		case T_AlterTableStmt:
		case T_AlterTypeStmt:
		case T_AlterUserMappingStmt:
		case T_CommentStmt:
		case T_CompositeTypeStmt:
		case T_CreateAmStmt:
		case T_CreateCastStmt:
		case T_CreateConversionStmt:
		case T_CreateDomainStmt:
		case T_CreateEnumStmt:
		case T_CreateEventTrigStmt:
		case T_CreateExtensionStmt:
		case T_CreateFdwStmt:
		case T_CreateForeignServerStmt:
		case T_CreateForeignTableStmt:
		case T_CreateFunctionStmt:
		case T_CreateOpClassStmt:
		case T_CreateOpFamilyStmt:
		case T_CreatePLangStmt:
		case T_CreatePolicyStmt:
		case T_CreatePublicationStmt:
		case T_CreateRangeStmt:
		case T_CreateRoleStmt:
		case T_CreateSchemaStmt:
		case T_CreateSeqStmt:
		case T_CreateStatsStmt:
		case T_CreateStmt:
		case T_CreateSubscriptionStmt:
		case T_CreateTableAsStmt:
		case T_CreateTableSpaceStmt:
		case T_CreateTransformStmt:
		case T_CreateTrigStmt:
		case T_CreateUserMappingStmt:
		case T_CreatedbStmt:
		case T_DefineStmt:
		case T_DropOwnedStmt:
		case T_DropRoleStmt:
		case T_DropStmt:
		case T_DropSubscriptionStmt:
		case T_DropTableSpaceStmt:
		case T_DropUserMappingStmt:
		case T_DropdbStmt:
		case T_GrantRoleStmt:
		case T_GrantStmt:
		case T_ImportForeignSchemaStmt:
		case T_IndexStmt:
		case T_ReassignOwnedStmt:
		case T_RefreshMatViewStmt:
		case T_RenameStmt:
		case T_RuleStmt:
		case T_SecLabelStmt:
		case T_TruncateStmt:
		case T_ViewStmt:
			/* AgensGraph DDLs */
		case T_CreateGraphStmt:
		case T_CreateLabelStmt:
		case T_AlterLabelStmt:
		case T_CreateConstraintStmt:
		case T_DropConstraintStmt:
		case T_CreatePropertyIndexStmt:
		case T_DisableIndexStmt:
			{
				/* DDL is not read-only, and neither is TRUNCATE. */
				return COMMAND_IS_NOT_READ_ONLY;
			}

		case T_AlterSystemStmt:
			{
				/*
				 * Surprisingly, ALTER SYSTEM meets all our definitions of
				 * read-only: it changes nothing that affects the output of
				 * pg_dump, it doesn't write WAL or imperil the application of
				 * future WAL, and it doesn't depend on any state that needs
				 * to be synchronized with parallel workers.
				 *
				 * So, despite the fact that it writes to a file, it's read
				 * only!
				 */
				return COMMAND_IS_STRICTLY_READ_ONLY;
			}

		case T_CallStmt:
		case T_DoStmt:
			{
				/*
				 * Commands inside the DO block or the called procedure might
				 * not be read only, but they'll be checked separately when we
				 * try to execute them.  Here we only need to worry about the
				 * DO or CALL command itself.
				 */
				return COMMAND_IS_STRICTLY_READ_ONLY;
			}

		case T_CheckPointStmt:
			{
				/*
				 * You might think that this should not be permitted in
				 * recovery, but we interpret a CHECKPOINT command during
				 * recovery as a request for a restartpoint instead. We allow
				 * this since it can be a useful way of reducing switchover
				 * time when using various forms of replication.
				 */
				return COMMAND_IS_STRICTLY_READ_ONLY;
			}

		case T_ClosePortalStmt:
		case T_ConstraintsSetStmt:
		case T_DeallocateStmt:
		case T_DeclareCursorStmt:
		case T_DiscardStmt:
		case T_ExecuteStmt:
		case T_FetchStmt:
		case T_LoadStmt:
		case T_PrepareStmt:
		case T_UnlistenStmt:
		case T_VariableSetStmt:
			{
				/*
				 * These modify only backend-local state, so they're OK to run
				 * in a read-only transaction or on a standby. However, they
				 * are disallowed in parallel mode, because they either rely
				 * upon or modify backend-local state that might not be
				 * synchronized among cooperating backends.
				 */
				return COMMAND_OK_IN_RECOVERY | COMMAND_OK_IN_READ_ONLY_TXN;
			}

		case T_ClusterStmt:
		case T_ReindexStmt:
		case T_VacuumStmt:
			{
				/*
				 * These commands write WAL, so they're not strictly
				 * read-only, and running them in parallel workers isn't
				 * supported.
				 *
				 * However, they don't change the database state in a way that
				 * would affect pg_dump output, so it's fine to run them in a
				 * read-only transaction. (CLUSTER might change the order of
				 * rows on disk, which could affect the ordering of pg_dump
				 * output, but that's not semantically significant.)
				 */
				return COMMAND_OK_IN_READ_ONLY_TXN;
			}

		case T_CopyStmt:
			{
				CopyStmt   *stmt = (CopyStmt *) parsetree;

				/*
				 * You might think that COPY FROM is not at all read only, but
				 * it's OK to copy into a temporary table, because that
				 * wouldn't change the output of pg_dump.  If the target table
				 * turns out to be non-temporary, DoCopy itself will call
				 * PreventCommandIfReadOnly.
				 */
				if (stmt->is_from)
					return COMMAND_OK_IN_READ_ONLY_TXN;
				else
					return COMMAND_IS_STRICTLY_READ_ONLY;
			}

		case T_ExplainStmt:
		case T_VariableShowStmt:
			{
				/*
				 * These commands don't modify any data and are safe to run in
				 * a parallel worker.
				 */
				return COMMAND_IS_STRICTLY_READ_ONLY;
			}

		case T_ListenStmt:
		case T_NotifyStmt:
			{
				/*
				 * NOTIFY requires an XID assignment, so it can't be permitted
				 * on a standby. Perhaps LISTEN could, since without NOTIFY it
				 * would be OK to just do nothing, at least until promotion,
				 * but we currently prohibit it lest the user get the wrong
				 * idea.
				 *
				 * (We do allow T_UnlistenStmt on a standby, though, because
				 * it's a no-op.)
				 */
				return COMMAND_OK_IN_READ_ONLY_TXN;
			}

		case T_LockStmt:
			{
				LockStmt   *stmt = (LockStmt *) parsetree;

				/*
				 * Only weaker locker modes are allowed during recovery. The
				 * restrictions here must match those in
				 * LockAcquireExtended().
				 */
				if (stmt->mode > RowExclusiveLock)
					return COMMAND_OK_IN_READ_ONLY_TXN;
				else
					return COMMAND_IS_STRICTLY_READ_ONLY;
			}

		case T_TransactionStmt:
			{
				TransactionStmt *stmt = (TransactionStmt *) parsetree;

				/*
				 * PREPARE, COMMIT PREPARED, and ROLLBACK PREPARED all write
				 * WAL, so they're not read-only in the strict sense; but the
				 * first and third do not change pg_dump output, so they're OK
				 * in a read-only transactions.
				 *
				 * We also consider COMMIT PREPARED to be OK in a read-only
				 * transaction environment, by way of exception.
				 */
				switch (stmt->kind)
				{
					case TRANS_STMT_BEGIN:
					case TRANS_STMT_START:
					case TRANS_STMT_COMMIT:
					case TRANS_STMT_ROLLBACK:
					case TRANS_STMT_SAVEPOINT:
					case TRANS_STMT_RELEASE:
					case TRANS_STMT_ROLLBACK_TO:
						return COMMAND_IS_STRICTLY_READ_ONLY;

					case TRANS_STMT_PREPARE:
					case TRANS_STMT_COMMIT_PREPARED:
					case TRANS_STMT_ROLLBACK_PREPARED:
						return COMMAND_OK_IN_READ_ONLY_TXN;
				}
				elog(ERROR, "unrecognized TransactionStmtKind: %d",
					 (int) stmt->kind);
				return 0;		/* silence stupider compilers */
			}

		default:
			elog(ERROR, "unrecognized node type: %d",
				 (int) nodeTag(parsetree));
			return 0;			/* silence stupider compilers */
	}
}

/*
 * PreventCommandIfReadOnly: throw error if XactReadOnly
 *
 * This is useful partly to ensure consistency of the error message wording;
 * some callers have checked XactReadOnly for themselves.
 */
void
PreventCommandIfReadOnly(const char *cmdname)
{
	if (XactReadOnly)
		ereport(ERROR,
				(errcode(ERRCODE_READ_ONLY_SQL_TRANSACTION),
		/* translator: %s is name of a SQL command, eg CREATE */
				 errmsg("cannot execute %s in a read-only transaction",
						cmdname)));
}

/*
 * PreventCommandIfParallelMode: throw error if current (sub)transaction is
 * in parallel mode.
 *
 * This is useful partly to ensure consistency of the error message wording;
 * some callers have checked IsInParallelMode() for themselves.
 */
void
PreventCommandIfParallelMode(const char *cmdname)
{
	if (IsInParallelMode())
		ereport(ERROR,
				(errcode(ERRCODE_INVALID_TRANSACTION_STATE),
		/* translator: %s is name of a SQL command, eg CREATE */
				 errmsg("cannot execute %s during a parallel operation",
						cmdname)));
}

/*
 * PreventCommandDuringRecovery: throw error if RecoveryInProgress
 *
 * The majority of operations that are unsafe in a Hot Standby
 * will be rejected by XactReadOnly tests.  However there are a few
 * commands that are allowed in "read-only" xacts but cannot be allowed
 * in Hot Standby mode.  Those commands should call this function.
 */
void
PreventCommandDuringRecovery(const char *cmdname)
{
	if (RecoveryInProgress())
		ereport(ERROR,
				(errcode(ERRCODE_READ_ONLY_SQL_TRANSACTION),
		/* translator: %s is name of a SQL command, eg CREATE */
				 errmsg("cannot execute %s during recovery",
						cmdname)));
}

/*
 * CheckRestrictedOperation: throw error for hazardous command if we're
 * inside a security restriction context.
 *
 * This is needed to protect session-local state for which there is not any
 * better-defined protection mechanism, such as ownership.
 */
static void
CheckRestrictedOperation(const char *cmdname)
{
	if (InSecurityRestrictedOperation())
		ereport(ERROR,
				(errcode(ERRCODE_INSUFFICIENT_PRIVILEGE),
		/* translator: %s is name of a SQL command, eg PREPARE */
				 errmsg("cannot execute %s within security-restricted operation",
						cmdname)));
}

/*
 * ProcessUtility
 *		general utility function invoker
 *
 *	pstmt: PlannedStmt wrapper for the utility statement
 *	queryString: original source text of command
 *	context: identifies source of statement (toplevel client command,
 *		non-toplevel client command, subcommand of a larger utility command)
 *	params: parameters to use during execution
 *	queryEnv: environment for parse through execution (e.g., ephemeral named
 *		tables like trigger transition tables).  May be NULL.
 *	dest: where to send results
 *	qc: where to store command completion status data.  May be NULL,
 *		but if not, then caller must have initialized it.
 *
 * Caller MUST supply a queryString; it is not allowed (anymore) to pass NULL.
 * If you really don't have source text, you can pass a constant string,
 * perhaps "(query not available)".
 *
 * Note for users of ProcessUtility_hook: the same queryString may be passed
 * to multiple invocations of ProcessUtility when processing a query string
 * containing multiple semicolon-separated statements.  One should use
 * pstmt->stmt_location and pstmt->stmt_len to identify the substring
 * containing the current statement.  Keep in mind also that some utility
 * statements (e.g., CREATE SCHEMA) will recurse to ProcessUtility to process
 * sub-statements, often passing down the same queryString, stmt_location,
 * and stmt_len that were given for the whole statement.
 */
void
ProcessUtility(PlannedStmt *pstmt,
			   const char *queryString,
			   ProcessUtilityContext context,
			   ParamListInfo params,
			   QueryEnvironment *queryEnv,
			   DestReceiver *dest,
			   QueryCompletion *qc)
{
	Assert(IsA(pstmt, PlannedStmt));
	Assert(pstmt->commandType == CMD_UTILITY);
	Assert(queryString != NULL);	/* required as of 8.4 */
	Assert(qc == NULL || qc->commandTag == CMDTAG_UNKNOWN);

	/*
	 * We provide a function hook variable that lets loadable plugins get
	 * control when ProcessUtility is called.  Such a plugin would normally
	 * call standard_ProcessUtility().
	 */
	if (ProcessUtility_hook)
		(*ProcessUtility_hook) (pstmt, queryString,
								context, params, queryEnv,
								dest, qc);
	else
		standard_ProcessUtility(pstmt, queryString,
								context, params, queryEnv,
								dest, qc);
}

/*
 * standard_ProcessUtility itself deals only with utility commands for
 * which we do not provide event trigger support.  Commands that do have
 * such support are passed down to ProcessUtilitySlow, which contains the
 * necessary infrastructure for such triggers.
 *
 * This division is not just for performance: it's critical that the
 * event trigger code not be invoked when doing START TRANSACTION for
 * example, because we might need to refresh the event trigger cache,
 * which requires being in a valid transaction.
 */
void
standard_ProcessUtility(PlannedStmt *pstmt,
						const char *queryString,
						ProcessUtilityContext context,
						ParamListInfo params,
						QueryEnvironment *queryEnv,
						DestReceiver *dest,
						QueryCompletion *qc)
{
	Node	   *parsetree = pstmt->utilityStmt;
	bool		isTopLevel = (context == PROCESS_UTILITY_TOPLEVEL);
	bool		isAtomicContext = (!(context == PROCESS_UTILITY_TOPLEVEL || context == PROCESS_UTILITY_QUERY_NONATOMIC) || IsTransactionBlock());
	ParseState *pstate;
	int			readonly_flags;

	/* This can recurse, so check for excessive recursion */
	check_stack_depth();

	/* Prohibit read/write commands in read-only states. */
	readonly_flags = ClassifyUtilityCommandAsReadOnly(parsetree);
	if (readonly_flags != COMMAND_IS_STRICTLY_READ_ONLY &&
		(XactReadOnly || IsInParallelMode()))
	{
		CommandTag	commandtag = CreateCommandTag(parsetree);

		if ((readonly_flags & COMMAND_OK_IN_READ_ONLY_TXN) == 0)
			PreventCommandIfReadOnly(GetCommandTagName(commandtag));
		if ((readonly_flags & COMMAND_OK_IN_PARALLEL_MODE) == 0)
			PreventCommandIfParallelMode(GetCommandTagName(commandtag));
		if ((readonly_flags & COMMAND_OK_IN_RECOVERY) == 0)
			PreventCommandDuringRecovery(GetCommandTagName(commandtag));
	}

	pstate = make_parsestate(NULL);
	pstate->p_sourcetext = queryString;
	pstate->p_queryEnv = queryEnv;

	switch (nodeTag(parsetree))
	{
			/*
			 * ******************** transactions ********************
			 */
		case T_TransactionStmt:
			{
				TransactionStmt *stmt = (TransactionStmt *) parsetree;

				switch (stmt->kind)
				{
						/*
						 * START TRANSACTION, as defined by SQL99: Identical
						 * to BEGIN.  Same code for both.
						 */
					case TRANS_STMT_BEGIN:
					case TRANS_STMT_START:
						{
							ListCell   *lc;

							BeginTransactionBlock();
							foreach(lc, stmt->options)
							{
								DefElem    *item = (DefElem *) lfirst(lc);

								if (strcmp(item->defname, "transaction_isolation") == 0)
									SetPGVariable("transaction_isolation",
												  list_make1(item->arg),
												  true);
								else if (strcmp(item->defname, "transaction_read_only") == 0)
									SetPGVariable("transaction_read_only",
												  list_make1(item->arg),
												  true);
								else if (strcmp(item->defname, "transaction_deferrable") == 0)
									SetPGVariable("transaction_deferrable",
												  list_make1(item->arg),
												  true);
							}
						}
						break;

					case TRANS_STMT_COMMIT:
						if (!EndTransactionBlock(stmt->chain))
						{
							/* report unsuccessful commit in qc */
							if (qc)
								SetQueryCompletion(qc, CMDTAG_ROLLBACK, 0);
						}
						break;

					case TRANS_STMT_PREPARE:
						if (!PrepareTransactionBlock(stmt->gid))
						{
							/* report unsuccessful commit in qc */
							if (qc)
								SetQueryCompletion(qc, CMDTAG_ROLLBACK, 0);
						}
						break;

					case TRANS_STMT_COMMIT_PREPARED:
						PreventInTransactionBlock(isTopLevel, "COMMIT PREPARED");
						FinishPreparedTransaction(stmt->gid, true);
						break;

					case TRANS_STMT_ROLLBACK_PREPARED:
						PreventInTransactionBlock(isTopLevel, "ROLLBACK PREPARED");
						FinishPreparedTransaction(stmt->gid, false);
						break;

					case TRANS_STMT_ROLLBACK:
						UserAbortTransactionBlock(stmt->chain);
						break;

					case TRANS_STMT_SAVEPOINT:
						RequireTransactionBlock(isTopLevel, "SAVEPOINT");
						DefineSavepoint(stmt->savepoint_name);
						break;

					case TRANS_STMT_RELEASE:
						RequireTransactionBlock(isTopLevel, "RELEASE SAVEPOINT");
						ReleaseSavepoint(stmt->savepoint_name);
						break;

					case TRANS_STMT_ROLLBACK_TO:
						RequireTransactionBlock(isTopLevel, "ROLLBACK TO SAVEPOINT");
						RollbackToSavepoint(stmt->savepoint_name);

						/*
						 * CommitTransactionCommand is in charge of
						 * re-defining the savepoint again
						 */
						break;
				}
			}
			break;

			/*
			 * Portal (cursor) manipulation
			 */
		case T_DeclareCursorStmt:
			PerformCursorOpen(pstate, (DeclareCursorStmt *) parsetree, params,
							  isTopLevel);
			break;

		case T_ClosePortalStmt:
			{
				ClosePortalStmt *stmt = (ClosePortalStmt *) parsetree;

				CheckRestrictedOperation("CLOSE");
				PerformPortalClose(stmt->portalname);
			}
			break;

		case T_FetchStmt:
			PerformPortalFetch((FetchStmt *) parsetree, dest, qc);
			break;

		case T_DoStmt:
			ExecuteDoStmt((DoStmt *) parsetree, isAtomicContext);
			break;

		case T_CreateTableSpaceStmt:
			/* no event triggers for global objects */
			PreventInTransactionBlock(isTopLevel, "CREATE TABLESPACE");
			CreateTableSpace((CreateTableSpaceStmt *) parsetree);
			break;

		case T_DropTableSpaceStmt:
			/* no event triggers for global objects */
			PreventInTransactionBlock(isTopLevel, "DROP TABLESPACE");
			DropTableSpace((DropTableSpaceStmt *) parsetree);
			break;

		case T_AlterTableSpaceOptionsStmt:
			/* no event triggers for global objects */
			AlterTableSpaceOptions((AlterTableSpaceOptionsStmt *) parsetree);
			break;

		case T_TruncateStmt:
			ExecuteTruncate((TruncateStmt *) parsetree);
			break;

		case T_CopyStmt:
			{
				uint64		processed;

				DoCopy(pstate, (CopyStmt *) parsetree,
					   pstmt->stmt_location, pstmt->stmt_len,
					   &processed);
				if (qc)
					SetQueryCompletion(qc, CMDTAG_COPY, processed);
			}
			break;

		case T_PrepareStmt:
			CheckRestrictedOperation("PREPARE");
			PrepareQuery(pstate, (PrepareStmt *) parsetree,
						 pstmt->stmt_location, pstmt->stmt_len);
			break;

		case T_ExecuteStmt:
			ExecuteQuery(pstate,
						 (ExecuteStmt *) parsetree, NULL,
						 params,
						 dest, qc);
			break;

		case T_DeallocateStmt:
			CheckRestrictedOperation("DEALLOCATE");
			DeallocateQuery((DeallocateStmt *) parsetree);
			break;

		case T_GrantRoleStmt:
			/* no event triggers for global objects */
			GrantRole((GrantRoleStmt *) parsetree);
			break;

		case T_CreatedbStmt:
			/* no event triggers for global objects */
			PreventInTransactionBlock(isTopLevel, "CREATE DATABASE");
			createdb(pstate, (CreatedbStmt *) parsetree);
			break;

		case T_AlterDatabaseStmt:
			/* no event triggers for global objects */
			AlterDatabase(pstate, (AlterDatabaseStmt *) parsetree, isTopLevel);
			break;

		case T_AlterDatabaseSetStmt:
			/* no event triggers for global objects */
			AlterDatabaseSet((AlterDatabaseSetStmt *) parsetree);
			break;

		case T_DropdbStmt:
			/* no event triggers for global objects */
			PreventInTransactionBlock(isTopLevel, "DROP DATABASE");
			DropDatabase(pstate, (DropdbStmt *) parsetree);
			break;

			/* Query-level asynchronous notification */
		case T_NotifyStmt:
			{
				NotifyStmt *stmt = (NotifyStmt *) parsetree;

				Async_Notify(stmt->conditionname, stmt->payload);
			}
			break;

		case T_ListenStmt:
			{
				ListenStmt *stmt = (ListenStmt *) parsetree;

				CheckRestrictedOperation("LISTEN");
				Async_Listen(stmt->conditionname);
			}
			break;

		case T_UnlistenStmt:
			{
				UnlistenStmt *stmt = (UnlistenStmt *) parsetree;

				CheckRestrictedOperation("UNLISTEN");
				if (stmt->conditionname)
					Async_Unlisten(stmt->conditionname);
				else
					Async_UnlistenAll();
			}
			break;

		case T_LoadStmt:
			{
				LoadStmt   *stmt = (LoadStmt *) parsetree;

				closeAllVfds(); /* probably not necessary... */
				/* Allowed names are restricted if you're not superuser */
				load_file(stmt->filename, !superuser());
			}
			break;

		case T_CallStmt:
			ExecuteCallStmt(castNode(CallStmt, parsetree), params, isAtomicContext, dest);
			break;

		case T_ClusterStmt:
			cluster(pstate, (ClusterStmt *) parsetree, isTopLevel);
			break;

		case T_VacuumStmt:
			ExecVacuum(pstate, (VacuumStmt *) parsetree, isTopLevel);
			break;

		case T_ExplainStmt:
			ExplainQuery(pstate, (ExplainStmt *) parsetree, params, dest);
			break;

		case T_AlterSystemStmt:
			PreventInTransactionBlock(isTopLevel, "ALTER SYSTEM");
			AlterSystemSetConfigFile((AlterSystemStmt *) parsetree);
			break;

		case T_VariableSetStmt:
			ExecSetVariableStmt((VariableSetStmt *) parsetree, isTopLevel);
			break;

		case T_VariableShowStmt:
			{
				VariableShowStmt *n = (VariableShowStmt *) parsetree;

				GetPGVariable(n->name, dest);
			}
			break;

		case T_DiscardStmt:
			/* should we allow DISCARD PLANS? */
			CheckRestrictedOperation("DISCARD");
			DiscardCommand((DiscardStmt *) parsetree, isTopLevel);
			break;

		case T_CreateEventTrigStmt:
			/* no event triggers on event triggers */
			CreateEventTrigger((CreateEventTrigStmt *) parsetree);
			break;

		case T_AlterEventTrigStmt:
			/* no event triggers on event triggers */
			AlterEventTrigger((AlterEventTrigStmt *) parsetree);
			break;

			/*
			 * ******************************** ROLE statements ****
			 */
		case T_CreateRoleStmt:
			/* no event triggers for global objects */
			CreateRole(pstate, (CreateRoleStmt *) parsetree);
			break;

		case T_AlterRoleStmt:
			/* no event triggers for global objects */
			AlterRole((AlterRoleStmt *) parsetree);
			break;

		case T_AlterRoleSetStmt:
			/* no event triggers for global objects */
			AlterRoleSet((AlterRoleSetStmt *) parsetree);
			break;

		case T_DropRoleStmt:
			/* no event triggers for global objects */
			DropRole((DropRoleStmt *) parsetree);
			break;

		case T_ReassignOwnedStmt:
			/* no event triggers for global objects */
			ReassignOwnedObjects((ReassignOwnedStmt *) parsetree);
			break;

		case T_LockStmt:

			/*
			 * Since the lock would just get dropped immediately, LOCK TABLE
			 * outside a transaction block is presumed to be user error.
			 */
			RequireTransactionBlock(isTopLevel, "LOCK TABLE");
			LockTableCommand((LockStmt *) parsetree);
			break;

		case T_ConstraintsSetStmt:
			WarnNoTransactionBlock(isTopLevel, "SET CONSTRAINTS");
			AfterTriggerSetState((ConstraintsSetStmt *) parsetree);
			break;

		case T_CheckPointStmt:
			if (!superuser())
				ereport(ERROR,
						(errcode(ERRCODE_INSUFFICIENT_PRIVILEGE),
						 errmsg("must be superuser to do CHECKPOINT")));

			RequestCheckpoint(CHECKPOINT_IMMEDIATE | CHECKPOINT_WAIT |
							  (RecoveryInProgress() ? 0 : CHECKPOINT_FORCE));
			break;

		case T_ReindexStmt:
<<<<<<< HEAD
			{
				ReindexStmt *stmt = (ReindexStmt *) parsetree;

				if (stmt->concurrent)
					PreventInTransactionBlock(isTopLevel,
											  "REINDEX CONCURRENTLY");

				switch (stmt->kind)
				{
					case REINDEX_OBJECT_INDEX:
						ReindexIndex(stmt->relation, stmt->options, stmt->concurrent);
						break;
					case REINDEX_OBJECT_TABLE:
						ReindexTable(stmt->relation, stmt->options, stmt->concurrent);
						break;
					case REINDEX_OBJECT_SCHEMA:
					case REINDEX_OBJECT_SYSTEM:
					case REINDEX_OBJECT_DATABASE:

						/*
						 * This cannot run inside a user transaction block; if
						 * we were inside a transaction, then its commit- and
						 * start-transaction-command calls would not have the
						 * intended effect!
						 */
						PreventInTransactionBlock(isTopLevel,
												  (stmt->kind == REINDEX_OBJECT_SCHEMA) ? "REINDEX SCHEMA" :
												  (stmt->kind == REINDEX_OBJECT_SYSTEM) ? "REINDEX SYSTEM" :
												  "REINDEX DATABASE");
						ReindexMultipleTables(stmt->name, stmt->kind, stmt->options, stmt->concurrent);
						break;
					case REINDEX_OBJECT_VLABEL:
						ReindexLabel(stmt->relation, stmt->options, OBJECT_VLABEL);
						break;
					case REINDEX_OBJECT_ELABEL:
						ReindexLabel(stmt->relation, stmt->options, OBJECT_ELABEL);
						break;
					default:
						elog(ERROR, "unrecognized object type: %d",
							 (int) stmt->kind);
						break;
				}
			}
=======
			ExecReindex(pstate, (ReindexStmt *) parsetree, isTopLevel);
>>>>>>> 6214e2b2
			break;

			/*
			 * The following statements are supported by Event Triggers only
			 * in some cases, so we "fast path" them in the other cases.
			 */

		case T_GrantStmt:
			{
				GrantStmt  *stmt = (GrantStmt *) parsetree;

				if (EventTriggerSupportsObjectType(stmt->objtype))
					ProcessUtilitySlow(pstate, pstmt, queryString,
									   context, params, queryEnv,
									   dest, qc);
				else
					ExecuteGrantStmt(stmt);
			}
			break;

		case T_DropStmt:
			{
				DropStmt   *stmt = (DropStmt *) parsetree;

				if (EventTriggerSupportsObjectType(stmt->removeType))
					ProcessUtilitySlow(pstate, pstmt, queryString,
									   context, params, queryEnv,
									   dest, qc);
				else
					ExecDropStmt(stmt, isTopLevel);
			}
			break;

		case T_RenameStmt:
			{
				RenameStmt *stmt = (RenameStmt *) parsetree;

				if (EventTriggerSupportsObjectType(stmt->renameType))
					ProcessUtilitySlow(pstate, pstmt, queryString,
									   context, params, queryEnv,
									   dest, qc);
				else
					ExecRenameStmt(stmt);
			}
			break;

		case T_AlterObjectDependsStmt:
			{
				AlterObjectDependsStmt *stmt = (AlterObjectDependsStmt *) parsetree;

				if (EventTriggerSupportsObjectType(stmt->objectType))
					ProcessUtilitySlow(pstate, pstmt, queryString,
									   context, params, queryEnv,
									   dest, qc);
				else
					ExecAlterObjectDependsStmt(stmt, NULL);
			}
			break;

		case T_AlterObjectSchemaStmt:
			{
				AlterObjectSchemaStmt *stmt = (AlterObjectSchemaStmt *) parsetree;

				if (EventTriggerSupportsObjectType(stmt->objectType))
					ProcessUtilitySlow(pstate, pstmt, queryString,
									   context, params, queryEnv,
									   dest, qc);
				else
					ExecAlterObjectSchemaStmt(stmt, NULL);
			}
			break;

		case T_AlterOwnerStmt:
			{
				AlterOwnerStmt *stmt = (AlterOwnerStmt *) parsetree;

				if (EventTriggerSupportsObjectType(stmt->objectType))
					ProcessUtilitySlow(pstate, pstmt, queryString,
									   context, params, queryEnv,
									   dest, qc);
				else
					ExecAlterOwnerStmt(stmt);
			}
			break;

		case T_CommentStmt:
			{
				CommentStmt *stmt = (CommentStmt *) parsetree;

				if (EventTriggerSupportsObjectType(stmt->objtype))
					ProcessUtilitySlow(pstate, pstmt, queryString,
									   context, params, queryEnv,
									   dest, qc);
				else
					CommentObject(stmt);
				break;
			}

		case T_SecLabelStmt:
			{
				SecLabelStmt *stmt = (SecLabelStmt *) parsetree;

				if (EventTriggerSupportsObjectType(stmt->objtype))
					ProcessUtilitySlow(pstate, pstmt, queryString,
									   context, params, queryEnv,
									   dest, qc);
				else
					ExecSecLabelStmt(stmt);
				break;
			}

		case T_DisableIndexStmt:
			{
				DisableIndexStmt *stmt = (DisableIndexStmt *) parsetree;
				DisableIndexCommand(stmt);
				break;
			}

		default:
			/* All other statement types have event trigger support */
			ProcessUtilitySlow(pstate, pstmt, queryString,
							   context, params, queryEnv,
							   dest, qc);
			break;
	}

	free_parsestate(pstate);

	/*
	 * Make effects of commands visible, for instance so that
	 * PreCommit_on_commit_actions() can see them (see for example bug
	 * #15631).
	 */
	CommandCounterIncrement();
}

/*
 * The "Slow" variant of ProcessUtility should only receive statements
 * supported by the event triggers facility.  Therefore, we always
 * perform the trigger support calls if the context allows it.
 */
static void
ProcessUtilitySlow(ParseState *pstate,
				   PlannedStmt *pstmt,
				   const char *queryString,
				   ProcessUtilityContext context,
				   ParamListInfo params,
				   QueryEnvironment *queryEnv,
				   DestReceiver *dest,
				   QueryCompletion *qc)
{
	Node	   *parsetree = pstmt->utilityStmt;
	bool		isTopLevel = (context == PROCESS_UTILITY_TOPLEVEL);
	bool		isCompleteQuery = (context != PROCESS_UTILITY_SUBCOMMAND);
	bool		needCleanup;
	bool		commandCollected = false;
	ObjectAddress address;
	ObjectAddress secondaryObject = InvalidObjectAddress;

	/* All event trigger calls are done only when isCompleteQuery is true */
	needCleanup = isCompleteQuery && EventTriggerBeginCompleteQuery();

	/* PG_TRY block is to ensure we call EventTriggerEndCompleteQuery */
	PG_TRY();
	{
		if (isCompleteQuery)
			EventTriggerDDLCommandStart(parsetree);

		switch (nodeTag(parsetree))
		{
				/*
				 * relation and attribute manipulation
				 */
			case T_CreateSchemaStmt:
				CreateSchemaCommand((CreateSchemaStmt *) parsetree,
									queryString,
									pstmt->stmt_location,
									pstmt->stmt_len);

				/*
				 * EventTriggerCollectSimpleCommand called by
				 * CreateSchemaCommand
				 */
				commandCollected = true;
				break;

			case T_CreateStmt:
			case T_CreateForeignTableStmt:
				{
					List	   *stmts;
					RangeVar   *table_rv = NULL;

					/* Run parse analysis ... */
					stmts = transformCreateStmt((CreateStmt *) parsetree,
												queryString);

					/*
					 * ... and do it.  We can't use foreach() because we may
					 * modify the list midway through, so pick off the
					 * elements one at a time, the hard way.
					 */
					while (stmts != NIL)
					{
						Node	   *stmt = (Node *) linitial(stmts);

						stmts = list_delete_first(stmts);

						if (IsA(stmt, CreateStmt))
						{
							CreateStmt *cstmt = (CreateStmt *) stmt;
							Datum		toast_options;
							static char *validnsps[] = HEAP_RELOPT_NAMESPACES;

<<<<<<< HEAD
							CheckInheritLabel((CreateStmt *) stmt);
=======
							/* Remember transformed RangeVar for LIKE */
							table_rv = cstmt->relation;
>>>>>>> 6214e2b2

							/* Create the table itself */
							address = DefineRelation(cstmt,
													 RELKIND_RELATION,
													 InvalidOid, NULL,
													 queryString);
							EventTriggerCollectSimpleCommand(address,
															 secondaryObject,
															 stmt);

							/*
							 * Let NewRelationCreateToastTable decide if this
							 * one needs a secondary relation too.
							 */
							CommandCounterIncrement();

							/*
							 * parse and validate reloptions for the toast
							 * table
							 */
							toast_options = transformRelOptions((Datum) 0,
																cstmt->options,
																"toast",
																validnsps,
																true,
																false);
							(void) heap_reloptions(RELKIND_TOASTVALUE,
												   toast_options,
												   true);

							NewRelationCreateToastTable(address.objectId,
														toast_options);
						}
						else if (IsA(stmt, CreateForeignTableStmt))
						{
							CreateForeignTableStmt *cstmt = (CreateForeignTableStmt *) stmt;

							/* Remember transformed RangeVar for LIKE */
							table_rv = cstmt->base.relation;

							/* Create the table itself */
							address = DefineRelation(&cstmt->base,
													 RELKIND_FOREIGN_TABLE,
													 InvalidOid, NULL,
													 queryString);
							CreateForeignTable(cstmt,
											   address.objectId);
							EventTriggerCollectSimpleCommand(address,
															 secondaryObject,
															 stmt);
						}
						else if (IsA(stmt, TableLikeClause))
						{
							/*
							 * Do delayed processing of LIKE options.  This
							 * will result in additional sub-statements for us
							 * to process.  Those should get done before any
							 * remaining actions, so prepend them to "stmts".
							 */
							TableLikeClause *like = (TableLikeClause *) stmt;
							List	   *morestmts;

							Assert(table_rv != NULL);

							morestmts = expandTableLikeClause(table_rv, like);
							stmts = list_concat(morestmts, stmts);
						}
						else
						{
							/*
							 * Recurse for anything else.  Note the recursive
							 * call will stash the objects so created into our
							 * event trigger context.
							 */
							PlannedStmt *wrapper;

							wrapper = makeNode(PlannedStmt);
							wrapper->commandType = CMD_UTILITY;
							wrapper->canSetTag = false;
							wrapper->utilityStmt = stmt;
							wrapper->stmt_location = pstmt->stmt_location;
							wrapper->stmt_len = pstmt->stmt_len;

							ProcessUtility(wrapper,
										   queryString,
										   PROCESS_UTILITY_SUBCOMMAND,
										   params,
										   NULL,
										   None_Receiver,
										   NULL);
						}

						/* Need CCI between commands */
						if (stmts != NIL)
							CommandCounterIncrement();
					}

					/*
					 * The multiple commands generated here are stashed
					 * individually, so disable collection below.
					 */
					commandCollected = true;
				}
				break;

			case T_AlterLabelStmt:
			case T_AlterTableStmt:
				{
					AlterTableStmt *atstmt = (AlterTableStmt *) parsetree;
					Oid			relid;
					LOCKMODE	lockmode;

					if (nodeTag(parsetree) == T_AlterLabelStmt)
					{
						atstmt = transformAlterLabelStmt(
													(AlterLabelStmt *) atstmt);
						if (atstmt == NULL)
							break;
					}

					/*
					 * Figure out lock mode, and acquire lock.  This also does
					 * basic permissions checks, so that we won't wait for a
					 * lock on (for example) a relation on which we have no
					 * permissions.
					 */
					lockmode = AlterTableGetLockLevel(atstmt->cmds);
					relid = AlterTableLookupRelation(atstmt, lockmode);

					if (OidIsValid(relid))
					{
						AlterTableUtilityContext atcontext;

						/* Set up info needed for recursive callbacks ... */
						atcontext.pstmt = pstmt;
						atcontext.queryString = queryString;
						atcontext.relid = relid;
						atcontext.params = params;
						atcontext.queryEnv = queryEnv;

						/* ... ensure we have an event trigger context ... */
						EventTriggerAlterTableStart(parsetree);
						EventTriggerAlterTableRelid(relid);

						/* ... and do it */
						AlterTable(atstmt, lockmode, &atcontext);

						/* done */
						EventTriggerAlterTableEnd();
					}
					else
						ereport(NOTICE,
								(errmsg("relation \"%s\" does not exist, skipping",
										atstmt->relation->relname)));
				}

				/* ALTER TABLE stashes commands internally */
				commandCollected = true;
				break;

			case T_AlterDomainStmt:
				{
					AlterDomainStmt *stmt = (AlterDomainStmt *) parsetree;

					/*
					 * Some or all of these functions are recursive to cover
					 * inherited things, so permission checks are done there.
					 */
					switch (stmt->subtype)
					{
						case 'T':	/* ALTER DOMAIN DEFAULT */

							/*
							 * Recursively alter column default for table and,
							 * if requested, for descendants
							 */
							address =
								AlterDomainDefault(stmt->typeName,
												   stmt->def);
							break;
						case 'N':	/* ALTER DOMAIN DROP NOT NULL */
							address =
								AlterDomainNotNull(stmt->typeName,
												   false);
							break;
						case 'O':	/* ALTER DOMAIN SET NOT NULL */
							address =
								AlterDomainNotNull(stmt->typeName,
												   true);
							break;
						case 'C':	/* ADD CONSTRAINT */
							address =
								AlterDomainAddConstraint(stmt->typeName,
														 stmt->def,
														 &secondaryObject);
							break;
						case 'X':	/* DROP CONSTRAINT */
							address =
								AlterDomainDropConstraint(stmt->typeName,
														  stmt->name,
														  stmt->behavior,
														  stmt->missing_ok);
							break;
						case 'V':	/* VALIDATE CONSTRAINT */
							address =
								AlterDomainValidateConstraint(stmt->typeName,
															  stmt->name);
							break;
						default:	/* oops */
							elog(ERROR, "unrecognized alter domain type: %d",
								 (int) stmt->subtype);
							break;
					}
				}
				break;

				/*
				 * ************* object creation / destruction **************
				 */
			case T_DefineStmt:
				{
					DefineStmt *stmt = (DefineStmt *) parsetree;

					switch (stmt->kind)
					{
						case OBJECT_AGGREGATE:
							address =
								DefineAggregate(pstate, stmt->defnames, stmt->args,
												stmt->oldstyle,
												stmt->definition,
												stmt->replace);
							break;
						case OBJECT_OPERATOR:
							Assert(stmt->args == NIL);
							address = DefineOperator(stmt->defnames,
													 stmt->definition);
							break;
						case OBJECT_TYPE:
							Assert(stmt->args == NIL);
							address = DefineType(pstate,
												 stmt->defnames,
												 stmt->definition);
							break;
						case OBJECT_TSPARSER:
							Assert(stmt->args == NIL);
							address = DefineTSParser(stmt->defnames,
													 stmt->definition);
							break;
						case OBJECT_TSDICTIONARY:
							Assert(stmt->args == NIL);
							address = DefineTSDictionary(stmt->defnames,
														 stmt->definition);
							break;
						case OBJECT_TSTEMPLATE:
							Assert(stmt->args == NIL);
							address = DefineTSTemplate(stmt->defnames,
													   stmt->definition);
							break;
						case OBJECT_TSCONFIGURATION:
							Assert(stmt->args == NIL);
							address = DefineTSConfiguration(stmt->defnames,
															stmt->definition,
															&secondaryObject);
							break;
						case OBJECT_COLLATION:
							Assert(stmt->args == NIL);
							address = DefineCollation(pstate,
													  stmt->defnames,
													  stmt->definition,
													  stmt->if_not_exists);
							break;
						default:
							elog(ERROR, "unrecognized define stmt type: %d",
								 (int) stmt->kind);
							break;
					}
				}
				break;

			case T_IndexStmt:	/* CREATE INDEX */
				{
					IndexStmt  *stmt = (IndexStmt *) parsetree;
					Oid			relid;
					LOCKMODE	lockmode;
					bool		is_alter_table;

					if (stmt->concurrent)
						PreventInTransactionBlock(isTopLevel,
												  "CREATE INDEX CONCURRENTLY");

					/*
					 * Look up the relation OID just once, right here at the
					 * beginning, so that we don't end up repeating the name
					 * lookup later and latching onto a different relation
					 * partway through.  To avoid lock upgrade hazards, it's
					 * important that we take the strongest lock that will
					 * eventually be needed here, so the lockmode calculation
					 * needs to match what DefineIndex() does.
					 */
					lockmode = stmt->concurrent ? ShareUpdateExclusiveLock
						: ShareLock;
					relid =
						RangeVarGetRelidExtended(stmt->relation, lockmode,
												 0,
												 RangeVarCallbackOwnsRelation,
												 NULL);

					/*
					 * CREATE INDEX on partitioned tables (but not regular
					 * inherited tables) recurses to partitions, so we must
					 * acquire locks early to avoid deadlocks.
					 *
					 * We also take the opportunity to verify that all
					 * partitions are something we can put an index on, to
					 * avoid building some indexes only to fail later.
					 */
					if (stmt->relation->inh &&
						get_rel_relkind(relid) == RELKIND_PARTITIONED_TABLE)
					{
						ListCell   *lc;
						List	   *inheritors = NIL;

						inheritors = find_all_inheritors(relid, lockmode, NULL);
						foreach(lc, inheritors)
						{
							char		relkind = get_rel_relkind(lfirst_oid(lc));

							if (relkind != RELKIND_RELATION &&
								relkind != RELKIND_MATVIEW &&
								relkind != RELKIND_PARTITIONED_TABLE &&
								relkind != RELKIND_FOREIGN_TABLE)
								elog(ERROR, "unexpected relkind \"%c\" on partition \"%s\"",
									 relkind, stmt->relation->relname);

							if (relkind == RELKIND_FOREIGN_TABLE &&
								(stmt->unique || stmt->primary))
								ereport(ERROR,
										(errcode(ERRCODE_WRONG_OBJECT_TYPE),
										 errmsg("cannot create unique index on partitioned table \"%s\"",
												stmt->relation->relname),
										 errdetail("Table \"%s\" contains partitions that are foreign tables.",
												   stmt->relation->relname)));
						}
						list_free(inheritors);
					}

					/*
					 * If the IndexStmt is already transformed, it must have
					 * come from generateClonedIndexStmt, which in current
					 * usage means it came from expandTableLikeClause rather
					 * than from original parse analysis.  And that means we
					 * must treat it like ALTER TABLE ADD INDEX, not CREATE.
					 * (This is a bit grotty, but currently it doesn't seem
					 * worth adding a separate bool field for the purpose.)
					 */
					is_alter_table = stmt->transformed;

					/* Run parse analysis ... */
					stmt = transformIndexStmt(relid, stmt, queryString);

					/* ... and do it */
					EventTriggerAlterTableStart(parsetree);
					address =
						DefineIndex(relid,	/* OID of heap relation */
									stmt,
									InvalidOid, /* no predefined OID */
									InvalidOid, /* no parent index */
									InvalidOid, /* no parent constraint */
									is_alter_table,
									true,	/* check_rights */
									true,	/* check_not_in_use */
									false,	/* skip_build */
									false); /* quiet */

					/*
					 * Add the CREATE INDEX node itself to stash right away;
					 * if there were any commands stashed in the ALTER TABLE
					 * code, we need them to appear after this one.
					 */
					EventTriggerCollectSimpleCommand(address, secondaryObject,
													 parsetree);
					commandCollected = true;
					EventTriggerAlterTableEnd();
				}
				break;

			case T_CreateExtensionStmt:
				address = CreateExtension(pstate, (CreateExtensionStmt *) parsetree);
				break;

			case T_AlterExtensionStmt:
				address = ExecAlterExtensionStmt(pstate, (AlterExtensionStmt *) parsetree);
				break;

			case T_AlterExtensionContentsStmt:
				address = ExecAlterExtensionContentsStmt((AlterExtensionContentsStmt *) parsetree,
														 &secondaryObject);
				break;

			case T_CreateFdwStmt:
				address = CreateForeignDataWrapper((CreateFdwStmt *) parsetree);
				break;

			case T_AlterFdwStmt:
				address = AlterForeignDataWrapper((AlterFdwStmt *) parsetree);
				break;

			case T_CreateForeignServerStmt:
				address = CreateForeignServer((CreateForeignServerStmt *) parsetree);
				break;

			case T_AlterForeignServerStmt:
				address = AlterForeignServer((AlterForeignServerStmt *) parsetree);
				break;

			case T_CreateUserMappingStmt:
				address = CreateUserMapping((CreateUserMappingStmt *) parsetree);
				break;

			case T_AlterUserMappingStmt:
				address = AlterUserMapping((AlterUserMappingStmt *) parsetree);
				break;

			case T_DropUserMappingStmt:
				RemoveUserMapping((DropUserMappingStmt *) parsetree);
				/* no commands stashed for DROP */
				commandCollected = true;
				break;

			case T_ImportForeignSchemaStmt:
				ImportForeignSchema((ImportForeignSchemaStmt *) parsetree);
				/* commands are stashed inside ImportForeignSchema */
				commandCollected = true;
				break;

			case T_CompositeTypeStmt:	/* CREATE TYPE (composite) */
				{
					CompositeTypeStmt *stmt = (CompositeTypeStmt *) parsetree;

					address = DefineCompositeType(stmt->typevar,
												  stmt->coldeflist);
				}
				break;

			case T_CreateEnumStmt:	/* CREATE TYPE AS ENUM */
				address = DefineEnum((CreateEnumStmt *) parsetree);
				break;

			case T_CreateRangeStmt: /* CREATE TYPE AS RANGE */
				address = DefineRange((CreateRangeStmt *) parsetree);
				break;

			case T_AlterEnumStmt:	/* ALTER TYPE (enum) */
				address = AlterEnum((AlterEnumStmt *) parsetree);
				break;

			case T_ViewStmt:	/* CREATE VIEW */
				EventTriggerAlterTableStart(parsetree);
				address = DefineView((ViewStmt *) parsetree, queryString,
									 pstmt->stmt_location, pstmt->stmt_len);
				EventTriggerCollectSimpleCommand(address, secondaryObject,
												 parsetree);
				/* stashed internally */
				commandCollected = true;
				EventTriggerAlterTableEnd();
				break;

			case T_CreateFunctionStmt:	/* CREATE FUNCTION */
				address = CreateFunction(pstate, (CreateFunctionStmt *) parsetree);
				break;

			case T_AlterFunctionStmt:	/* ALTER FUNCTION */
				address = AlterFunction(pstate, (AlterFunctionStmt *) parsetree);
				break;

			case T_RuleStmt:	/* CREATE RULE */
				address = DefineRule((RuleStmt *) parsetree, queryString);
				break;

			case T_CreateSeqStmt:
				address = DefineSequence(pstate, (CreateSeqStmt *) parsetree);
				break;

			case T_AlterSeqStmt:
				address = AlterSequence(pstate, (AlterSeqStmt *) parsetree);
				break;

			case T_CreateTableAsStmt:
				address = ExecCreateTableAs(pstate, (CreateTableAsStmt *) parsetree,
											params, queryEnv, qc);
				break;

			case T_RefreshMatViewStmt:

				/*
				 * REFRESH CONCURRENTLY executes some DDL commands internally.
				 * Inhibit DDL command collection here to avoid those commands
				 * from showing up in the deparsed command queue.  The refresh
				 * command itself is queued, which is enough.
				 */
				EventTriggerInhibitCommandCollection();
				PG_TRY();
				{
					address = ExecRefreshMatView((RefreshMatViewStmt *) parsetree,
												 queryString, params, qc);
				}
				PG_FINALLY();
				{
					EventTriggerUndoInhibitCommandCollection();
				}
				PG_END_TRY();
				break;

			case T_CreateTrigStmt:
				address = CreateTrigger((CreateTrigStmt *) parsetree,
										queryString, InvalidOid, InvalidOid,
										InvalidOid, InvalidOid, InvalidOid,
										InvalidOid, NULL, false, false);
				break;

			case T_CreatePLangStmt:
				address = CreateProceduralLanguage((CreatePLangStmt *) parsetree);
				break;

			case T_CreateDomainStmt:
				address = DefineDomain((CreateDomainStmt *) parsetree);
				break;

			case T_CreateConversionStmt:
				address = CreateConversionCommand((CreateConversionStmt *) parsetree);
				break;

			case T_CreateCastStmt:
				address = CreateCast((CreateCastStmt *) parsetree);
				break;

			case T_CreateOpClassStmt:
				DefineOpClass((CreateOpClassStmt *) parsetree);
				/* command is stashed in DefineOpClass */
				commandCollected = true;
				break;

			case T_CreateOpFamilyStmt:
				address = DefineOpFamily((CreateOpFamilyStmt *) parsetree);
				break;

			case T_CreateTransformStmt:
				address = CreateTransform((CreateTransformStmt *) parsetree);
				break;

			case T_AlterOpFamilyStmt:
				AlterOpFamily((AlterOpFamilyStmt *) parsetree);
				/* commands are stashed in AlterOpFamily */
				commandCollected = true;
				break;

			case T_AlterTSDictionaryStmt:
				address = AlterTSDictionary((AlterTSDictionaryStmt *) parsetree);
				break;

			case T_AlterTSConfigurationStmt:
				AlterTSConfiguration((AlterTSConfigurationStmt *) parsetree);

				/*
				 * Commands are stashed in MakeConfigurationMapping and
				 * DropConfigurationMapping, which are called from
				 * AlterTSConfiguration
				 */
				commandCollected = true;
				break;

			case T_AlterTableMoveAllStmt:
				AlterTableMoveAll((AlterTableMoveAllStmt *) parsetree);
				/* commands are stashed in AlterTableMoveAll */
				commandCollected = true;
				break;

			case T_DropStmt:
				ExecDropStmt((DropStmt *) parsetree, isTopLevel);
				/* no commands stashed for DROP */
				commandCollected = true;
				break;

			case T_RenameStmt:
				address = ExecRenameStmt((RenameStmt *) parsetree);
				break;

			case T_AlterObjectDependsStmt:
				address =
					ExecAlterObjectDependsStmt((AlterObjectDependsStmt *) parsetree,
											   &secondaryObject);
				break;

			case T_AlterObjectSchemaStmt:
				address =
					ExecAlterObjectSchemaStmt((AlterObjectSchemaStmt *) parsetree,
											  &secondaryObject);
				break;

			case T_AlterOwnerStmt:
				address = ExecAlterOwnerStmt((AlterOwnerStmt *) parsetree);
				break;

			case T_AlterOperatorStmt:
				address = AlterOperator((AlterOperatorStmt *) parsetree);
				break;

			case T_AlterTypeStmt:
				address = AlterType((AlterTypeStmt *) parsetree);
				break;

			case T_CommentStmt:
				address = CommentObject((CommentStmt *) parsetree);
				break;

			case T_GrantStmt:
				ExecuteGrantStmt((GrantStmt *) parsetree);
				/* commands are stashed in ExecGrantStmt_oids */
				commandCollected = true;
				break;

			case T_DropOwnedStmt:
				DropOwnedObjects((DropOwnedStmt *) parsetree);
				/* no commands stashed for DROP */
				commandCollected = true;
				break;

			case T_AlterDefaultPrivilegesStmt:
				ExecAlterDefaultPrivilegesStmt(pstate, (AlterDefaultPrivilegesStmt *) parsetree);
				EventTriggerCollectAlterDefPrivs((AlterDefaultPrivilegesStmt *) parsetree);
				commandCollected = true;
				break;

			case T_CreatePolicyStmt:	/* CREATE POLICY */
				address = CreatePolicy((CreatePolicyStmt *) parsetree);
				break;

			case T_AlterPolicyStmt: /* ALTER POLICY */
				address = AlterPolicy((AlterPolicyStmt *) parsetree);
				break;

			case T_SecLabelStmt:
				address = ExecSecLabelStmt((SecLabelStmt *) parsetree);
				break;

			case T_CreateAmStmt:
				address = CreateAccessMethod((CreateAmStmt *) parsetree);
				break;

			case T_CreateGraphStmt:
				CreateGraphCommand((CreateGraphStmt *) parsetree, queryString,
									pstmt->stmt_location, pstmt->stmt_len);
				commandCollected = true;
				break;

			case T_CreateLabelStmt:
				CreateLabelCommand((CreateLabelStmt *) parsetree, queryString,
								   pstmt->stmt_location, pstmt->stmt_len,
								   params);
				/* stashed internally */
				commandCollected = true;
				break;

			case T_CreateConstraintStmt:
				CreateConstraintCommand((CreateConstraintStmt *) parsetree,
										queryString, pstmt->stmt_location,
										pstmt->stmt_len, params);
				commandCollected = true;
				break;

			case T_DropConstraintStmt:
				DropConstraintCommand((DropConstraintStmt *) parsetree,
									  queryString, pstmt->stmt_location,
									  pstmt->stmt_len, params);
				commandCollected = true;
				break;

			/* see above case T_IndexStmt */
			case T_CreatePropertyIndexStmt:
				{
					CreatePropertyIndexStmt *stmt;
					IndexStmt  *idxstmt;
					Oid			relid;
					LOCKMODE	lockmode;

					stmt = (CreatePropertyIndexStmt *) parsetree;
					if (stmt->concurrent)
						PreventInTransactionBlock(isTopLevel,
												  "CREATE PROPERTY INDEX CONCURRENTLY");

					/* Parser prevent to input graph name for label. */
					Assert(stmt->relation->schemaname == NULL);
					stmt->relation->schemaname = get_graph_path(true);

					if (!RangeVarIsLabel(stmt->relation))
					{
						elog(ERROR, "label \"%s\" does not exist",
							 stmt->relation->relname);
					}

					/*
					 * Look up the relation OID just once, right here at the
					 * beginning, so that we don't end up repeating the name
					 * lookup later and latching onto a different relation
					 * partway through.  To avoid lock upgrade hazards, it's
					 * important that we take the strongest lock that will
					 * eventually be needed here, so the lockmode calculation
					 * needs to match what DefineIndex() does.
					 */
					lockmode = stmt->concurrent ? ShareUpdateExclusiveLock
												: ShareLock;
					relid =
						RangeVarGetRelidExtended(stmt->relation, lockmode,
												 0,
												 RangeVarCallbackOwnsRelation,
												 NULL);

					/* Run parse analysis ... */
					idxstmt = transformCreatePropertyIndexStmt(relid, stmt,
															   queryString);

					/* ... and do it */
					EventTriggerAlterTableStart(parsetree);
					address =
						DefineIndex(relid,		/* OID of heap relation */
									idxstmt,
									InvalidOid, /* no predefined OID */
									InvalidOid, /* no parent index */
									InvalidOid, /* no parent constraint */
									false,		/* is_alter_table */
									true,		/* check_rights */
									true,		/* check_not_in_use */
									false,		/* skip_build */
									false);		/* quiet */

					/*
					 * Add the CREATE INDEX node itself to stash right away;
					 * if there were any commands stashed in the ALTER TABLE
					 * code, we need them to appear after this one.
					 */
					EventTriggerCollectSimpleCommand(address, secondaryObject,
													 parsetree);
					commandCollected = true;
					EventTriggerAlterTableEnd();
				}
				break;

			case T_CreatePublicationStmt:
				address = CreatePublication((CreatePublicationStmt *) parsetree);
				break;

			case T_AlterPublicationStmt:
				AlterPublication((AlterPublicationStmt *) parsetree);

				/*
				 * AlterPublication calls EventTriggerCollectSimpleCommand
				 * directly
				 */
				commandCollected = true;
				break;

			case T_CreateSubscriptionStmt:
				address = CreateSubscription((CreateSubscriptionStmt *) parsetree,
											 isTopLevel);
				break;

			case T_AlterSubscriptionStmt:
				address = AlterSubscription((AlterSubscriptionStmt *) parsetree);
				break;

			case T_DropSubscriptionStmt:
				DropSubscription((DropSubscriptionStmt *) parsetree, isTopLevel);
				/* no commands stashed for DROP */
				commandCollected = true;
				break;

			case T_CreateStatsStmt:
				address = CreateStatistics((CreateStatsStmt *) parsetree);
				break;

			case T_AlterStatsStmt:
				address = AlterStatistics((AlterStatsStmt *) parsetree);
				break;

			default:
				elog(ERROR, "unrecognized node type: %d",
					 (int) nodeTag(parsetree));
				break;
		}

		/*
		 * Remember the object so that ddl_command_end event triggers have
		 * access to it.
		 */
		if (!commandCollected)
			EventTriggerCollectSimpleCommand(address, secondaryObject,
											 parsetree);

		if (isCompleteQuery)
		{
			EventTriggerSQLDrop(parsetree);
			EventTriggerDDLCommandEnd(parsetree);
		}
	}
	PG_FINALLY();
	{
		if (needCleanup)
			EventTriggerEndCompleteQuery();
	}
	PG_END_TRY();
}

/*
 * ProcessUtilityForAlterTable
 *		Recursive entry from ALTER TABLE
 *
 * ALTER TABLE sometimes generates subcommands such as CREATE INDEX.
 * It calls this, not the main entry point ProcessUtility, to execute
 * such subcommands.
 *
 * stmt: the utility command to execute
 * context: opaque passthrough struct with the info we need
 *
 * It's caller's responsibility to do CommandCounterIncrement after
 * calling this, if needed.
 */
void
ProcessUtilityForAlterTable(Node *stmt, AlterTableUtilityContext *context)
{
	PlannedStmt *wrapper;

	/*
	 * For event triggers, we must "close" the current complex-command set,
	 * and start a new one afterwards; this is needed to ensure the ordering
	 * of command events is consistent with the way they were executed.
	 */
	EventTriggerAlterTableEnd();

	/* Create a suitable wrapper */
	wrapper = makeNode(PlannedStmt);
	wrapper->commandType = CMD_UTILITY;
	wrapper->canSetTag = false;
	wrapper->utilityStmt = stmt;
	wrapper->stmt_location = context->pstmt->stmt_location;
	wrapper->stmt_len = context->pstmt->stmt_len;

	ProcessUtility(wrapper,
				   context->queryString,
				   PROCESS_UTILITY_SUBCOMMAND,
				   context->params,
				   context->queryEnv,
				   None_Receiver,
				   NULL);

	EventTriggerAlterTableStart(context->pstmt->utilityStmt);
	EventTriggerAlterTableRelid(context->relid);
}

/*
 * Dispatch function for DropStmt
 */
static void
ExecDropStmt(DropStmt *stmt, bool isTopLevel)
{
	switch (stmt->removeType)
	{
		case OBJECT_PROPERTY_INDEX:
			{
				char	   *graphname = get_graph_path(true);
				ListCell   *lc;

				Assert(stmt->concurrent == false);

				/* set graph path */
				foreach(lc, stmt->objects)
				{
					List	   *object = lfirst(lc);

					if (list_length(object) == 1)
						object = lcons(makeString(graphname), object);
					else
						ereport(ERROR,
								(errcode(ERRCODE_SYNTAX_ERROR),
								 errmsg("improper property index name")));
				}
			}
			/* fail through */

		case OBJECT_INDEX:
			if (stmt->concurrent)
				PreventInTransactionBlock(isTopLevel,
										  "DROP INDEX CONCURRENTLY");
			/* fall through */

		case OBJECT_TABLE:
		case OBJECT_SEQUENCE:
		case OBJECT_VIEW:
		case OBJECT_MATVIEW:
		case OBJECT_FOREIGN_TABLE:
			RemoveRelations(stmt);
			break;
		default:
			RemoveObjects(stmt);
			break;
	}
}


/*
 * UtilityReturnsTuples
 *		Return "true" if this utility statement will send output to the
 *		destination.
 *
 * Generally, there should be a case here for each case in ProcessUtility
 * where "dest" is passed on.
 */
bool
UtilityReturnsTuples(Node *parsetree)
{
	switch (nodeTag(parsetree))
	{
		case T_CallStmt:
			{
				CallStmt   *stmt = (CallStmt *) parsetree;

				return (stmt->funcexpr->funcresulttype == RECORDOID);
			}
		case T_FetchStmt:
			{
				FetchStmt  *stmt = (FetchStmt *) parsetree;
				Portal		portal;

				if (stmt->ismove)
					return false;
				portal = GetPortalByName(stmt->portalname);
				if (!PortalIsValid(portal))
					return false;	/* not our business to raise error */
				return portal->tupDesc ? true : false;
			}

		case T_ExecuteStmt:
			{
				ExecuteStmt *stmt = (ExecuteStmt *) parsetree;
				PreparedStatement *entry;

				entry = FetchPreparedStatement(stmt->name, false);
				if (!entry)
					return false;	/* not our business to raise error */
				if (entry->plansource->resultDesc)
					return true;
				return false;
			}

		case T_ExplainStmt:
			return true;

		case T_VariableShowStmt:
			return true;

		default:
			return false;
	}
}

/*
 * UtilityTupleDescriptor
 *		Fetch the actual output tuple descriptor for a utility statement
 *		for which UtilityReturnsTuples() previously returned "true".
 *
 * The returned descriptor is created in (or copied into) the current memory
 * context.
 */
TupleDesc
UtilityTupleDescriptor(Node *parsetree)
{
	switch (nodeTag(parsetree))
	{
		case T_CallStmt:
			return CallStmtResultDesc((CallStmt *) parsetree);

		case T_FetchStmt:
			{
				FetchStmt  *stmt = (FetchStmt *) parsetree;
				Portal		portal;

				if (stmt->ismove)
					return NULL;
				portal = GetPortalByName(stmt->portalname);
				if (!PortalIsValid(portal))
					return NULL;	/* not our business to raise error */
				return CreateTupleDescCopy(portal->tupDesc);
			}

		case T_ExecuteStmt:
			{
				ExecuteStmt *stmt = (ExecuteStmt *) parsetree;
				PreparedStatement *entry;

				entry = FetchPreparedStatement(stmt->name, false);
				if (!entry)
					return NULL;	/* not our business to raise error */
				return FetchPreparedStatementResultDesc(entry);
			}

		case T_ExplainStmt:
			return ExplainResultDesc((ExplainStmt *) parsetree);

		case T_VariableShowStmt:
			{
				VariableShowStmt *n = (VariableShowStmt *) parsetree;

				return GetPGVariableResultDesc(n->name);
			}

		default:
			return NULL;
	}
}


/*
 * QueryReturnsTuples
 *		Return "true" if this Query will send output to the destination.
 */
#ifdef NOT_USED
bool
QueryReturnsTuples(Query *parsetree)
{
	switch (parsetree->commandType)
	{
		case CMD_SELECT:
			/* returns tuples */
			return true;
		case CMD_INSERT:
		case CMD_UPDATE:
		case CMD_DELETE:
			/* the forms with RETURNING return tuples */
			if (parsetree->returningList)
				return true;
			break;
		case CMD_UTILITY:
			return UtilityReturnsTuples(parsetree->utilityStmt);
		case CMD_UNKNOWN:
		case CMD_NOTHING:
			/* probably shouldn't get here */
			break;
	}
	return false;				/* default */
}
#endif


/*
 * UtilityContainsQuery
 *		Return the contained Query, or NULL if there is none
 *
 * Certain utility statements, such as EXPLAIN, contain a plannable Query.
 * This function encapsulates knowledge of exactly which ones do.
 * We assume it is invoked only on already-parse-analyzed statements
 * (else the contained parsetree isn't a Query yet).
 *
 * In some cases (currently, only EXPLAIN of CREATE TABLE AS/SELECT INTO and
 * CREATE MATERIALIZED VIEW), potentially Query-containing utility statements
 * can be nested.  This function will drill down to a non-utility Query, or
 * return NULL if none.
 */
Query *
UtilityContainsQuery(Node *parsetree)
{
	Query	   *qry;

	switch (nodeTag(parsetree))
	{
		case T_DeclareCursorStmt:
			qry = castNode(Query, ((DeclareCursorStmt *) parsetree)->query);
			if (qry->commandType == CMD_UTILITY)
				return UtilityContainsQuery(qry->utilityStmt);
			return qry;

		case T_ExplainStmt:
			qry = castNode(Query, ((ExplainStmt *) parsetree)->query);
			if (qry->commandType == CMD_UTILITY)
				return UtilityContainsQuery(qry->utilityStmt);
			return qry;

		case T_CreateTableAsStmt:
			qry = castNode(Query, ((CreateTableAsStmt *) parsetree)->query);
			if (qry->commandType == CMD_UTILITY)
				return UtilityContainsQuery(qry->utilityStmt);
			return qry;

		default:
			return NULL;
	}
}


/*
 * AlterObjectTypeCommandTag
 *		helper function for CreateCommandTag
 *
 * This covers most cases where ALTER is used with an ObjectType enum.
 */
static CommandTag
AlterObjectTypeCommandTag(ObjectType objtype)
{
	CommandTag	tag;

	switch (objtype)
	{
		case OBJECT_AGGREGATE:
			tag = CMDTAG_ALTER_AGGREGATE;
			break;
		case OBJECT_ATTRIBUTE:
			tag = CMDTAG_ALTER_TYPE;
			break;
		case OBJECT_CAST:
			tag = CMDTAG_ALTER_CAST;
			break;
		case OBJECT_COLLATION:
			tag = CMDTAG_ALTER_COLLATION;
			break;
		case OBJECT_COLUMN:
			tag = CMDTAG_ALTER_TABLE;
			break;
		case OBJECT_CONVERSION:
			tag = CMDTAG_ALTER_CONVERSION;
			break;
		case OBJECT_DATABASE:
			tag = CMDTAG_ALTER_DATABASE;
			break;
		case OBJECT_DOMAIN:
		case OBJECT_DOMCONSTRAINT:
			tag = CMDTAG_ALTER_DOMAIN;
			break;
		case OBJECT_EXTENSION:
			tag = CMDTAG_ALTER_EXTENSION;
			break;
		case OBJECT_FDW:
			tag = CMDTAG_ALTER_FOREIGN_DATA_WRAPPER;
			break;
		case OBJECT_FOREIGN_SERVER:
			tag = CMDTAG_ALTER_SERVER;
			break;
		case OBJECT_FOREIGN_TABLE:
			tag = CMDTAG_ALTER_FOREIGN_TABLE;
			break;
		case OBJECT_FUNCTION:
			tag = CMDTAG_ALTER_FUNCTION;
			break;
		case OBJECT_INDEX:
			tag = CMDTAG_ALTER_INDEX;
			break;
		case OBJECT_LANGUAGE:
			tag = CMDTAG_ALTER_LANGUAGE;
			break;
		case OBJECT_LARGEOBJECT:
			tag = CMDTAG_ALTER_LARGE_OBJECT;
			break;
		case OBJECT_OPCLASS:
			tag = CMDTAG_ALTER_OPERATOR_CLASS;
			break;
		case OBJECT_OPERATOR:
			tag = CMDTAG_ALTER_OPERATOR;
			break;
		case OBJECT_OPFAMILY:
			tag = CMDTAG_ALTER_OPERATOR_FAMILY;
			break;
		case OBJECT_POLICY:
			tag = CMDTAG_ALTER_POLICY;
			break;
		case OBJECT_PROCEDURE:
			tag = CMDTAG_ALTER_PROCEDURE;
			break;
		case OBJECT_PROPERTY_INDEX:
			tag = CMDTAG_ALTER_PROPERTY_INDEX;
			break;
		case OBJECT_ROLE:
			tag = CMDTAG_ALTER_ROLE;
			break;
		case OBJECT_ROUTINE:
			tag = CMDTAG_ALTER_ROUTINE;
			break;
		case OBJECT_RULE:
			tag = CMDTAG_ALTER_RULE;
			break;
		case OBJECT_SCHEMA:
			tag = CMDTAG_ALTER_SCHEMA;
			break;
		case OBJECT_SEQUENCE:
			tag = CMDTAG_ALTER_SEQUENCE;
			break;
		case OBJECT_TABLE:
		case OBJECT_TABCONSTRAINT:
			tag = CMDTAG_ALTER_TABLE;
			break;
		case OBJECT_TABLESPACE:
			tag = CMDTAG_ALTER_TABLESPACE;
			break;
		case OBJECT_TRIGGER:
			tag = CMDTAG_ALTER_TRIGGER;
			break;
		case OBJECT_EVENT_TRIGGER:
			tag = CMDTAG_ALTER_EVENT_TRIGGER;
			break;
		case OBJECT_TSCONFIGURATION:
			tag = CMDTAG_ALTER_TEXT_SEARCH_CONFIGURATION;
			break;
		case OBJECT_TSDICTIONARY:
			tag = CMDTAG_ALTER_TEXT_SEARCH_DICTIONARY;
			break;
		case OBJECT_TSPARSER:
			tag = CMDTAG_ALTER_TEXT_SEARCH_PARSER;
			break;
		case OBJECT_TSTEMPLATE:
			tag = CMDTAG_ALTER_TEXT_SEARCH_TEMPLATE;
			break;
		case OBJECT_TYPE:
			tag = CMDTAG_ALTER_TYPE;
			break;
		case OBJECT_VIEW:
			tag = CMDTAG_ALTER_VIEW;
			break;
		case OBJECT_MATVIEW:
			tag = CMDTAG_ALTER_MATERIALIZED_VIEW;
			break;
		case OBJECT_PUBLICATION:
			tag = CMDTAG_ALTER_PUBLICATION;
			break;
		case OBJECT_SUBSCRIPTION:
			tag = CMDTAG_ALTER_SUBSCRIPTION;
			break;
		case OBJECT_STATISTIC_EXT:
			tag = CMDTAG_ALTER_STATISTICS;
			break;
		case OBJECT_GRAPH:
			tag = CMDTAG_ALTER_GRAPH;
			break;
		case OBJECT_VLABEL:
			tag = CMDTAG_ALTER_VLABEL;
			break;
		case OBJECT_ELABEL:
			tag = CMDTAG_ALTER_ELABEL;
			break;
		default:
			tag = CMDTAG_UNKNOWN;
			break;
	}

	return tag;
}

/*
 * CreateCommandTag
 *		utility to get a CommandTag for the command operation,
 *		given either a raw (un-analyzed) parsetree, an analyzed Query,
 *		or a PlannedStmt.
 *
 * This must handle all command types, but since the vast majority
 * of 'em are utility commands, it seems sensible to keep it here.
 */
CommandTag
CreateCommandTag(Node *parsetree)
{
	CommandTag	tag;

	switch (nodeTag(parsetree))
	{
			/* recurse if we're given a RawStmt */
		case T_RawStmt:
			tag = CreateCommandTag(((RawStmt *) parsetree)->stmt);
			break;

			/* raw plannable queries */
		case T_InsertStmt:
			tag = CMDTAG_INSERT;
			break;

		case T_DeleteStmt:
			tag = CMDTAG_DELETE;
			break;

		case T_UpdateStmt:
			tag = CMDTAG_UPDATE;
			break;

		case T_SelectStmt:
			tag = CMDTAG_SELECT;
			break;

<<<<<<< HEAD
		case T_CypherStmt:
			tag = CMDTAG_CYPHER;
=======
		case T_PLAssignStmt:
			tag = CMDTAG_SELECT;
>>>>>>> 6214e2b2
			break;

			/* utility statements --- same whether raw or cooked */
		case T_TransactionStmt:
			{
				TransactionStmt *stmt = (TransactionStmt *) parsetree;

				switch (stmt->kind)
				{
					case TRANS_STMT_BEGIN:
						tag = CMDTAG_BEGIN;
						break;

					case TRANS_STMT_START:
						tag = CMDTAG_START_TRANSACTION;
						break;

					case TRANS_STMT_COMMIT:
						tag = CMDTAG_COMMIT;
						break;

					case TRANS_STMT_ROLLBACK:
					case TRANS_STMT_ROLLBACK_TO:
						tag = CMDTAG_ROLLBACK;
						break;

					case TRANS_STMT_SAVEPOINT:
						tag = CMDTAG_SAVEPOINT;
						break;

					case TRANS_STMT_RELEASE:
						tag = CMDTAG_RELEASE;
						break;

					case TRANS_STMT_PREPARE:
						tag = CMDTAG_PREPARE_TRANSACTION;
						break;

					case TRANS_STMT_COMMIT_PREPARED:
						tag = CMDTAG_COMMIT_PREPARED;
						break;

					case TRANS_STMT_ROLLBACK_PREPARED:
						tag = CMDTAG_ROLLBACK_PREPARED;
						break;

					default:
						tag = CMDTAG_UNKNOWN;
						break;
				}
			}
			break;

		case T_DeclareCursorStmt:
			tag = CMDTAG_DECLARE_CURSOR;
			break;

		case T_ClosePortalStmt:
			{
				ClosePortalStmt *stmt = (ClosePortalStmt *) parsetree;

				if (stmt->portalname == NULL)
					tag = CMDTAG_CLOSE_CURSOR_ALL;
				else
					tag = CMDTAG_CLOSE_CURSOR;
			}
			break;

		case T_FetchStmt:
			{
				FetchStmt  *stmt = (FetchStmt *) parsetree;

				tag = (stmt->ismove) ? CMDTAG_MOVE : CMDTAG_FETCH;
			}
			break;

		case T_CreateDomainStmt:
			tag = CMDTAG_CREATE_DOMAIN;
			break;

		case T_CreateSchemaStmt:
			tag = CMDTAG_CREATE_SCHEMA;
			break;

		case T_CreateStmt:
			tag = CMDTAG_CREATE_TABLE;
			break;

		case T_CreateGraphStmt:
			tag = CMDTAG_CREATE_GRAPH;
			break;

		case T_CreateLabelStmt:
			{
				CreateLabelStmt *stmt = (CreateLabelStmt *) parsetree;

				switch (stmt->labelKind)
				{
					case LABEL_VERTEX:
						tag = CMDTAG_CREATE_VLABEL;
						break;
					case LABEL_EDGE:
						tag = CMDTAG_CREATE_ELABEL;
						break;
					default:
						tag = CMDTAG_UNKNOWN;
						break;
				}
			}
			break;

		case T_CreateConstraintStmt:
			tag = CMDTAG_CREATE_CONSTRAINT;
			break;

		case T_DropConstraintStmt:
			tag = CMDTAG_DROP_CONSTRAINT;
			break;

		case T_AlterLabelStmt:
			{
				switch (((AlterLabelStmt*) parsetree)->relkind)
				{
					case OBJECT_VLABEL:
						tag = CMDTAG_ALTER_VLABEL;
						break;
					case OBJECT_ELABEL:
						tag = CMDTAG_ALTER_ELABEL;
						break;
					default:
						tag = CMDTAG_UNKNOWN;
						break;
				}
			}
			break;

		case T_CreatePropertyIndexStmt:
			tag = CMDTAG_CREATE_PROPERTY_INDEX;
			break;

		case T_CreateTableSpaceStmt:
			tag = CMDTAG_CREATE_TABLESPACE;
			break;

		case T_DropTableSpaceStmt:
			tag = CMDTAG_DROP_TABLESPACE;
			break;

		case T_AlterTableSpaceOptionsStmt:
			tag = CMDTAG_ALTER_TABLESPACE;
			break;

		case T_CreateExtensionStmt:
			tag = CMDTAG_CREATE_EXTENSION;
			break;

		case T_AlterExtensionStmt:
			tag = CMDTAG_ALTER_EXTENSION;
			break;

		case T_AlterExtensionContentsStmt:
			tag = CMDTAG_ALTER_EXTENSION;
			break;

		case T_CreateFdwStmt:
			tag = CMDTAG_CREATE_FOREIGN_DATA_WRAPPER;
			break;

		case T_AlterFdwStmt:
			tag = CMDTAG_ALTER_FOREIGN_DATA_WRAPPER;
			break;

		case T_CreateForeignServerStmt:
			tag = CMDTAG_CREATE_SERVER;
			break;

		case T_AlterForeignServerStmt:
			tag = CMDTAG_ALTER_SERVER;
			break;

		case T_CreateUserMappingStmt:
			tag = CMDTAG_CREATE_USER_MAPPING;
			break;

		case T_AlterUserMappingStmt:
			tag = CMDTAG_ALTER_USER_MAPPING;
			break;

		case T_DropUserMappingStmt:
			tag = CMDTAG_DROP_USER_MAPPING;
			break;

		case T_CreateForeignTableStmt:
			tag = CMDTAG_CREATE_FOREIGN_TABLE;
			break;

		case T_ImportForeignSchemaStmt:
			tag = CMDTAG_IMPORT_FOREIGN_SCHEMA;
			break;

		case T_DropStmt:
			switch (((DropStmt *) parsetree)->removeType)
			{
				case OBJECT_TABLE:
					tag = CMDTAG_DROP_TABLE;
					break;
				case OBJECT_SEQUENCE:
					tag = CMDTAG_DROP_SEQUENCE;
					break;
				case OBJECT_VIEW:
					tag = CMDTAG_DROP_VIEW;
					break;
				case OBJECT_MATVIEW:
					tag = CMDTAG_DROP_MATERIALIZED_VIEW;
					break;
				case OBJECT_INDEX:
					tag = CMDTAG_DROP_INDEX;
					break;
				case OBJECT_PROPERTY_INDEX:
					tag = CMDTAG_DROP_PROPERTY_INDEX;
					break;
				case OBJECT_TYPE:
					tag = CMDTAG_DROP_TYPE;
					break;
				case OBJECT_DOMAIN:
					tag = CMDTAG_DROP_DOMAIN;
					break;
				case OBJECT_COLLATION:
					tag = CMDTAG_DROP_COLLATION;
					break;
				case OBJECT_CONVERSION:
					tag = CMDTAG_DROP_CONVERSION;
					break;
				case OBJECT_SCHEMA:
					tag = CMDTAG_DROP_SCHEMA;
					break;
				case OBJECT_TSPARSER:
					tag = CMDTAG_DROP_TEXT_SEARCH_PARSER;
					break;
				case OBJECT_TSDICTIONARY:
					tag = CMDTAG_DROP_TEXT_SEARCH_DICTIONARY;
					break;
				case OBJECT_TSTEMPLATE:
					tag = CMDTAG_DROP_TEXT_SEARCH_TEMPLATE;
					break;
				case OBJECT_TSCONFIGURATION:
					tag = CMDTAG_DROP_TEXT_SEARCH_CONFIGURATION;
					break;
				case OBJECT_FOREIGN_TABLE:
					tag = CMDTAG_DROP_FOREIGN_TABLE;
					break;
				case OBJECT_EXTENSION:
					tag = CMDTAG_DROP_EXTENSION;
					break;
				case OBJECT_FUNCTION:
					tag = CMDTAG_DROP_FUNCTION;
					break;
				case OBJECT_PROCEDURE:
					tag = CMDTAG_DROP_PROCEDURE;
					break;
				case OBJECT_ROUTINE:
					tag = CMDTAG_DROP_ROUTINE;
					break;
				case OBJECT_AGGREGATE:
					tag = CMDTAG_DROP_AGGREGATE;
					break;
				case OBJECT_OPERATOR:
					tag = CMDTAG_DROP_OPERATOR;
					break;
				case OBJECT_LANGUAGE:
					tag = CMDTAG_DROP_LANGUAGE;
					break;
				case OBJECT_CAST:
					tag = CMDTAG_DROP_CAST;
					break;
				case OBJECT_TRIGGER:
					tag = CMDTAG_DROP_TRIGGER;
					break;
				case OBJECT_EVENT_TRIGGER:
					tag = CMDTAG_DROP_EVENT_TRIGGER;
					break;
				case OBJECT_RULE:
					tag = CMDTAG_DROP_RULE;
					break;
				case OBJECT_FDW:
					tag = CMDTAG_DROP_FOREIGN_DATA_WRAPPER;
					break;
				case OBJECT_FOREIGN_SERVER:
					tag = CMDTAG_DROP_SERVER;
					break;
				case OBJECT_OPCLASS:
					tag = CMDTAG_DROP_OPERATOR_CLASS;
					break;
				case OBJECT_OPFAMILY:
					tag = CMDTAG_DROP_OPERATOR_FAMILY;
					break;
				case OBJECT_POLICY:
					tag = CMDTAG_DROP_POLICY;
					break;
				case OBJECT_TRANSFORM:
					tag = CMDTAG_DROP_TRANSFORM;
					break;
				case OBJECT_ACCESS_METHOD:
					tag = CMDTAG_DROP_ACCESS_METHOD;
					break;
				case OBJECT_PUBLICATION:
					tag = CMDTAG_DROP_PUBLICATION;
					break;
				case OBJECT_STATISTIC_EXT:
					tag = CMDTAG_DROP_STATISTICS;
					break;
				case OBJECT_GRAPH:
					tag = CMDTAG_DROP_GRAPH;
					break;
				case OBJECT_ELABEL:
					tag = CMDTAG_DROP_ELABEL;
					break;
				case OBJECT_VLABEL:
					tag = CMDTAG_DROP_VLABEL;
					break;
				default:
					tag = CMDTAG_UNKNOWN;
			}
			break;

		case T_TruncateStmt:
			tag = CMDTAG_TRUNCATE_TABLE;
			break;

		case T_CommentStmt:
			tag = CMDTAG_COMMENT;
			break;

		case T_SecLabelStmt:
			tag = CMDTAG_SECURITY_LABEL;
			break;

		case T_CopyStmt:
			tag = CMDTAG_COPY;
			break;

		case T_RenameStmt:

			/*
			 * When the column is renamed, the command tag is created from its
			 * relation type
			 */
			tag = AlterObjectTypeCommandTag(((RenameStmt *) parsetree)->renameType == OBJECT_COLUMN ?
											((RenameStmt *) parsetree)->relationType :
											((RenameStmt *) parsetree)->renameType);
			break;

		case T_AlterObjectDependsStmt:
			tag = AlterObjectTypeCommandTag(((AlterObjectDependsStmt *) parsetree)->objectType);
			break;

		case T_AlterObjectSchemaStmt:
			tag = AlterObjectTypeCommandTag(((AlterObjectSchemaStmt *) parsetree)->objectType);
			break;

		case T_AlterOwnerStmt:
			tag = AlterObjectTypeCommandTag(((AlterOwnerStmt *) parsetree)->objectType);
			break;

		case T_AlterTableMoveAllStmt:
			tag = AlterObjectTypeCommandTag(((AlterTableMoveAllStmt *) parsetree)->objtype);
			break;

		case T_AlterTableStmt:
			tag = AlterObjectTypeCommandTag(((AlterTableStmt *) parsetree)->objtype);
			break;

		case T_AlterDomainStmt:
			tag = CMDTAG_ALTER_DOMAIN;
			break;

		case T_AlterFunctionStmt:
			switch (((AlterFunctionStmt *) parsetree)->objtype)
			{
				case OBJECT_FUNCTION:
					tag = CMDTAG_ALTER_FUNCTION;
					break;
				case OBJECT_PROCEDURE:
					tag = CMDTAG_ALTER_PROCEDURE;
					break;
				case OBJECT_ROUTINE:
					tag = CMDTAG_ALTER_ROUTINE;
					break;
				default:
					tag = CMDTAG_UNKNOWN;
			}
			break;

		case T_GrantStmt:
			{
				GrantStmt  *stmt = (GrantStmt *) parsetree;

				tag = (stmt->is_grant) ? CMDTAG_GRANT : CMDTAG_REVOKE;
			}
			break;

		case T_GrantRoleStmt:
			{
				GrantRoleStmt *stmt = (GrantRoleStmt *) parsetree;

				tag = (stmt->is_grant) ? CMDTAG_GRANT_ROLE : CMDTAG_REVOKE_ROLE;
			}
			break;

		case T_AlterDefaultPrivilegesStmt:
			tag = CMDTAG_ALTER_DEFAULT_PRIVILEGES;
			break;

		case T_DefineStmt:
			switch (((DefineStmt *) parsetree)->kind)
			{
				case OBJECT_AGGREGATE:
					tag = CMDTAG_CREATE_AGGREGATE;
					break;
				case OBJECT_OPERATOR:
					tag = CMDTAG_CREATE_OPERATOR;
					break;
				case OBJECT_TYPE:
					tag = CMDTAG_CREATE_TYPE;
					break;
				case OBJECT_TSPARSER:
					tag = CMDTAG_CREATE_TEXT_SEARCH_PARSER;
					break;
				case OBJECT_TSDICTIONARY:
					tag = CMDTAG_CREATE_TEXT_SEARCH_DICTIONARY;
					break;
				case OBJECT_TSTEMPLATE:
					tag = CMDTAG_CREATE_TEXT_SEARCH_TEMPLATE;
					break;
				case OBJECT_TSCONFIGURATION:
					tag = CMDTAG_CREATE_TEXT_SEARCH_CONFIGURATION;
					break;
				case OBJECT_COLLATION:
					tag = CMDTAG_CREATE_COLLATION;
					break;
				case OBJECT_ACCESS_METHOD:
					tag = CMDTAG_CREATE_ACCESS_METHOD;
					break;
				default:
					tag = CMDTAG_UNKNOWN;
			}
			break;

		case T_CompositeTypeStmt:
			tag = CMDTAG_CREATE_TYPE;
			break;

		case T_CreateEnumStmt:
			tag = CMDTAG_CREATE_TYPE;
			break;

		case T_CreateRangeStmt:
			tag = CMDTAG_CREATE_TYPE;
			break;

		case T_AlterEnumStmt:
			tag = CMDTAG_ALTER_TYPE;
			break;

		case T_ViewStmt:
			tag = CMDTAG_CREATE_VIEW;
			break;

		case T_CreateFunctionStmt:
			if (((CreateFunctionStmt *) parsetree)->is_procedure)
				tag = CMDTAG_CREATE_PROCEDURE;
			else
				tag = CMDTAG_CREATE_FUNCTION;
			break;

		case T_IndexStmt:
			tag = CMDTAG_CREATE_INDEX;
			break;

		case T_RuleStmt:
			tag = CMDTAG_CREATE_RULE;
			break;

		case T_CreateSeqStmt:
			tag = CMDTAG_CREATE_SEQUENCE;
			break;

		case T_AlterSeqStmt:
			tag = CMDTAG_ALTER_SEQUENCE;
			break;

		case T_DoStmt:
			tag = CMDTAG_DO;
			break;

		case T_CreatedbStmt:
			tag = CMDTAG_CREATE_DATABASE;
			break;

		case T_AlterDatabaseStmt:
			tag = CMDTAG_ALTER_DATABASE;
			break;

		case T_AlterDatabaseSetStmt:
			tag = CMDTAG_ALTER_DATABASE;
			break;

		case T_DropdbStmt:
			tag = CMDTAG_DROP_DATABASE;
			break;

		case T_NotifyStmt:
			tag = CMDTAG_NOTIFY;
			break;

		case T_ListenStmt:
			tag = CMDTAG_LISTEN;
			break;

		case T_UnlistenStmt:
			tag = CMDTAG_UNLISTEN;
			break;

		case T_LoadStmt:
			tag = CMDTAG_LOAD;
			break;

		case T_CallStmt:
			tag = CMDTAG_CALL;
			break;

		case T_ClusterStmt:
			tag = CMDTAG_CLUSTER;
			break;

		case T_VacuumStmt:
			if (((VacuumStmt *) parsetree)->is_vacuumcmd)
				tag = CMDTAG_VACUUM;
			else
				tag = CMDTAG_ANALYZE;
			break;

		case T_ExplainStmt:
			tag = CMDTAG_EXPLAIN;
			break;

		case T_CreateTableAsStmt:
			switch (((CreateTableAsStmt *) parsetree)->objtype)
			{
				case OBJECT_TABLE:
					if (((CreateTableAsStmt *) parsetree)->is_select_into)
						tag = CMDTAG_SELECT_INTO;
					else
						tag = CMDTAG_CREATE_TABLE_AS;
					break;
				case OBJECT_MATVIEW:
					tag = CMDTAG_CREATE_MATERIALIZED_VIEW;
					break;
				default:
					tag = CMDTAG_UNKNOWN;
			}
			break;

		case T_RefreshMatViewStmt:
			tag = CMDTAG_REFRESH_MATERIALIZED_VIEW;
			break;

		case T_AlterSystemStmt:
			tag = CMDTAG_ALTER_SYSTEM;
			break;

		case T_VariableSetStmt:
			switch (((VariableSetStmt *) parsetree)->kind)
			{
				case VAR_SET_VALUE:
				case VAR_SET_CURRENT:
				case VAR_SET_DEFAULT:
				case VAR_SET_MULTI:
					tag = CMDTAG_SET;
					break;
				case VAR_RESET:
				case VAR_RESET_ALL:
					tag = CMDTAG_RESET;
					break;
				default:
					tag = CMDTAG_UNKNOWN;
			}
			break;

		case T_VariableShowStmt:
			tag = CMDTAG_SHOW;
			break;

		case T_DiscardStmt:
			switch (((DiscardStmt *) parsetree)->target)
			{
				case DISCARD_ALL:
					tag = CMDTAG_DISCARD_ALL;
					break;
				case DISCARD_PLANS:
					tag = CMDTAG_DISCARD_PLANS;
					break;
				case DISCARD_TEMP:
					tag = CMDTAG_DISCARD_TEMP;
					break;
				case DISCARD_SEQUENCES:
					tag = CMDTAG_DISCARD_SEQUENCES;
					break;
				default:
					tag = CMDTAG_UNKNOWN;
			}
			break;

		case T_CreateTransformStmt:
			tag = CMDTAG_CREATE_TRANSFORM;
			break;

		case T_CreateTrigStmt:
			tag = CMDTAG_CREATE_TRIGGER;
			break;

		case T_CreateEventTrigStmt:
			tag = CMDTAG_CREATE_EVENT_TRIGGER;
			break;

		case T_AlterEventTrigStmt:
			tag = CMDTAG_ALTER_EVENT_TRIGGER;
			break;

		case T_CreatePLangStmt:
			tag = CMDTAG_CREATE_LANGUAGE;
			break;

		case T_CreateRoleStmt:
			tag = CMDTAG_CREATE_ROLE;
			break;

		case T_AlterRoleStmt:
			tag = CMDTAG_ALTER_ROLE;
			break;

		case T_AlterRoleSetStmt:
			tag = CMDTAG_ALTER_ROLE;
			break;

		case T_DropRoleStmt:
			tag = CMDTAG_DROP_ROLE;
			break;

		case T_DropOwnedStmt:
			tag = CMDTAG_DROP_OWNED;
			break;

		case T_ReassignOwnedStmt:
			tag = CMDTAG_REASSIGN_OWNED;
			break;

		case T_LockStmt:
			tag = CMDTAG_LOCK_TABLE;
			break;

		case T_ConstraintsSetStmt:
			tag = CMDTAG_SET_CONSTRAINTS;
			break;

		case T_CheckPointStmt:
			tag = CMDTAG_CHECKPOINT;
			break;

		case T_ReindexStmt:
			tag = CMDTAG_REINDEX;
			break;

		case T_CreateConversionStmt:
			tag = CMDTAG_CREATE_CONVERSION;
			break;

		case T_CreateCastStmt:
			tag = CMDTAG_CREATE_CAST;
			break;

		case T_CreateOpClassStmt:
			tag = CMDTAG_CREATE_OPERATOR_CLASS;
			break;

		case T_CreateOpFamilyStmt:
			tag = CMDTAG_CREATE_OPERATOR_FAMILY;
			break;

		case T_AlterOpFamilyStmt:
			tag = CMDTAG_ALTER_OPERATOR_FAMILY;
			break;

		case T_AlterOperatorStmt:
			tag = CMDTAG_ALTER_OPERATOR;
			break;

		case T_AlterTypeStmt:
			tag = CMDTAG_ALTER_TYPE;
			break;

		case T_AlterTSDictionaryStmt:
			tag = CMDTAG_ALTER_TEXT_SEARCH_DICTIONARY;
			break;

		case T_AlterTSConfigurationStmt:
			tag = CMDTAG_ALTER_TEXT_SEARCH_CONFIGURATION;
			break;

		case T_CreatePolicyStmt:
			tag = CMDTAG_CREATE_POLICY;
			break;

		case T_AlterPolicyStmt:
			tag = CMDTAG_ALTER_POLICY;
			break;

		case T_CreateAmStmt:
			tag = CMDTAG_CREATE_ACCESS_METHOD;
			break;

		case T_CreatePublicationStmt:
			tag = CMDTAG_CREATE_PUBLICATION;
			break;

		case T_AlterPublicationStmt:
			tag = CMDTAG_ALTER_PUBLICATION;
			break;

		case T_CreateSubscriptionStmt:
			tag = CMDTAG_CREATE_SUBSCRIPTION;
			break;

		case T_AlterSubscriptionStmt:
			tag = CMDTAG_ALTER_SUBSCRIPTION;
			break;

		case T_DropSubscriptionStmt:
			tag = CMDTAG_DROP_SUBSCRIPTION;
			break;

		case T_PrepareStmt:
			tag = CMDTAG_PREPARE;
			break;

		case T_ExecuteStmt:
			tag = CMDTAG_EXECUTE;
			break;

		case T_CreateStatsStmt:
			tag = CMDTAG_CREATE_STATISTICS;
			break;

		case T_AlterStatsStmt:
			tag = CMDTAG_ALTER_STATISTICS;
			break;

		case T_DeallocateStmt:
			{
				DeallocateStmt *stmt = (DeallocateStmt *) parsetree;

				if (stmt->name == NULL)
					tag = CMDTAG_DEALLOCATE_ALL;
				else
					tag = CMDTAG_DEALLOCATE;
			}
			break;

			/* already-planned queries */
		case T_PlannedStmt:
			{
				PlannedStmt *stmt = (PlannedStmt *) parsetree;

				switch (stmt->commandType)
				{
					case CMD_SELECT:

						/*
						 * We take a little extra care here so that the result
						 * will be useful for complaints about read-only
						 * statements
						 */
						if (stmt->rowMarks != NIL)
						{
							/* not 100% but probably close enough */
							switch (((PlanRowMark *) linitial(stmt->rowMarks))->strength)
							{
								case LCS_FORKEYSHARE:
									tag = CMDTAG_SELECT_FOR_KEY_SHARE;
									break;
								case LCS_FORSHARE:
									tag = CMDTAG_SELECT_FOR_SHARE;
									break;
								case LCS_FORNOKEYUPDATE:
									tag = CMDTAG_SELECT_FOR_NO_KEY_UPDATE;
									break;
								case LCS_FORUPDATE:
									tag = CMDTAG_SELECT_FOR_UPDATE;
									break;
								default:
									tag = CMDTAG_SELECT;
									break;
							}
						}
						else
							tag = CMDTAG_SELECT;
						break;
					case CMD_UPDATE:
						tag = CMDTAG_UPDATE;
						break;
					case CMD_INSERT:
						tag = CMDTAG_INSERT;
						break;
					case CMD_DELETE:
						tag = CMDTAG_DELETE;
						break;
					case CMD_UTILITY:
						tag = CreateCommandTag(stmt->utilityStmt);
						break;
					default:
						elog(WARNING, "unrecognized commandType: %d",
							 (int) stmt->commandType);
						tag = CMDTAG_UNKNOWN;
						break;
				}
			}
			break;

			/* parsed-and-rewritten-but-not-planned queries */
		case T_Query:
			{
				Query	   *stmt = (Query *) parsetree;

				switch (stmt->commandType)
				{
					case CMD_SELECT:

						/*
						 * We take a little extra care here so that the result
						 * will be useful for complaints about read-only
						 * statements
						 */
						if (stmt->rowMarks != NIL)
						{
							/* not 100% but probably close enough */
							switch (((RowMarkClause *) linitial(stmt->rowMarks))->strength)
							{
								case LCS_FORKEYSHARE:
									tag = CMDTAG_SELECT_FOR_KEY_SHARE;
									break;
								case LCS_FORSHARE:
									tag = CMDTAG_SELECT_FOR_SHARE;
									break;
								case LCS_FORNOKEYUPDATE:
									tag = CMDTAG_SELECT_FOR_NO_KEY_UPDATE;
									break;
								case LCS_FORUPDATE:
									tag = CMDTAG_SELECT_FOR_UPDATE;
									break;
								default:
									tag = CMDTAG_UNKNOWN;
									break;
							}
						}
						else
							tag = CMDTAG_SELECT;
						break;
					case CMD_UPDATE:
						tag = CMDTAG_UPDATE;
						break;
					case CMD_INSERT:
						tag = CMDTAG_INSERT;
						break;
					case CMD_DELETE:
						tag = CMDTAG_DELETE;
						break;
					case CMD_UTILITY:
						tag = CreateCommandTag(stmt->utilityStmt);
						break;
					default:
						elog(WARNING, "unrecognized commandType: %d",
							 (int) stmt->commandType);
						tag = CMDTAG_UNKNOWN;
						break;
				}
			}
			break;

		default:
			elog(WARNING, "unrecognized node type: %d",
				 (int) nodeTag(parsetree));
			tag = CMDTAG_UNKNOWN;
			break;
	}

	return tag;
}


/*
 * GetCommandLogLevel
 *		utility to get the minimum log_statement level for a command,
 *		given either a raw (un-analyzed) parsetree, an analyzed Query,
 *		or a PlannedStmt.
 *
 * This must handle all command types, but since the vast majority
 * of 'em are utility commands, it seems sensible to keep it here.
 */
LogStmtLevel
GetCommandLogLevel(Node *parsetree)
{
	LogStmtLevel lev;

	switch (nodeTag(parsetree))
	{
			/* recurse if we're given a RawStmt */
		case T_RawStmt:
			lev = GetCommandLogLevel(((RawStmt *) parsetree)->stmt);
			break;

			/* raw plannable queries */
		case T_InsertStmt:
		case T_DeleteStmt:
		case T_UpdateStmt:
			lev = LOGSTMT_MOD;
			break;

		case T_SelectStmt:
			if (((SelectStmt *) parsetree)->intoClause)
				lev = LOGSTMT_DDL;	/* SELECT INTO */
			else
				lev = LOGSTMT_ALL;
			break;

<<<<<<< HEAD
		case T_CypherStmt:
=======
		case T_PLAssignStmt:
>>>>>>> 6214e2b2
			lev = LOGSTMT_ALL;
			break;

			/* utility statements --- same whether raw or cooked */
		case T_TransactionStmt:
			lev = LOGSTMT_ALL;
			break;

		case T_DeclareCursorStmt:
			lev = LOGSTMT_ALL;
			break;

		case T_ClosePortalStmt:
			lev = LOGSTMT_ALL;
			break;

		case T_FetchStmt:
			lev = LOGSTMT_ALL;
			break;

		case T_CreateSchemaStmt:
			lev = LOGSTMT_DDL;
			break;

		case T_CreateStmt:
		case T_CreateForeignTableStmt:
			lev = LOGSTMT_DDL;
			break;

		case T_CreateGraphStmt:
			lev = LOGSTMT_DDL;
			break;

		case T_CreateLabelStmt:
		case T_AlterLabelStmt:
		case T_CreateConstraintStmt:
		case T_DropConstraintStmt:
		case T_CreatePropertyIndexStmt:
			lev = LOGSTMT_DDL;
			break;

		case T_CreateTableSpaceStmt:
		case T_DropTableSpaceStmt:
		case T_AlterTableSpaceOptionsStmt:
			lev = LOGSTMT_DDL;
			break;

		case T_CreateExtensionStmt:
		case T_AlterExtensionStmt:
		case T_AlterExtensionContentsStmt:
			lev = LOGSTMT_DDL;
			break;

		case T_CreateFdwStmt:
		case T_AlterFdwStmt:
		case T_CreateForeignServerStmt:
		case T_AlterForeignServerStmt:
		case T_CreateUserMappingStmt:
		case T_AlterUserMappingStmt:
		case T_DropUserMappingStmt:
		case T_ImportForeignSchemaStmt:
			lev = LOGSTMT_DDL;
			break;

		case T_DropStmt:
			lev = LOGSTMT_DDL;
			break;

		case T_TruncateStmt:
			lev = LOGSTMT_MOD;
			break;

		case T_CommentStmt:
			lev = LOGSTMT_DDL;
			break;

		case T_SecLabelStmt:
			lev = LOGSTMT_DDL;
			break;

		case T_CopyStmt:
			if (((CopyStmt *) parsetree)->is_from)
				lev = LOGSTMT_MOD;
			else
				lev = LOGSTMT_ALL;
			break;

		case T_PrepareStmt:
			{
				PrepareStmt *stmt = (PrepareStmt *) parsetree;

				/* Look through a PREPARE to the contained stmt */
				lev = GetCommandLogLevel(stmt->query);
			}
			break;

		case T_ExecuteStmt:
			{
				ExecuteStmt *stmt = (ExecuteStmt *) parsetree;
				PreparedStatement *ps;

				/* Look through an EXECUTE to the referenced stmt */
				ps = FetchPreparedStatement(stmt->name, false);
				if (ps && ps->plansource->raw_parse_tree)
					lev = GetCommandLogLevel(ps->plansource->raw_parse_tree->stmt);
				else
					lev = LOGSTMT_ALL;
			}
			break;

		case T_DeallocateStmt:
			lev = LOGSTMT_ALL;
			break;

		case T_RenameStmt:
			lev = LOGSTMT_DDL;
			break;

		case T_AlterObjectDependsStmt:
			lev = LOGSTMT_DDL;
			break;

		case T_AlterObjectSchemaStmt:
			lev = LOGSTMT_DDL;
			break;

		case T_AlterOwnerStmt:
			lev = LOGSTMT_DDL;
			break;

		case T_AlterOperatorStmt:
			lev = LOGSTMT_DDL;
			break;

		case T_AlterTypeStmt:
			lev = LOGSTMT_DDL;
			break;

		case T_AlterTableMoveAllStmt:
		case T_AlterTableStmt:
			lev = LOGSTMT_DDL;
			break;

		case T_AlterDomainStmt:
			lev = LOGSTMT_DDL;
			break;

		case T_GrantStmt:
			lev = LOGSTMT_DDL;
			break;

		case T_GrantRoleStmt:
			lev = LOGSTMT_DDL;
			break;

		case T_AlterDefaultPrivilegesStmt:
			lev = LOGSTMT_DDL;
			break;

		case T_DefineStmt:
			lev = LOGSTMT_DDL;
			break;

		case T_CompositeTypeStmt:
			lev = LOGSTMT_DDL;
			break;

		case T_CreateEnumStmt:
			lev = LOGSTMT_DDL;
			break;

		case T_CreateRangeStmt:
			lev = LOGSTMT_DDL;
			break;

		case T_AlterEnumStmt:
			lev = LOGSTMT_DDL;
			break;

		case T_ViewStmt:
			lev = LOGSTMT_DDL;
			break;

		case T_CreateFunctionStmt:
			lev = LOGSTMT_DDL;
			break;

		case T_AlterFunctionStmt:
			lev = LOGSTMT_DDL;
			break;

		case T_IndexStmt:
			lev = LOGSTMT_DDL;
			break;

		case T_RuleStmt:
			lev = LOGSTMT_DDL;
			break;

		case T_CreateSeqStmt:
			lev = LOGSTMT_DDL;
			break;

		case T_AlterSeqStmt:
			lev = LOGSTMT_DDL;
			break;

		case T_DoStmt:
			lev = LOGSTMT_ALL;
			break;

		case T_CreatedbStmt:
			lev = LOGSTMT_DDL;
			break;

		case T_AlterDatabaseStmt:
			lev = LOGSTMT_DDL;
			break;

		case T_AlterDatabaseSetStmt:
			lev = LOGSTMT_DDL;
			break;

		case T_DropdbStmt:
			lev = LOGSTMT_DDL;
			break;

		case T_NotifyStmt:
			lev = LOGSTMT_ALL;
			break;

		case T_ListenStmt:
			lev = LOGSTMT_ALL;
			break;

		case T_UnlistenStmt:
			lev = LOGSTMT_ALL;
			break;

		case T_LoadStmt:
			lev = LOGSTMT_ALL;
			break;

		case T_CallStmt:
			lev = LOGSTMT_ALL;
			break;

		case T_ClusterStmt:
			lev = LOGSTMT_DDL;
			break;

		case T_VacuumStmt:
			lev = LOGSTMT_ALL;
			break;

		case T_ExplainStmt:
			{
				ExplainStmt *stmt = (ExplainStmt *) parsetree;
				bool		analyze = false;
				ListCell   *lc;

				/* Look through an EXPLAIN ANALYZE to the contained stmt */
				foreach(lc, stmt->options)
				{
					DefElem    *opt = (DefElem *) lfirst(lc);

					if (strcmp(opt->defname, "analyze") == 0)
						analyze = defGetBoolean(opt);
					/* don't "break", as explain.c will use the last value */
				}
				if (analyze)
					return GetCommandLogLevel(stmt->query);

				/* Plain EXPLAIN isn't so interesting */
				lev = LOGSTMT_ALL;
			}
			break;

		case T_CreateTableAsStmt:
			lev = LOGSTMT_DDL;
			break;

		case T_RefreshMatViewStmt:
			lev = LOGSTMT_DDL;
			break;

		case T_AlterSystemStmt:
			lev = LOGSTMT_DDL;
			break;

		case T_VariableSetStmt:
			lev = LOGSTMT_ALL;
			break;

		case T_VariableShowStmt:
			lev = LOGSTMT_ALL;
			break;

		case T_DiscardStmt:
			lev = LOGSTMT_ALL;
			break;

		case T_CreateTrigStmt:
			lev = LOGSTMT_DDL;
			break;

		case T_CreateEventTrigStmt:
			lev = LOGSTMT_DDL;
			break;

		case T_AlterEventTrigStmt:
			lev = LOGSTMT_DDL;
			break;

		case T_CreatePLangStmt:
			lev = LOGSTMT_DDL;
			break;

		case T_CreateDomainStmt:
			lev = LOGSTMT_DDL;
			break;

		case T_CreateRoleStmt:
			lev = LOGSTMT_DDL;
			break;

		case T_AlterRoleStmt:
			lev = LOGSTMT_DDL;
			break;

		case T_AlterRoleSetStmt:
			lev = LOGSTMT_DDL;
			break;

		case T_DropRoleStmt:
			lev = LOGSTMT_DDL;
			break;

		case T_DropOwnedStmt:
			lev = LOGSTMT_DDL;
			break;

		case T_ReassignOwnedStmt:
			lev = LOGSTMT_DDL;
			break;

		case T_LockStmt:
			lev = LOGSTMT_ALL;
			break;

		case T_ConstraintsSetStmt:
			lev = LOGSTMT_ALL;
			break;

		case T_CheckPointStmt:
			lev = LOGSTMT_ALL;
			break;

		case T_ReindexStmt:
			lev = LOGSTMT_ALL;	/* should this be DDL? */
			break;

		case T_CreateConversionStmt:
			lev = LOGSTMT_DDL;
			break;

		case T_CreateCastStmt:
			lev = LOGSTMT_DDL;
			break;

		case T_CreateOpClassStmt:
			lev = LOGSTMT_DDL;
			break;

		case T_CreateOpFamilyStmt:
			lev = LOGSTMT_DDL;
			break;

		case T_CreateTransformStmt:
			lev = LOGSTMT_DDL;
			break;

		case T_AlterOpFamilyStmt:
			lev = LOGSTMT_DDL;
			break;

		case T_CreatePolicyStmt:
			lev = LOGSTMT_DDL;
			break;

		case T_AlterPolicyStmt:
			lev = LOGSTMT_DDL;
			break;

		case T_AlterTSDictionaryStmt:
			lev = LOGSTMT_DDL;
			break;

		case T_AlterTSConfigurationStmt:
			lev = LOGSTMT_DDL;
			break;

		case T_CreateAmStmt:
			lev = LOGSTMT_DDL;
			break;

		case T_CreatePublicationStmt:
			lev = LOGSTMT_DDL;
			break;

		case T_AlterPublicationStmt:
			lev = LOGSTMT_DDL;
			break;

		case T_CreateSubscriptionStmt:
			lev = LOGSTMT_DDL;
			break;

		case T_AlterSubscriptionStmt:
			lev = LOGSTMT_DDL;
			break;

		case T_DropSubscriptionStmt:
			lev = LOGSTMT_DDL;
			break;

		case T_CreateStatsStmt:
			lev = LOGSTMT_DDL;
			break;

		case T_AlterStatsStmt:
			lev = LOGSTMT_DDL;
			break;

			/* already-planned queries */
		case T_PlannedStmt:
			{
				PlannedStmt *stmt = (PlannedStmt *) parsetree;

				switch (stmt->commandType)
				{
					case CMD_SELECT:
						lev = LOGSTMT_ALL;
						break;

					case CMD_UPDATE:
					case CMD_INSERT:
					case CMD_DELETE:
						lev = LOGSTMT_MOD;
						break;

					case CMD_UTILITY:
						lev = GetCommandLogLevel(stmt->utilityStmt);
						break;

					default:
						elog(WARNING, "unrecognized commandType: %d",
							 (int) stmt->commandType);
						lev = LOGSTMT_ALL;
						break;
				}
			}
			break;

			/* parsed-and-rewritten-but-not-planned queries */
		case T_Query:
			{
				Query	   *stmt = (Query *) parsetree;

				switch (stmt->commandType)
				{
					case CMD_SELECT:
						lev = LOGSTMT_ALL;
						break;

					case CMD_UPDATE:
					case CMD_INSERT:
					case CMD_DELETE:
						lev = LOGSTMT_MOD;
						break;

					case CMD_UTILITY:
						lev = GetCommandLogLevel(stmt->utilityStmt);
						break;

					default:
						elog(WARNING, "unrecognized commandType: %d",
							 (int) stmt->commandType);
						lev = LOGSTMT_ALL;
						break;
				}

			}
			break;

		default:
			elog(WARNING, "unrecognized node type: %d",
				 (int) nodeTag(parsetree));
			lev = LOGSTMT_ALL;
			break;
	}

	return lev;
}<|MERGE_RESOLUTION|>--- conflicted
+++ resolved
@@ -927,53 +927,7 @@
 			break;
 
 		case T_ReindexStmt:
-<<<<<<< HEAD
-			{
-				ReindexStmt *stmt = (ReindexStmt *) parsetree;
-
-				if (stmt->concurrent)
-					PreventInTransactionBlock(isTopLevel,
-											  "REINDEX CONCURRENTLY");
-
-				switch (stmt->kind)
-				{
-					case REINDEX_OBJECT_INDEX:
-						ReindexIndex(stmt->relation, stmt->options, stmt->concurrent);
-						break;
-					case REINDEX_OBJECT_TABLE:
-						ReindexTable(stmt->relation, stmt->options, stmt->concurrent);
-						break;
-					case REINDEX_OBJECT_SCHEMA:
-					case REINDEX_OBJECT_SYSTEM:
-					case REINDEX_OBJECT_DATABASE:
-
-						/*
-						 * This cannot run inside a user transaction block; if
-						 * we were inside a transaction, then its commit- and
-						 * start-transaction-command calls would not have the
-						 * intended effect!
-						 */
-						PreventInTransactionBlock(isTopLevel,
-												  (stmt->kind == REINDEX_OBJECT_SCHEMA) ? "REINDEX SCHEMA" :
-												  (stmt->kind == REINDEX_OBJECT_SYSTEM) ? "REINDEX SYSTEM" :
-												  "REINDEX DATABASE");
-						ReindexMultipleTables(stmt->name, stmt->kind, stmt->options, stmt->concurrent);
-						break;
-					case REINDEX_OBJECT_VLABEL:
-						ReindexLabel(stmt->relation, stmt->options, OBJECT_VLABEL);
-						break;
-					case REINDEX_OBJECT_ELABEL:
-						ReindexLabel(stmt->relation, stmt->options, OBJECT_ELABEL);
-						break;
-					default:
-						elog(ERROR, "unrecognized object type: %d",
-							 (int) stmt->kind);
-						break;
-				}
-			}
-=======
 			ExecReindex(pstate, (ReindexStmt *) parsetree, isTopLevel);
->>>>>>> 6214e2b2
 			break;
 
 			/*
@@ -1187,12 +1141,10 @@
 							Datum		toast_options;
 							static char *validnsps[] = HEAP_RELOPT_NAMESPACES;
 
-<<<<<<< HEAD
-							CheckInheritLabel((CreateStmt *) stmt);
-=======
 							/* Remember transformed RangeVar for LIKE */
 							table_rv = cstmt->relation;
->>>>>>> 6214e2b2
+
+							CheckInheritLabel(cstmt);
 
 							/* Create the table itself */
 							address = DefineRelation(cstmt,
@@ -2483,13 +2435,12 @@
 			tag = CMDTAG_SELECT;
 			break;
 
-<<<<<<< HEAD
+		case T_PLAssignStmt:
+			tag = CMDTAG_SELECT;
+			break;
+
 		case T_CypherStmt:
 			tag = CMDTAG_CYPHER;
-=======
-		case T_PLAssignStmt:
-			tag = CMDTAG_SELECT;
->>>>>>> 6214e2b2
 			break;
 
 			/* utility statements --- same whether raw or cooked */
@@ -2611,7 +2562,7 @@
 
 		case T_AlterLabelStmt:
 			{
-				switch (((AlterLabelStmt*) parsetree)->relkind)
+				switch (((AlterLabelStmt*) parsetree)->objtype)
 				{
 					case OBJECT_VLABEL:
 						tag = CMDTAG_ALTER_VLABEL;
@@ -3424,11 +3375,11 @@
 				lev = LOGSTMT_ALL;
 			break;
 
-<<<<<<< HEAD
+		case T_PLAssignStmt:
+			lev = LOGSTMT_ALL;
+			break;
+
 		case T_CypherStmt:
-=======
-		case T_PLAssignStmt:
->>>>>>> 6214e2b2
 			lev = LOGSTMT_ALL;
 			break;
 
