/*-------------------------------------------------------------------------
 *
 * lsyscache.c
 *	  Convenience routines for common queries in the system catalog cache.
 *
 * Portions Copyright (c) 1996-2018, PostgreSQL Global Development Group
 * Portions Copyright (c) 1994, Regents of the University of California
 *
 * IDENTIFICATION
 *	  src/backend/utils/cache/lsyscache.c
 *
 * NOTES
 *	  Eventually, the index information should go through here, too.
 *-------------------------------------------------------------------------
 */
#include "postgres.h"

#include "access/hash.h"
#include "access/htup_details.h"
#include "access/nbtree.h"
#include "bootstrap/bootstrap.h"
#include "catalog/ag_graph.h"
#include "catalog/ag_label.h"
#include "catalog/namespace.h"
#include "catalog/pg_am.h"
#include "catalog/pg_amop.h"
#include "catalog/pg_amproc.h"
#include "catalog/pg_collation.h"
#include "catalog/pg_constraint.h"
#include "catalog/pg_language.h"
#include "catalog/pg_namespace.h"
#include "catalog/pg_opclass.h"
#include "catalog/pg_operator.h"
#include "catalog/pg_proc.h"
#include "catalog/pg_range.h"
#include "catalog/pg_statistic.h"
#include "catalog/pg_transform.h"
#include "catalog/pg_type.h"
#include "miscadmin.h"
#include "nodes/makefuncs.h"
#include "utils/array.h"
#include "utils/builtins.h"
#include "utils/catcache.h"
#include "utils/datum.h"
#include "utils/fmgroids.h"
#include "utils/lsyscache.h"
#include "utils/rel.h"
#include "utils/syscache.h"
#include "utils/typcache.h"

/* Hook for plugins to get control in get_attavgwidth() */
get_attavgwidth_hook_type get_attavgwidth_hook = NULL;


/*				---------- AMOP CACHES ----------						 */

/*
 * op_in_opfamily
 *
 *		Return t iff operator 'opno' is in operator family 'opfamily'.
 *
 * This function only considers search operators, not ordering operators.
 */
bool
op_in_opfamily(Oid opno, Oid opfamily)
{
	return SearchSysCacheExists3(AMOPOPID,
								 ObjectIdGetDatum(opno),
								 CharGetDatum(AMOP_SEARCH),
								 ObjectIdGetDatum(opfamily));
}

/*
 * get_op_opfamily_strategy
 *
 *		Get the operator's strategy number within the specified opfamily,
 *		or 0 if it's not a member of the opfamily.
 *
 * This function only considers search operators, not ordering operators.
 */
int
get_op_opfamily_strategy(Oid opno, Oid opfamily)
{
	HeapTuple	tp;
	Form_pg_amop amop_tup;
	int			result;

	tp = SearchSysCache3(AMOPOPID,
						 ObjectIdGetDatum(opno),
						 CharGetDatum(AMOP_SEARCH),
						 ObjectIdGetDatum(opfamily));
	if (!HeapTupleIsValid(tp))
		return 0;
	amop_tup = (Form_pg_amop) GETSTRUCT(tp);
	result = amop_tup->amopstrategy;
	ReleaseSysCache(tp);
	return result;
}

/*
 * get_op_opfamily_sortfamily
 *
 *		If the operator is an ordering operator within the specified opfamily,
 *		return its amopsortfamily OID; else return InvalidOid.
 */
Oid
get_op_opfamily_sortfamily(Oid opno, Oid opfamily)
{
	HeapTuple	tp;
	Form_pg_amop amop_tup;
	Oid			result;

	tp = SearchSysCache3(AMOPOPID,
						 ObjectIdGetDatum(opno),
						 CharGetDatum(AMOP_ORDER),
						 ObjectIdGetDatum(opfamily));
	if (!HeapTupleIsValid(tp))
		return InvalidOid;
	amop_tup = (Form_pg_amop) GETSTRUCT(tp);
	result = amop_tup->amopsortfamily;
	ReleaseSysCache(tp);
	return result;
}

/*
 * get_op_opfamily_properties
 *
 *		Get the operator's strategy number and declared input data types
 *		within the specified opfamily.
 *
 * Caller should already have verified that opno is a member of opfamily,
 * therefore we raise an error if the tuple is not found.
 */
void
get_op_opfamily_properties(Oid opno, Oid opfamily, bool ordering_op,
						   int *strategy,
						   Oid *lefttype,
						   Oid *righttype)
{
	HeapTuple	tp;
	Form_pg_amop amop_tup;

	tp = SearchSysCache3(AMOPOPID,
						 ObjectIdGetDatum(opno),
						 CharGetDatum(ordering_op ? AMOP_ORDER : AMOP_SEARCH),
						 ObjectIdGetDatum(opfamily));
	if (!HeapTupleIsValid(tp))
		elog(ERROR, "operator %u is not a member of opfamily %u",
			 opno, opfamily);
	amop_tup = (Form_pg_amop) GETSTRUCT(tp);
	*strategy = amop_tup->amopstrategy;
	*lefttype = amop_tup->amoplefttype;
	*righttype = amop_tup->amoprighttype;
	ReleaseSysCache(tp);
}

/*
 * get_opfamily_member
 *		Get the OID of the operator that implements the specified strategy
 *		with the specified datatypes for the specified opfamily.
 *
 * Returns InvalidOid if there is no pg_amop entry for the given keys.
 */
Oid
get_opfamily_member(Oid opfamily, Oid lefttype, Oid righttype,
					int16 strategy)
{
	HeapTuple	tp;
	Form_pg_amop amop_tup;
	Oid			result;

	tp = SearchSysCache4(AMOPSTRATEGY,
						 ObjectIdGetDatum(opfamily),
						 ObjectIdGetDatum(lefttype),
						 ObjectIdGetDatum(righttype),
						 Int16GetDatum(strategy));
	if (!HeapTupleIsValid(tp))
		return InvalidOid;
	amop_tup = (Form_pg_amop) GETSTRUCT(tp);
	result = amop_tup->amopopr;
	ReleaseSysCache(tp);
	return result;
}

/*
 * get_ordering_op_properties
 *		Given the OID of an ordering operator (a btree "<" or ">" operator),
 *		determine its opfamily, its declared input datatype, and its
 *		strategy number (BTLessStrategyNumber or BTGreaterStrategyNumber).
 *
 * Returns true if successful, false if no matching pg_amop entry exists.
 * (This indicates that the operator is not a valid ordering operator.)
 *
 * Note: the operator could be registered in multiple families, for example
 * if someone were to build a "reverse sort" opfamily.  This would result in
 * uncertainty as to whether "ORDER BY USING op" would default to NULLS FIRST
 * or NULLS LAST, as well as inefficient planning due to failure to match up
 * pathkeys that should be the same.  So we want a determinate result here.
 * Because of the way the syscache search works, we'll use the interpretation
 * associated with the opfamily with smallest OID, which is probably
 * determinate enough.  Since there is no longer any particularly good reason
 * to build reverse-sort opfamilies, it doesn't seem worth expending any
 * additional effort on ensuring consistency.
 */
bool
get_ordering_op_properties(Oid opno,
						   Oid *opfamily, Oid *opcintype, int16 *strategy)
{
	bool		result = false;
	CatCList   *catlist;
	int			i;

	/* ensure outputs are initialized on failure */
	*opfamily = InvalidOid;
	*opcintype = InvalidOid;
	*strategy = 0;

	/*
	 * Search pg_amop to see if the target operator is registered as the "<"
	 * or ">" operator of any btree opfamily.
	 */
	catlist = SearchSysCacheList1(AMOPOPID, ObjectIdGetDatum(opno));

	for (i = 0; i < catlist->n_members; i++)
	{
		HeapTuple	tuple = &catlist->members[i]->tuple;
		Form_pg_amop aform = (Form_pg_amop) GETSTRUCT(tuple);

		/* must be btree */
		if (aform->amopmethod != BTREE_AM_OID)
			continue;

		if (aform->amopstrategy == BTLessStrategyNumber ||
			aform->amopstrategy == BTGreaterStrategyNumber)
		{
			/* Found it ... should have consistent input types */
			if (aform->amoplefttype == aform->amoprighttype)
			{
				/* Found a suitable opfamily, return info */
				*opfamily = aform->amopfamily;
				*opcintype = aform->amoplefttype;
				*strategy = aform->amopstrategy;
				result = true;
				break;
			}
		}
	}

	ReleaseSysCacheList(catlist);

	return result;
}

/*
 * get_equality_op_for_ordering_op
 *		Get the OID of the datatype-specific btree equality operator
 *		associated with an ordering operator (a "<" or ">" operator).
 *
 * If "reverse" isn't NULL, also set *reverse to false if the operator is "<",
 * true if it's ">"
 *
 * Returns InvalidOid if no matching equality operator can be found.
 * (This indicates that the operator is not a valid ordering operator.)
 */
Oid
get_equality_op_for_ordering_op(Oid opno, bool *reverse)
{
	Oid			result = InvalidOid;
	Oid			opfamily;
	Oid			opcintype;
	int16		strategy;

	/* Find the operator in pg_amop */
	if (get_ordering_op_properties(opno,
								   &opfamily, &opcintype, &strategy))
	{
		/* Found a suitable opfamily, get matching equality operator */
		result = get_opfamily_member(opfamily,
									 opcintype,
									 opcintype,
									 BTEqualStrategyNumber);
		if (reverse)
			*reverse = (strategy == BTGreaterStrategyNumber);
	}

	return result;
}

/*
 * get_ordering_op_for_equality_op
 *		Get the OID of a datatype-specific btree ordering operator
 *		associated with an equality operator.  (If there are multiple
 *		possibilities, assume any one will do.)
 *
 * This function is used when we have to sort data before unique-ifying,
 * and don't much care which sorting op is used as long as it's compatible
 * with the intended equality operator.  Since we need a sorting operator,
 * it should be single-data-type even if the given operator is cross-type.
 * The caller specifies whether to find an op for the LHS or RHS data type.
 *
 * Returns InvalidOid if no matching ordering operator can be found.
 */
Oid
get_ordering_op_for_equality_op(Oid opno, bool use_lhs_type)
{
	Oid			result = InvalidOid;
	CatCList   *catlist;
	int			i;

	/*
	 * Search pg_amop to see if the target operator is registered as the "="
	 * operator of any btree opfamily.
	 */
	catlist = SearchSysCacheList1(AMOPOPID, ObjectIdGetDatum(opno));

	for (i = 0; i < catlist->n_members; i++)
	{
		HeapTuple	tuple = &catlist->members[i]->tuple;
		Form_pg_amop aform = (Form_pg_amop) GETSTRUCT(tuple);

		/* must be btree */
		if (aform->amopmethod != BTREE_AM_OID)
			continue;

		if (aform->amopstrategy == BTEqualStrategyNumber)
		{
			/* Found a suitable opfamily, get matching ordering operator */
			Oid			typid;

			typid = use_lhs_type ? aform->amoplefttype : aform->amoprighttype;
			result = get_opfamily_member(aform->amopfamily,
										 typid, typid,
										 BTLessStrategyNumber);
			if (OidIsValid(result))
				break;
			/* failure probably shouldn't happen, but keep looking if so */
		}
	}

	ReleaseSysCacheList(catlist);

	return result;
}

/*
 * get_mergejoin_opfamilies
 *		Given a putatively mergejoinable operator, return a list of the OIDs
 *		of the btree opfamilies in which it represents equality.
 *
 * It is possible (though at present unusual) for an operator to be equality
 * in more than one opfamily, hence the result is a list.  This also lets us
 * return NIL if the operator is not found in any opfamilies.
 *
 * The planner currently uses simple equal() tests to compare the lists
 * returned by this function, which makes the list order relevant, though
 * strictly speaking it should not be.  Because of the way syscache list
 * searches are handled, in normal operation the result will be sorted by OID
 * so everything works fine.  If running with system index usage disabled,
 * the result ordering is unspecified and hence the planner might fail to
 * recognize optimization opportunities ... but that's hardly a scenario in
 * which performance is good anyway, so there's no point in expending code
 * or cycles here to guarantee the ordering in that case.
 */
List *
get_mergejoin_opfamilies(Oid opno)
{
	List	   *result = NIL;
	CatCList   *catlist;
	int			i;

	/*
	 * Search pg_amop to see if the target operator is registered as the "="
	 * operator of any btree opfamily.
	 */
	catlist = SearchSysCacheList1(AMOPOPID, ObjectIdGetDatum(opno));

	for (i = 0; i < catlist->n_members; i++)
	{
		HeapTuple	tuple = &catlist->members[i]->tuple;
		Form_pg_amop aform = (Form_pg_amop) GETSTRUCT(tuple);

		/* must be btree equality */
		if (aform->amopmethod == BTREE_AM_OID &&
			aform->amopstrategy == BTEqualStrategyNumber)
			result = lappend_oid(result, aform->amopfamily);
	}

	ReleaseSysCacheList(catlist);

	return result;
}

/*
 * get_compatible_hash_operators
 *		Get the OID(s) of hash equality operator(s) compatible with the given
 *		operator, but operating on its LHS and/or RHS datatype.
 *
 * An operator for the LHS type is sought and returned into *lhs_opno if
 * lhs_opno isn't NULL.  Similarly, an operator for the RHS type is sought
 * and returned into *rhs_opno if rhs_opno isn't NULL.
 *
 * If the given operator is not cross-type, the results should be the same
 * operator, but in cross-type situations they will be different.
 *
 * Returns true if able to find the requested operator(s), false if not.
 * (This indicates that the operator should not have been marked oprcanhash.)
 */
bool
get_compatible_hash_operators(Oid opno,
							  Oid *lhs_opno, Oid *rhs_opno)
{
	bool		result = false;
	CatCList   *catlist;
	int			i;

	/* Ensure output args are initialized on failure */
	if (lhs_opno)
		*lhs_opno = InvalidOid;
	if (rhs_opno)
		*rhs_opno = InvalidOid;

	/*
	 * Search pg_amop to see if the target operator is registered as the "="
	 * operator of any hash opfamily.  If the operator is registered in
	 * multiple opfamilies, assume we can use any one.
	 */
	catlist = SearchSysCacheList1(AMOPOPID, ObjectIdGetDatum(opno));

	for (i = 0; i < catlist->n_members; i++)
	{
		HeapTuple	tuple = &catlist->members[i]->tuple;
		Form_pg_amop aform = (Form_pg_amop) GETSTRUCT(tuple);

		if (aform->amopmethod == HASH_AM_OID &&
			aform->amopstrategy == HTEqualStrategyNumber)
		{
			/* No extra lookup needed if given operator is single-type */
			if (aform->amoplefttype == aform->amoprighttype)
			{
				if (lhs_opno)
					*lhs_opno = opno;
				if (rhs_opno)
					*rhs_opno = opno;
				result = true;
				break;
			}

			/*
			 * Get the matching single-type operator(s).  Failure probably
			 * shouldn't happen --- it implies a bogus opfamily --- but
			 * continue looking if so.
			 */
			if (lhs_opno)
			{
				*lhs_opno = get_opfamily_member(aform->amopfamily,
												aform->amoplefttype,
												aform->amoplefttype,
												HTEqualStrategyNumber);
				if (!OidIsValid(*lhs_opno))
					continue;
				/* Matching LHS found, done if caller doesn't want RHS */
				if (!rhs_opno)
				{
					result = true;
					break;
				}
			}
			if (rhs_opno)
			{
				*rhs_opno = get_opfamily_member(aform->amopfamily,
												aform->amoprighttype,
												aform->amoprighttype,
												HTEqualStrategyNumber);
				if (!OidIsValid(*rhs_opno))
				{
					/* Forget any LHS operator from this opfamily */
					if (lhs_opno)
						*lhs_opno = InvalidOid;
					continue;
				}
				/* Matching RHS found, so done */
				result = true;
				break;
			}
		}
	}

	ReleaseSysCacheList(catlist);

	return result;
}

/*
 * get_op_hash_functions
 *		Get the OID(s) of the standard hash support function(s) compatible with
 *		the given operator, operating on its LHS and/or RHS datatype as required.
 *
 * A function for the LHS type is sought and returned into *lhs_procno if
 * lhs_procno isn't NULL.  Similarly, a function for the RHS type is sought
 * and returned into *rhs_procno if rhs_procno isn't NULL.
 *
 * If the given operator is not cross-type, the results should be the same
 * function, but in cross-type situations they will be different.
 *
 * Returns true if able to find the requested function(s), false if not.
 * (This indicates that the operator should not have been marked oprcanhash.)
 */
bool
get_op_hash_functions(Oid opno,
					  RegProcedure *lhs_procno, RegProcedure *rhs_procno)
{
	bool		result = false;
	CatCList   *catlist;
	int			i;

	/* Ensure output args are initialized on failure */
	if (lhs_procno)
		*lhs_procno = InvalidOid;
	if (rhs_procno)
		*rhs_procno = InvalidOid;

	/*
	 * Search pg_amop to see if the target operator is registered as the "="
	 * operator of any hash opfamily.  If the operator is registered in
	 * multiple opfamilies, assume we can use any one.
	 */
	catlist = SearchSysCacheList1(AMOPOPID, ObjectIdGetDatum(opno));

	for (i = 0; i < catlist->n_members; i++)
	{
		HeapTuple	tuple = &catlist->members[i]->tuple;
		Form_pg_amop aform = (Form_pg_amop) GETSTRUCT(tuple);

		if (aform->amopmethod == HASH_AM_OID &&
			aform->amopstrategy == HTEqualStrategyNumber)
		{
			/*
			 * Get the matching support function(s).  Failure probably
			 * shouldn't happen --- it implies a bogus opfamily --- but
			 * continue looking if so.
			 */
			if (lhs_procno)
			{
				*lhs_procno = get_opfamily_proc(aform->amopfamily,
												aform->amoplefttype,
												aform->amoplefttype,
												HASHSTANDARD_PROC);
				if (!OidIsValid(*lhs_procno))
					continue;
				/* Matching LHS found, done if caller doesn't want RHS */
				if (!rhs_procno)
				{
					result = true;
					break;
				}
				/* Only one lookup needed if given operator is single-type */
				if (aform->amoplefttype == aform->amoprighttype)
				{
					*rhs_procno = *lhs_procno;
					result = true;
					break;
				}
			}
			if (rhs_procno)
			{
				*rhs_procno = get_opfamily_proc(aform->amopfamily,
												aform->amoprighttype,
												aform->amoprighttype,
												HASHSTANDARD_PROC);
				if (!OidIsValid(*rhs_procno))
				{
					/* Forget any LHS function from this opfamily */
					if (lhs_procno)
						*lhs_procno = InvalidOid;
					continue;
				}
				/* Matching RHS found, so done */
				result = true;
				break;
			}
		}
	}

	ReleaseSysCacheList(catlist);

	return result;
}

/*
 * get_op_btree_interpretation
 *		Given an operator's OID, find out which btree opfamilies it belongs to,
 *		and what properties it has within each one.  The results are returned
 *		as a palloc'd list of OpBtreeInterpretation structs.
 *
 * In addition to the normal btree operators, we consider a <> operator to be
 * a "member" of an opfamily if its negator is an equality operator of the
 * opfamily.  ROWCOMPARE_NE is returned as the strategy number for this case.
 */
List *
get_op_btree_interpretation(Oid opno)
{
	List	   *result = NIL;
	OpBtreeInterpretation *thisresult;
	CatCList   *catlist;
	int			i;

	/*
	 * Find all the pg_amop entries containing the operator.
	 */
	catlist = SearchSysCacheList1(AMOPOPID, ObjectIdGetDatum(opno));

	for (i = 0; i < catlist->n_members; i++)
	{
		HeapTuple	op_tuple = &catlist->members[i]->tuple;
		Form_pg_amop op_form = (Form_pg_amop) GETSTRUCT(op_tuple);
		StrategyNumber op_strategy;

		/* must be btree */
		if (op_form->amopmethod != BTREE_AM_OID)
			continue;

		/* Get the operator's btree strategy number */
		op_strategy = (StrategyNumber) op_form->amopstrategy;
		Assert(op_strategy >= 1 && op_strategy <= 5);

		thisresult = (OpBtreeInterpretation *)
			palloc(sizeof(OpBtreeInterpretation));
		thisresult->opfamily_id = op_form->amopfamily;
		thisresult->strategy = op_strategy;
		thisresult->oplefttype = op_form->amoplefttype;
		thisresult->oprighttype = op_form->amoprighttype;
		result = lappend(result, thisresult);
	}

	ReleaseSysCacheList(catlist);

	/*
	 * If we didn't find any btree opfamily containing the operator, perhaps
	 * it is a <> operator.  See if it has a negator that is in an opfamily.
	 */
	if (result == NIL)
	{
		Oid			op_negator = get_negator(opno);

		if (OidIsValid(op_negator))
		{
			catlist = SearchSysCacheList1(AMOPOPID,
										  ObjectIdGetDatum(op_negator));

			for (i = 0; i < catlist->n_members; i++)
			{
				HeapTuple	op_tuple = &catlist->members[i]->tuple;
				Form_pg_amop op_form = (Form_pg_amop) GETSTRUCT(op_tuple);
				StrategyNumber op_strategy;

				/* must be btree */
				if (op_form->amopmethod != BTREE_AM_OID)
					continue;

				/* Get the operator's btree strategy number */
				op_strategy = (StrategyNumber) op_form->amopstrategy;
				Assert(op_strategy >= 1 && op_strategy <= 5);

				/* Only consider negators that are = */
				if (op_strategy != BTEqualStrategyNumber)
					continue;

				/* OK, report it with "strategy" ROWCOMPARE_NE */
				thisresult = (OpBtreeInterpretation *)
					palloc(sizeof(OpBtreeInterpretation));
				thisresult->opfamily_id = op_form->amopfamily;
				thisresult->strategy = ROWCOMPARE_NE;
				thisresult->oplefttype = op_form->amoplefttype;
				thisresult->oprighttype = op_form->amoprighttype;
				result = lappend(result, thisresult);
			}

			ReleaseSysCacheList(catlist);
		}
	}

	return result;
}

/*
 * equality_ops_are_compatible
 *		Return true if the two given equality operators have compatible
 *		semantics.
 *
 * This is trivially true if they are the same operator.  Otherwise,
 * we look to see if they can be found in the same btree or hash opfamily.
 * Either finding allows us to assume that they have compatible notions
 * of equality.  (The reason we need to do these pushups is that one might
 * be a cross-type operator; for instance int24eq vs int4eq.)
 */
bool
equality_ops_are_compatible(Oid opno1, Oid opno2)
{
	bool		result;
	CatCList   *catlist;
	int			i;

	/* Easy if they're the same operator */
	if (opno1 == opno2)
		return true;

	/*
	 * We search through all the pg_amop entries for opno1.
	 */
	catlist = SearchSysCacheList1(AMOPOPID, ObjectIdGetDatum(opno1));

	result = false;
	for (i = 0; i < catlist->n_members; i++)
	{
		HeapTuple	op_tuple = &catlist->members[i]->tuple;
		Form_pg_amop op_form = (Form_pg_amop) GETSTRUCT(op_tuple);

		/* must be btree or hash */
		if (op_form->amopmethod == BTREE_AM_OID ||
			op_form->amopmethod == HASH_AM_OID)
		{
			if (op_in_opfamily(opno2, op_form->amopfamily))
			{
				result = true;
				break;
			}
		}
	}

	ReleaseSysCacheList(catlist);

	return result;
}


/*				---------- AMPROC CACHES ----------						 */

/*
 * get_opfamily_proc
 *		Get the OID of the specified support function
 *		for the specified opfamily and datatypes.
 *
 * Returns InvalidOid if there is no pg_amproc entry for the given keys.
 */
Oid
get_opfamily_proc(Oid opfamily, Oid lefttype, Oid righttype, int16 procnum)
{
	HeapTuple	tp;
	Form_pg_amproc amproc_tup;
	RegProcedure result;

	tp = SearchSysCache4(AMPROCNUM,
						 ObjectIdGetDatum(opfamily),
						 ObjectIdGetDatum(lefttype),
						 ObjectIdGetDatum(righttype),
						 Int16GetDatum(procnum));
	if (!HeapTupleIsValid(tp))
		return InvalidOid;
	amproc_tup = (Form_pg_amproc) GETSTRUCT(tp);
	result = amproc_tup->amproc;
	ReleaseSysCache(tp);
	return result;
}


/*				---------- ATTRIBUTE CACHES ----------					 */

/*
 * get_attname
 *		Given the relation id and the attribute number, return the "attname"
 *		field from the attribute relation as a palloc'ed string.
 *
 * If no such attribute exists and missing_ok is true, NULL is returned;
 * otherwise a not-intended-for-user-consumption error is thrown.
 */
char *
get_attname(Oid relid, AttrNumber attnum, bool missing_ok)
{
	HeapTuple	tp;

	tp = SearchSysCache2(ATTNUM,
						 ObjectIdGetDatum(relid), Int16GetDatum(attnum));
	if (HeapTupleIsValid(tp))
	{
		Form_pg_attribute att_tup = (Form_pg_attribute) GETSTRUCT(tp);
		char	   *result;

		result = pstrdup(NameStr(att_tup->attname));
		ReleaseSysCache(tp);
		return result;
	}

	if (!missing_ok)
		elog(ERROR, "cache lookup failed for attribute %d of relation %u",
			 attnum, relid);
	return NULL;
}

/*
 * get_attnum
 *
 *		Given the relation id and the attribute name,
 *		return the "attnum" field from the attribute relation.
 *
 *		Returns InvalidAttrNumber if the attr doesn't exist (or is dropped).
 */
AttrNumber
get_attnum(Oid relid, const char *attname)
{
	HeapTuple	tp;

	tp = SearchSysCacheAttName(relid, attname);
	if (HeapTupleIsValid(tp))
	{
		Form_pg_attribute att_tup = (Form_pg_attribute) GETSTRUCT(tp);
		AttrNumber	result;

		result = att_tup->attnum;
		ReleaseSysCache(tp);
		return result;
	}
	else
		return InvalidAttrNumber;
}

/*
 * get_attidentity
 *
 *		Given the relation id and the attribute name,
 *		return the "attidentity" field from the attribute relation.
 *
 *		Returns '\0' if not found.
 *
 *		Since no identity is represented by '\0', this can also be used as a
 *		Boolean test.
 */
char
get_attidentity(Oid relid, AttrNumber attnum)
{
	HeapTuple	tp;

	tp = SearchSysCache2(ATTNUM,
						 ObjectIdGetDatum(relid),
						 Int16GetDatum(attnum));
	if (HeapTupleIsValid(tp))
	{
		Form_pg_attribute att_tup = (Form_pg_attribute) GETSTRUCT(tp);
		char		result;

		result = att_tup->attidentity;
		ReleaseSysCache(tp);
		return result;
	}
	else
		return '\0';
}

/*
 * get_atttype
 *
 *		Given the relation OID and the attribute number with the relation,
 *		return the attribute type OID.
 */
Oid
get_atttype(Oid relid, AttrNumber attnum)
{
	HeapTuple	tp;

	tp = SearchSysCache2(ATTNUM,
						 ObjectIdGetDatum(relid),
						 Int16GetDatum(attnum));
	if (HeapTupleIsValid(tp))
	{
		Form_pg_attribute att_tup = (Form_pg_attribute) GETSTRUCT(tp);
		Oid			result;

		result = att_tup->atttypid;
		ReleaseSysCache(tp);
		return result;
	}
	else
		return InvalidOid;
}

/*
 * get_atttypmod
 *
 *		Given the relation id and the attribute number,
 *		return the "atttypmod" field from the attribute relation.
 */
int32
get_atttypmod(Oid relid, AttrNumber attnum)
{
	HeapTuple	tp;

	tp = SearchSysCache2(ATTNUM,
						 ObjectIdGetDatum(relid),
						 Int16GetDatum(attnum));
	if (HeapTupleIsValid(tp))
	{
		Form_pg_attribute att_tup = (Form_pg_attribute) GETSTRUCT(tp);
		int32		result;

		result = att_tup->atttypmod;
		ReleaseSysCache(tp);
		return result;
	}
	else
		return -1;
}

/*
 * get_atttypetypmodcoll
 *
 *		A three-fer: given the relation id and the attribute number,
 *		fetch atttypid, atttypmod, and attcollation in a single cache lookup.
 *
 * Unlike the otherwise-similar get_atttype/get_atttypmod, this routine
 * raises an error if it can't obtain the information.
 */
void
get_atttypetypmodcoll(Oid relid, AttrNumber attnum,
					  Oid *typid, int32 *typmod, Oid *collid)
{
	HeapTuple	tp;
	Form_pg_attribute att_tup;

	tp = SearchSysCache2(ATTNUM,
						 ObjectIdGetDatum(relid),
						 Int16GetDatum(attnum));
	if (!HeapTupleIsValid(tp))
		elog(ERROR, "cache lookup failed for attribute %d of relation %u",
			 attnum, relid);
	att_tup = (Form_pg_attribute) GETSTRUCT(tp);

	*typid = att_tup->atttypid;
	*typmod = att_tup->atttypmod;
	*collid = att_tup->attcollation;
	ReleaseSysCache(tp);
}

/*				---------- COLLATION CACHE ----------					 */

/*
 * get_collation_name
 *		Returns the name of a given pg_collation entry.
 *
 * Returns a palloc'd copy of the string, or NULL if no such collation.
 *
 * NOTE: since collation name is not unique, be wary of code that uses this
 * for anything except preparing error messages.
 */
char *
get_collation_name(Oid colloid)
{
	HeapTuple	tp;

	tp = SearchSysCache1(COLLOID, ObjectIdGetDatum(colloid));
	if (HeapTupleIsValid(tp))
	{
		Form_pg_collation colltup = (Form_pg_collation) GETSTRUCT(tp);
		char	   *result;

		result = pstrdup(NameStr(colltup->collname));
		ReleaseSysCache(tp);
		return result;
	}
	else
		return NULL;
}

/*				---------- CONSTRAINT CACHE ----------					 */

/*
 * get_constraint_name
 *		Returns the name of a given pg_constraint entry.
 *
 * Returns a palloc'd copy of the string, or NULL if no such constraint.
 *
 * NOTE: since constraint name is not unique, be wary of code that uses this
 * for anything except preparing error messages.
 */
char *
get_constraint_name(Oid conoid)
{
	HeapTuple	tp;

	tp = SearchSysCache1(CONSTROID, ObjectIdGetDatum(conoid));
	if (HeapTupleIsValid(tp))
	{
		Form_pg_constraint contup = (Form_pg_constraint) GETSTRUCT(tp);
		char	   *result;

		result = pstrdup(NameStr(contup->conname));
		ReleaseSysCache(tp);
		return result;
	}
	else
		return NULL;
}

/*				---------- LANGUAGE CACHE ----------					 */

char *
get_language_name(Oid langoid, bool missing_ok)
{
	HeapTuple	tp;

	tp = SearchSysCache1(LANGOID, ObjectIdGetDatum(langoid));
	if (HeapTupleIsValid(tp))
	{
		Form_pg_language lantup = (Form_pg_language) GETSTRUCT(tp);
		char	   *result;

		result = pstrdup(NameStr(lantup->lanname));
		ReleaseSysCache(tp);
		return result;
	}

	if (!missing_ok)
		elog(ERROR, "cache lookup failed for language %u",
			 langoid);
	return NULL;
}

/*				---------- OPCLASS CACHE ----------						 */

/*
 * get_opclass_family
 *
 *		Returns the OID of the operator family the opclass belongs to.
 */
Oid
get_opclass_family(Oid opclass)
{
	HeapTuple	tp;
	Form_pg_opclass cla_tup;
	Oid			result;

	tp = SearchSysCache1(CLAOID, ObjectIdGetDatum(opclass));
	if (!HeapTupleIsValid(tp))
		elog(ERROR, "cache lookup failed for opclass %u", opclass);
	cla_tup = (Form_pg_opclass) GETSTRUCT(tp);

	result = cla_tup->opcfamily;
	ReleaseSysCache(tp);
	return result;
}

/*
 * get_opclass_input_type
 *
 *		Returns the OID of the datatype the opclass indexes.
 */
Oid
get_opclass_input_type(Oid opclass)
{
	HeapTuple	tp;
	Form_pg_opclass cla_tup;
	Oid			result;

	tp = SearchSysCache1(CLAOID, ObjectIdGetDatum(opclass));
	if (!HeapTupleIsValid(tp))
		elog(ERROR, "cache lookup failed for opclass %u", opclass);
	cla_tup = (Form_pg_opclass) GETSTRUCT(tp);

	result = cla_tup->opcintype;
	ReleaseSysCache(tp);
	return result;
}

/*				---------- OPERATOR CACHE ----------					 */

/*
 * get_opcode
 *
 *		Returns the regproc id of the routine used to implement an
 *		operator given the operator oid.
 */
RegProcedure
get_opcode(Oid opno)
{
	HeapTuple	tp;

	tp = SearchSysCache1(OPEROID, ObjectIdGetDatum(opno));
	if (HeapTupleIsValid(tp))
	{
		Form_pg_operator optup = (Form_pg_operator) GETSTRUCT(tp);
		RegProcedure result;

		result = optup->oprcode;
		ReleaseSysCache(tp);
		return result;
	}
	else
		return (RegProcedure) InvalidOid;
}

/*
 * get_opname
 *	  returns the name of the operator with the given opno
 *
 * Note: returns a palloc'd copy of the string, or NULL if no such operator.
 */
char *
get_opname(Oid opno)
{
	HeapTuple	tp;

	tp = SearchSysCache1(OPEROID, ObjectIdGetDatum(opno));
	if (HeapTupleIsValid(tp))
	{
		Form_pg_operator optup = (Form_pg_operator) GETSTRUCT(tp);
		char	   *result;

		result = pstrdup(NameStr(optup->oprname));
		ReleaseSysCache(tp);
		return result;
	}
	else
		return NULL;
}

/*
 * get_op_rettype
 *		Given operator oid, return the operator's result type.
 */
Oid
get_op_rettype(Oid opno)
{
	HeapTuple	tp;

	tp = SearchSysCache1(OPEROID, ObjectIdGetDatum(opno));
	if (HeapTupleIsValid(tp))
	{
		Form_pg_operator optup = (Form_pg_operator) GETSTRUCT(tp);
		Oid			result;

		result = optup->oprresult;
		ReleaseSysCache(tp);
		return result;
	}
	else
		return InvalidOid;
}

/*
 * op_input_types
 *
 *		Returns the left and right input datatypes for an operator
 *		(InvalidOid if not relevant).
 */
void
op_input_types(Oid opno, Oid *lefttype, Oid *righttype)
{
	HeapTuple	tp;
	Form_pg_operator optup;

	tp = SearchSysCache1(OPEROID, ObjectIdGetDatum(opno));
	if (!HeapTupleIsValid(tp))	/* shouldn't happen */
		elog(ERROR, "cache lookup failed for operator %u", opno);
	optup = (Form_pg_operator) GETSTRUCT(tp);
	*lefttype = optup->oprleft;
	*righttype = optup->oprright;
	ReleaseSysCache(tp);
}

/*
 * op_mergejoinable
 *
 * Returns true if the operator is potentially mergejoinable.  (The planner
 * will fail to find any mergejoin plans unless there are suitable btree
 * opfamily entries for this operator and associated sortops.  The pg_operator
 * flag is just a hint to tell the planner whether to bother looking.)
 *
 * In some cases (currently only array_eq and record_eq), mergejoinability
 * depends on the specific input data type the operator is invoked for, so
 * that must be passed as well. We currently assume that only one input's type
 * is needed to check this --- by convention, pass the left input's data type.
 */
bool
op_mergejoinable(Oid opno, Oid inputtype)
{
	bool		result = false;
	HeapTuple	tp;
	TypeCacheEntry *typentry;

	/*
	 * For array_eq or record_eq, we can sort if the element or field types
	 * are all sortable.  We could implement all the checks for that here, but
	 * the typcache already does that and caches the results too, so let's
	 * rely on the typcache.
	 */
	if (opno == ARRAY_EQ_OP)
	{
		typentry = lookup_type_cache(inputtype, TYPECACHE_CMP_PROC);
		if (typentry->cmp_proc == F_BTARRAYCMP)
			result = true;
	}
	else if (opno == RECORD_EQ_OP)
	{
		typentry = lookup_type_cache(inputtype, TYPECACHE_CMP_PROC);
		if (typentry->cmp_proc == F_BTRECORDCMP)
			result = true;
	}
	else
	{
		/* For all other operators, rely on pg_operator.oprcanmerge */
		tp = SearchSysCache1(OPEROID, ObjectIdGetDatum(opno));
		if (HeapTupleIsValid(tp))
		{
			Form_pg_operator optup = (Form_pg_operator) GETSTRUCT(tp);

			result = optup->oprcanmerge;
			ReleaseSysCache(tp);
		}
	}
	return result;
}

/*
 * op_hashjoinable
 *
 * Returns true if the operator is hashjoinable.  (There must be a suitable
 * hash opfamily entry for this operator if it is so marked.)
 *
 * In some cases (currently only array_eq), hashjoinability depends on the
 * specific input data type the operator is invoked for, so that must be
 * passed as well.  We currently assume that only one input's type is needed
 * to check this --- by convention, pass the left input's data type.
 */
bool
op_hashjoinable(Oid opno, Oid inputtype)
{
	bool		result = false;
	HeapTuple	tp;
	TypeCacheEntry *typentry;

	/* As in op_mergejoinable, let the typcache handle the hard cases */
	/* Eventually we'll need a similar case for record_eq ... */
	if (opno == ARRAY_EQ_OP)
	{
		typentry = lookup_type_cache(inputtype, TYPECACHE_HASH_PROC);
		if (typentry->hash_proc == F_HASH_ARRAY)
			result = true;
	}
	else
	{
		/* For all other operators, rely on pg_operator.oprcanhash */
		tp = SearchSysCache1(OPEROID, ObjectIdGetDatum(opno));
		if (HeapTupleIsValid(tp))
		{
			Form_pg_operator optup = (Form_pg_operator) GETSTRUCT(tp);

			result = optup->oprcanhash;
			ReleaseSysCache(tp);
		}
	}
	return result;
}

/*
 * op_strict
 *
 * Get the proisstrict flag for the operator's underlying function.
 */
bool
op_strict(Oid opno)
{
	RegProcedure funcid = get_opcode(opno);

	if (funcid == (RegProcedure) InvalidOid)
		elog(ERROR, "operator %u does not exist", opno);

	return func_strict((Oid) funcid);
}

/*
 * op_volatile
 *
 * Get the provolatile flag for the operator's underlying function.
 */
char
op_volatile(Oid opno)
{
	RegProcedure funcid = get_opcode(opno);

	if (funcid == (RegProcedure) InvalidOid)
		elog(ERROR, "operator %u does not exist", opno);

	return func_volatile((Oid) funcid);
}

/*
 * get_commutator
 *
 *		Returns the corresponding commutator of an operator.
 */
Oid
get_commutator(Oid opno)
{
	HeapTuple	tp;

	tp = SearchSysCache1(OPEROID, ObjectIdGetDatum(opno));
	if (HeapTupleIsValid(tp))
	{
		Form_pg_operator optup = (Form_pg_operator) GETSTRUCT(tp);
		Oid			result;

		result = optup->oprcom;
		ReleaseSysCache(tp);
		return result;
	}
	else
		return InvalidOid;
}

/*
 * get_negator
 *
 *		Returns the corresponding negator of an operator.
 */
Oid
get_negator(Oid opno)
{
	HeapTuple	tp;

	tp = SearchSysCache1(OPEROID, ObjectIdGetDatum(opno));
	if (HeapTupleIsValid(tp))
	{
		Form_pg_operator optup = (Form_pg_operator) GETSTRUCT(tp);
		Oid			result;

		result = optup->oprnegate;
		ReleaseSysCache(tp);
		return result;
	}
	else
		return InvalidOid;
}

/*
 * get_oprrest
 *
 *		Returns procedure id for computing selectivity of an operator.
 */
RegProcedure
get_oprrest(Oid opno)
{
	HeapTuple	tp;

	tp = SearchSysCache1(OPEROID, ObjectIdGetDatum(opno));
	if (HeapTupleIsValid(tp))
	{
		Form_pg_operator optup = (Form_pg_operator) GETSTRUCT(tp);
		RegProcedure result;

		result = optup->oprrest;
		ReleaseSysCache(tp);
		return result;
	}
	else
		return (RegProcedure) InvalidOid;
}

/*
 * get_oprjoin
 *
 *		Returns procedure id for computing selectivity of a join.
 */
RegProcedure
get_oprjoin(Oid opno)
{
	HeapTuple	tp;

	tp = SearchSysCache1(OPEROID, ObjectIdGetDatum(opno));
	if (HeapTupleIsValid(tp))
	{
		Form_pg_operator optup = (Form_pg_operator) GETSTRUCT(tp);
		RegProcedure result;

		result = optup->oprjoin;
		ReleaseSysCache(tp);
		return result;
	}
	else
		return (RegProcedure) InvalidOid;
}

/*				---------- FUNCTION CACHE ----------					 */

/*
 * get_func_name
 *	  returns the name of the function with the given funcid
 *
 * Note: returns a palloc'd copy of the string, or NULL if no such function.
 */
char *
get_func_name(Oid funcid)
{
	HeapTuple	tp;

	tp = SearchSysCache1(PROCOID, ObjectIdGetDatum(funcid));
	if (HeapTupleIsValid(tp))
	{
		Form_pg_proc functup = (Form_pg_proc) GETSTRUCT(tp);
		char	   *result;

		result = pstrdup(NameStr(functup->proname));
		ReleaseSysCache(tp);
		return result;
	}
	else
		return NULL;
}

/*
 * get_func_namespace
 *
 *		Returns the pg_namespace OID associated with a given function.
 */
Oid
get_func_namespace(Oid funcid)
{
	HeapTuple	tp;

	tp = SearchSysCache1(PROCOID, ObjectIdGetDatum(funcid));
	if (HeapTupleIsValid(tp))
	{
		Form_pg_proc functup = (Form_pg_proc) GETSTRUCT(tp);
		Oid			result;

		result = functup->pronamespace;
		ReleaseSysCache(tp);
		return result;
	}
	else
		return InvalidOid;
}

/*
 * get_func_rettype
 *		Given procedure id, return the function's result type.
 */
Oid
get_func_rettype(Oid funcid)
{
	HeapTuple	tp;
	Oid			result;

	tp = SearchSysCache1(PROCOID, ObjectIdGetDatum(funcid));
	if (!HeapTupleIsValid(tp))
		elog(ERROR, "cache lookup failed for function %u", funcid);

	result = ((Form_pg_proc) GETSTRUCT(tp))->prorettype;
	ReleaseSysCache(tp);
	return result;
}

/*
 * get_func_nargs
 *		Given procedure id, return the number of arguments.
 */
int
get_func_nargs(Oid funcid)
{
	HeapTuple	tp;
	int			result;

	tp = SearchSysCache1(PROCOID, ObjectIdGetDatum(funcid));
	if (!HeapTupleIsValid(tp))
		elog(ERROR, "cache lookup failed for function %u", funcid);

	result = ((Form_pg_proc) GETSTRUCT(tp))->pronargs;
	ReleaseSysCache(tp);
	return result;
}

/*
 * get_func_signature
 *		Given procedure id, return the function's argument and result types.
 *		(The return value is the result type.)
 *
 * The arguments are returned as a palloc'd array.
 */
Oid
get_func_signature(Oid funcid, Oid **argtypes, int *nargs)
{
	HeapTuple	tp;
	Form_pg_proc procstruct;
	Oid			result;

	tp = SearchSysCache1(PROCOID, ObjectIdGetDatum(funcid));
	if (!HeapTupleIsValid(tp))
		elog(ERROR, "cache lookup failed for function %u", funcid);

	procstruct = (Form_pg_proc) GETSTRUCT(tp);

	result = procstruct->prorettype;
	*nargs = (int) procstruct->pronargs;
	Assert(*nargs == procstruct->proargtypes.dim1);
	*argtypes = (Oid *) palloc(*nargs * sizeof(Oid));
	memcpy(*argtypes, procstruct->proargtypes.values, *nargs * sizeof(Oid));

	ReleaseSysCache(tp);
	return result;
}

/*
 * get_func_variadictype
 *		Given procedure id, return the function's provariadic field.
 */
Oid
get_func_variadictype(Oid funcid)
{
	HeapTuple	tp;
	Oid			result;

	tp = SearchSysCache1(PROCOID, ObjectIdGetDatum(funcid));
	if (!HeapTupleIsValid(tp))
		elog(ERROR, "cache lookup failed for function %u", funcid);

	result = ((Form_pg_proc) GETSTRUCT(tp))->provariadic;
	ReleaseSysCache(tp);
	return result;
}

/*
 * get_func_retset
 *		Given procedure id, return the function's proretset flag.
 */
bool
get_func_retset(Oid funcid)
{
	HeapTuple	tp;
	bool		result;

	tp = SearchSysCache1(PROCOID, ObjectIdGetDatum(funcid));
	if (!HeapTupleIsValid(tp))
		elog(ERROR, "cache lookup failed for function %u", funcid);

	result = ((Form_pg_proc) GETSTRUCT(tp))->proretset;
	ReleaseSysCache(tp);
	return result;
}

/*
 * func_strict
 *		Given procedure id, return the function's proisstrict flag.
 */
bool
func_strict(Oid funcid)
{
	HeapTuple	tp;
	bool		result;

	tp = SearchSysCache1(PROCOID, ObjectIdGetDatum(funcid));
	if (!HeapTupleIsValid(tp))
		elog(ERROR, "cache lookup failed for function %u", funcid);

	result = ((Form_pg_proc) GETSTRUCT(tp))->proisstrict;
	ReleaseSysCache(tp);
	return result;
}

/*
 * func_volatile
 *		Given procedure id, return the function's provolatile flag.
 */
char
func_volatile(Oid funcid)
{
	HeapTuple	tp;
	char		result;

	tp = SearchSysCache1(PROCOID, ObjectIdGetDatum(funcid));
	if (!HeapTupleIsValid(tp))
		elog(ERROR, "cache lookup failed for function %u", funcid);

	result = ((Form_pg_proc) GETSTRUCT(tp))->provolatile;
	ReleaseSysCache(tp);
	return result;
}

/*
 * func_parallel
 *		Given procedure id, return the function's proparallel flag.
 */
char
func_parallel(Oid funcid)
{
	HeapTuple	tp;
	char		result;

	tp = SearchSysCache1(PROCOID, ObjectIdGetDatum(funcid));
	if (!HeapTupleIsValid(tp))
		elog(ERROR, "cache lookup failed for function %u", funcid);

	result = ((Form_pg_proc) GETSTRUCT(tp))->proparallel;
	ReleaseSysCache(tp);
	return result;
}

/*
 * get_func_prokind
 *	   Given procedure id, return the routine kind.
 */
char
get_func_prokind(Oid funcid)
{
	HeapTuple	tp;
	char		result;

	tp = SearchSysCache1(PROCOID, ObjectIdGetDatum(funcid));
	if (!HeapTupleIsValid(tp))
		elog(ERROR, "cache lookup failed for function %u", funcid);

	result = ((Form_pg_proc) GETSTRUCT(tp))->prokind;
	ReleaseSysCache(tp);
	return result;
}

/*
 * get_func_leakproof
 *	   Given procedure id, return the function's leakproof field.
 */
bool
get_func_leakproof(Oid funcid)
{
	HeapTuple	tp;
	bool		result;

	tp = SearchSysCache1(PROCOID, ObjectIdGetDatum(funcid));
	if (!HeapTupleIsValid(tp))
		elog(ERROR, "cache lookup failed for function %u", funcid);

	result = ((Form_pg_proc) GETSTRUCT(tp))->proleakproof;
	ReleaseSysCache(tp);
	return result;
}

/*
 * get_func_cost
 *		Given procedure id, return the function's procost field.
 */
float4
get_func_cost(Oid funcid)
{
	HeapTuple	tp;
	float4		result;

	tp = SearchSysCache1(PROCOID, ObjectIdGetDatum(funcid));
	if (!HeapTupleIsValid(tp))
		elog(ERROR, "cache lookup failed for function %u", funcid);

	result = ((Form_pg_proc) GETSTRUCT(tp))->procost;
	ReleaseSysCache(tp);
	return result;
}

/*
 * get_func_rows
 *		Given procedure id, return the function's prorows field.
 */
float4
get_func_rows(Oid funcid)
{
	HeapTuple	tp;
	float4		result;

	tp = SearchSysCache1(PROCOID, ObjectIdGetDatum(funcid));
	if (!HeapTupleIsValid(tp))
		elog(ERROR, "cache lookup failed for function %u", funcid);

	result = ((Form_pg_proc) GETSTRUCT(tp))->prorows;
	ReleaseSysCache(tp);
	return result;
}

/*				---------- RELATION CACHE ----------					 */

/*
 * get_relname_relid
 *		Given name and namespace of a relation, look up the OID.
 *
 * Returns InvalidOid if there is no such relation.
 */
Oid
get_relname_relid(const char *relname, Oid relnamespace)
{
	return GetSysCacheOid2(RELNAMENSP,
						   PointerGetDatum(relname),
						   ObjectIdGetDatum(relnamespace));
}

#ifdef NOT_USED
/*
 * get_relnatts
 *
 *		Returns the number of attributes for a given relation.
 */
int
get_relnatts(Oid relid)
{
	HeapTuple	tp;

	tp = SearchSysCache1(RELOID, ObjectIdGetDatum(relid));
	if (HeapTupleIsValid(tp))
	{
		Form_pg_class reltup = (Form_pg_class) GETSTRUCT(tp);
		int			result;

		result = reltup->relnatts;
		ReleaseSysCache(tp);
		return result;
	}
	else
		return InvalidAttrNumber;
}
#endif

/*
 * get_rel_name
 *		Returns the name of a given relation.
 *
 * Returns a palloc'd copy of the string, or NULL if no such relation.
 *
 * NOTE: since relation name is not unique, be wary of code that uses this
 * for anything except preparing error messages.
 */
char *
get_rel_name(Oid relid)
{
	HeapTuple	tp;

	tp = SearchSysCache1(RELOID, ObjectIdGetDatum(relid));
	if (HeapTupleIsValid(tp))
	{
		Form_pg_class reltup = (Form_pg_class) GETSTRUCT(tp);
		char	   *result;

		result = pstrdup(NameStr(reltup->relname));
		ReleaseSysCache(tp);
		return result;
	}
	else
		return NULL;
}

/*
 * get_rel_namespace
 *
 *		Returns the pg_namespace OID associated with a given relation.
 */
Oid
get_rel_namespace(Oid relid)
{
	HeapTuple	tp;

	tp = SearchSysCache1(RELOID, ObjectIdGetDatum(relid));
	if (HeapTupleIsValid(tp))
	{
		Form_pg_class reltup = (Form_pg_class) GETSTRUCT(tp);
		Oid			result;

		result = reltup->relnamespace;
		ReleaseSysCache(tp);
		return result;
	}
	else
		return InvalidOid;
}

/*
 * get_rel_type_id
 *
 *		Returns the pg_type OID associated with a given relation.
 *
 * Note: not all pg_class entries have associated pg_type OIDs; so be
 * careful to check for InvalidOid result.
 */
Oid
get_rel_type_id(Oid relid)
{
	HeapTuple	tp;

	tp = SearchSysCache1(RELOID, ObjectIdGetDatum(relid));
	if (HeapTupleIsValid(tp))
	{
		Form_pg_class reltup = (Form_pg_class) GETSTRUCT(tp);
		Oid			result;

		result = reltup->reltype;
		ReleaseSysCache(tp);
		return result;
	}
	else
		return InvalidOid;
}

/*
 * get_rel_relkind
 *
 *		Returns the relkind associated with a given relation.
 */
char
get_rel_relkind(Oid relid)
{
	HeapTuple	tp;

	tp = SearchSysCache1(RELOID, ObjectIdGetDatum(relid));
	if (HeapTupleIsValid(tp))
	{
		Form_pg_class reltup = (Form_pg_class) GETSTRUCT(tp);
		char		result;

		result = reltup->relkind;
		ReleaseSysCache(tp);
		return result;
	}
	else
		return '\0';
}

/*
 * get_rel_relispartition
 *
 *		Returns the relispartition flag associated with a given relation.
 */
bool
get_rel_relispartition(Oid relid)
{
	HeapTuple	tp;

	tp = SearchSysCache1(RELOID, ObjectIdGetDatum(relid));
	if (HeapTupleIsValid(tp))
	{
		Form_pg_class reltup = (Form_pg_class) GETSTRUCT(tp);
		bool		result;

		result = reltup->relispartition;
		ReleaseSysCache(tp);
		return result;
	}
	else
		return false;
}

/*
 * get_rel_tablespace
 *
 *		Returns the pg_tablespace OID associated with a given relation.
 *
 * Note: InvalidOid might mean either that we couldn't find the relation,
 * or that it is in the database's default tablespace.
 */
Oid
get_rel_tablespace(Oid relid)
{
	HeapTuple	tp;

	tp = SearchSysCache1(RELOID, ObjectIdGetDatum(relid));
	if (HeapTupleIsValid(tp))
	{
		Form_pg_class reltup = (Form_pg_class) GETSTRUCT(tp);
		Oid			result;

		result = reltup->reltablespace;
		ReleaseSysCache(tp);
		return result;
	}
	else
		return InvalidOid;
}

/*
 * get_rel_persistence
 *
 *		Returns the relpersistence associated with a given relation.
 */
char
get_rel_persistence(Oid relid)
{
	HeapTuple	tp;
	Form_pg_class reltup;
	char		result;

	tp = SearchSysCache1(RELOID, ObjectIdGetDatum(relid));
	if (!HeapTupleIsValid(tp))
		elog(ERROR, "cache lookup failed for relation %u", relid);
	reltup = (Form_pg_class) GETSTRUCT(tp);
	result = reltup->relpersistence;
	ReleaseSysCache(tp);

	return result;
}


/*				---------- TRANSFORM CACHE ----------						 */

Oid
get_transform_fromsql(Oid typid, Oid langid, List *trftypes)
{
	HeapTuple	tup;

	if (!list_member_oid(trftypes, typid))
		return InvalidOid;

	tup = SearchSysCache2(TRFTYPELANG, typid, langid);
	if (HeapTupleIsValid(tup))
	{
		Oid			funcid;

		funcid = ((Form_pg_transform) GETSTRUCT(tup))->trffromsql;
		ReleaseSysCache(tup);
		return funcid;
	}
	else
		return InvalidOid;
}

Oid
get_transform_tosql(Oid typid, Oid langid, List *trftypes)
{
	HeapTuple	tup;

	if (!list_member_oid(trftypes, typid))
		return InvalidOid;

	tup = SearchSysCache2(TRFTYPELANG, typid, langid);
	if (HeapTupleIsValid(tup))
	{
		Oid			funcid;

		funcid = ((Form_pg_transform) GETSTRUCT(tup))->trftosql;
		ReleaseSysCache(tup);
		return funcid;
	}
	else
		return InvalidOid;
}


/*				---------- TYPE CACHE ----------						 */

/*
 * get_typisdefined
 *
 *		Given the type OID, determine whether the type is defined
 *		(if not, it's only a shell).
 */
bool
get_typisdefined(Oid typid)
{
	HeapTuple	tp;

	tp = SearchSysCache1(TYPEOID, ObjectIdGetDatum(typid));
	if (HeapTupleIsValid(tp))
	{
		Form_pg_type typtup = (Form_pg_type) GETSTRUCT(tp);
		bool		result;

		result = typtup->typisdefined;
		ReleaseSysCache(tp);
		return result;
	}
	else
		return false;
}

/*
 * get_typlen
 *
 *		Given the type OID, return the length of the type.
 */
int16
get_typlen(Oid typid)
{
	HeapTuple	tp;

	tp = SearchSysCache1(TYPEOID, ObjectIdGetDatum(typid));
	if (HeapTupleIsValid(tp))
	{
		Form_pg_type typtup = (Form_pg_type) GETSTRUCT(tp);
		int16		result;

		result = typtup->typlen;
		ReleaseSysCache(tp);
		return result;
	}
	else
		return 0;
}

/*
 * get_typbyval
 *
 *		Given the type OID, determine whether the type is returned by value or
 *		not.  Returns true if by value, false if by reference.
 */
bool
get_typbyval(Oid typid)
{
	HeapTuple	tp;

	tp = SearchSysCache1(TYPEOID, ObjectIdGetDatum(typid));
	if (HeapTupleIsValid(tp))
	{
		Form_pg_type typtup = (Form_pg_type) GETSTRUCT(tp);
		bool		result;

		result = typtup->typbyval;
		ReleaseSysCache(tp);
		return result;
	}
	else
		return false;
}

/*
 * get_typlenbyval
 *
 *		A two-fer: given the type OID, return both typlen and typbyval.
 *
 *		Since both pieces of info are needed to know how to copy a Datum,
 *		many places need both.  Might as well get them with one cache lookup
 *		instead of two.  Also, this routine raises an error instead of
 *		returning a bogus value when given a bad type OID.
 */
void
get_typlenbyval(Oid typid, int16 *typlen, bool *typbyval)
{
	HeapTuple	tp;
	Form_pg_type typtup;

	tp = SearchSysCache1(TYPEOID, ObjectIdGetDatum(typid));
	if (!HeapTupleIsValid(tp))
		elog(ERROR, "cache lookup failed for type %u", typid);
	typtup = (Form_pg_type) GETSTRUCT(tp);
	*typlen = typtup->typlen;
	*typbyval = typtup->typbyval;
	ReleaseSysCache(tp);
}

/*
 * get_typlenbyvalalign
 *
 *		A three-fer: given the type OID, return typlen, typbyval, typalign.
 */
void
get_typlenbyvalalign(Oid typid, int16 *typlen, bool *typbyval,
					 char *typalign)
{
	HeapTuple	tp;
	Form_pg_type typtup;

	tp = SearchSysCache1(TYPEOID, ObjectIdGetDatum(typid));
	if (!HeapTupleIsValid(tp))
		elog(ERROR, "cache lookup failed for type %u", typid);
	typtup = (Form_pg_type) GETSTRUCT(tp);
	*typlen = typtup->typlen;
	*typbyval = typtup->typbyval;
	*typalign = typtup->typalign;
	ReleaseSysCache(tp);
}

/*
 * getTypeIOParam
 *		Given a pg_type row, select the type OID to pass to I/O functions
 *
 * Formerly, all I/O functions were passed pg_type.typelem as their second
 * parameter, but we now have a more complex rule about what to pass.
 * This knowledge is intended to be centralized here --- direct references
 * to typelem elsewhere in the code are wrong, if they are associated with
 * I/O calls and not with actual subscripting operations!  (But see
 * bootstrap.c's boot_get_type_io_data() if you need to change this.)
 *
 * As of PostgreSQL 8.1, output functions receive only the value itself
 * and not any auxiliary parameters, so the name of this routine is now
 * a bit of a misnomer ... it should be getTypeInputParam.
 */
Oid
getTypeIOParam(HeapTuple typeTuple)
{
	Form_pg_type typeStruct = (Form_pg_type) GETSTRUCT(typeTuple);

	/*
	 * Array types get their typelem as parameter; everybody else gets their
	 * own type OID as parameter.
	 */
	if (OidIsValid(typeStruct->typelem))
		return typeStruct->typelem;
	else
		return HeapTupleGetOid(typeTuple);
}

/*
 * get_type_io_data
 *
 *		A six-fer:	given the type OID, return typlen, typbyval, typalign,
 *					typdelim, typioparam, and IO function OID. The IO function
 *					returned is controlled by IOFuncSelector
 */
void
get_type_io_data(Oid typid,
				 IOFuncSelector which_func,
				 int16 *typlen,
				 bool *typbyval,
				 char *typalign,
				 char *typdelim,
				 Oid *typioparam,
				 Oid *func)
{
	HeapTuple	typeTuple;
	Form_pg_type typeStruct;

	/*
	 * In bootstrap mode, pass it off to bootstrap.c.  This hack allows us to
	 * use array_in and array_out during bootstrap.
	 */
	if (IsBootstrapProcessingMode())
	{
		Oid			typinput;
		Oid			typoutput;

		boot_get_type_io_data(typid,
							  typlen,
							  typbyval,
							  typalign,
							  typdelim,
							  typioparam,
							  &typinput,
							  &typoutput);
		switch (which_func)
		{
			case IOFunc_input:
				*func = typinput;
				break;
			case IOFunc_output:
				*func = typoutput;
				break;
			default:
				elog(ERROR, "binary I/O not supported during bootstrap");
				break;
		}
		return;
	}

	typeTuple = SearchSysCache1(TYPEOID, ObjectIdGetDatum(typid));
	if (!HeapTupleIsValid(typeTuple))
		elog(ERROR, "cache lookup failed for type %u", typid);
	typeStruct = (Form_pg_type) GETSTRUCT(typeTuple);

	*typlen = typeStruct->typlen;
	*typbyval = typeStruct->typbyval;
	*typalign = typeStruct->typalign;
	*typdelim = typeStruct->typdelim;
	*typioparam = getTypeIOParam(typeTuple);
	switch (which_func)
	{
		case IOFunc_input:
			*func = typeStruct->typinput;
			break;
		case IOFunc_output:
			*func = typeStruct->typoutput;
			break;
		case IOFunc_receive:
			*func = typeStruct->typreceive;
			break;
		case IOFunc_send:
			*func = typeStruct->typsend;
			break;
	}
	ReleaseSysCache(typeTuple);
}

#ifdef NOT_USED
char
get_typalign(Oid typid)
{
	HeapTuple	tp;

	tp = SearchSysCache1(TYPEOID, ObjectIdGetDatum(typid));
	if (HeapTupleIsValid(tp))
	{
		Form_pg_type typtup = (Form_pg_type) GETSTRUCT(tp);
		char		result;

		result = typtup->typalign;
		ReleaseSysCache(tp);
		return result;
	}
	else
		return 'i';
}
#endif

char
get_typstorage(Oid typid)
{
	HeapTuple	tp;

	tp = SearchSysCache1(TYPEOID, ObjectIdGetDatum(typid));
	if (HeapTupleIsValid(tp))
	{
		Form_pg_type typtup = (Form_pg_type) GETSTRUCT(tp);
		char		result;

		result = typtup->typstorage;
		ReleaseSysCache(tp);
		return result;
	}
	else
		return 'p';
}

/*
 * get_typdefault
 *	  Given a type OID, return the type's default value, if any.
 *
 *	  The result is a palloc'd expression node tree, or NULL if there
 *	  is no defined default for the datatype.
 *
 * NB: caller should be prepared to coerce result to correct datatype;
 * the returned expression tree might produce something of the wrong type.
 */
Node *
get_typdefault(Oid typid)
{
	HeapTuple	typeTuple;
	Form_pg_type type;
	Datum		datum;
	bool		isNull;
	Node	   *expr;

	typeTuple = SearchSysCache1(TYPEOID, ObjectIdGetDatum(typid));
	if (!HeapTupleIsValid(typeTuple))
		elog(ERROR, "cache lookup failed for type %u", typid);
	type = (Form_pg_type) GETSTRUCT(typeTuple);

	/*
	 * typdefault and typdefaultbin are potentially null, so don't try to
	 * access 'em as struct fields. Must do it the hard way with
	 * SysCacheGetAttr.
	 */
	datum = SysCacheGetAttr(TYPEOID,
							typeTuple,
							Anum_pg_type_typdefaultbin,
							&isNull);

	if (!isNull)
	{
		/* We have an expression default */
		expr = stringToNode(TextDatumGetCString(datum));
	}
	else
	{
		/* Perhaps we have a plain literal default */
		datum = SysCacheGetAttr(TYPEOID,
								typeTuple,
								Anum_pg_type_typdefault,
								&isNull);

		if (!isNull)
		{
			char	   *strDefaultVal;

			/* Convert text datum to C string */
			strDefaultVal = TextDatumGetCString(datum);
			/* Convert C string to a value of the given type */
			datum = OidInputFunctionCall(type->typinput, strDefaultVal,
										 getTypeIOParam(typeTuple), -1);
			/* Build a Const node containing the value */
			expr = (Node *) makeConst(typid,
									  -1,
									  type->typcollation,
									  type->typlen,
									  datum,
									  false,
									  type->typbyval);
			pfree(strDefaultVal);
		}
		else
		{
			/* No default */
			expr = NULL;
		}
	}

	ReleaseSysCache(typeTuple);

	return expr;
}

/*
 * getBaseType
 *		If the given type is a domain, return its base type;
 *		otherwise return the type's own OID.
 */
Oid
getBaseType(Oid typid)
{
	int32		typmod = -1;

	return getBaseTypeAndTypmod(typid, &typmod);
}

/*
 * getBaseTypeAndTypmod
 *		If the given type is a domain, return its base type and typmod;
 *		otherwise return the type's own OID, and leave *typmod unchanged.
 *
 * Note that the "applied typmod" should be -1 for every domain level
 * above the bottommost; therefore, if the passed-in typid is indeed
 * a domain, *typmod should be -1.
 */
Oid
getBaseTypeAndTypmod(Oid typid, int32 *typmod)
{
	/*
	 * We loop to find the bottom base type in a stack of domains.
	 */
	for (;;)
	{
		HeapTuple	tup;
		Form_pg_type typTup;

		tup = SearchSysCache1(TYPEOID, ObjectIdGetDatum(typid));
		if (!HeapTupleIsValid(tup))
			elog(ERROR, "cache lookup failed for type %u", typid);
		typTup = (Form_pg_type) GETSTRUCT(tup);
		if (typTup->typtype != TYPTYPE_DOMAIN)
		{
			/* Not a domain, so done */
			ReleaseSysCache(tup);
			break;
		}

		Assert(*typmod == -1);
		typid = typTup->typbasetype;
		*typmod = typTup->typtypmod;

		ReleaseSysCache(tup);
	}

	return typid;
}

/*
 * get_typavgwidth
 *
 *	  Given a type OID and a typmod value (pass -1 if typmod is unknown),
 *	  estimate the average width of values of the type.  This is used by
 *	  the planner, which doesn't require absolutely correct results;
 *	  it's OK (and expected) to guess if we don't know for sure.
 */
int32
get_typavgwidth(Oid typid, int32 typmod)
{
	int			typlen = get_typlen(typid);
	int32		maxwidth;

	/*
	 * Easy if it's a fixed-width type
	 */
	if (typlen > 0)
		return typlen;

	/*
	 * type_maximum_size knows the encoding of typmod for some datatypes;
	 * don't duplicate that knowledge here.
	 */
	maxwidth = type_maximum_size(typid, typmod);
	if (maxwidth > 0)
	{
		/*
		 * For BPCHAR, the max width is also the only width.  Otherwise we
		 * need to guess about the typical data width given the max. A sliding
		 * scale for percentage of max width seems reasonable.
		 */
		if (typid == BPCHAROID)
			return maxwidth;
		if (maxwidth <= 32)
			return maxwidth;	/* assume full width */
		if (maxwidth < 1000)
			return 32 + (maxwidth - 32) / 2;	/* assume 50% */

		/*
		 * Beyond 1000, assume we're looking at something like
		 * "varchar(10000)" where the limit isn't actually reached often, and
		 * use a fixed estimate.
		 */
		return 32 + (1000 - 32) / 2;
	}

	/*
	 * Oops, we have no idea ... wild guess time.
	 */
	return 32;
}

/*
 * get_typtype
 *
 *		Given the type OID, find if it is a basic type, a complex type, etc.
 *		It returns the null char if the cache lookup fails...
 */
char
get_typtype(Oid typid)
{
	HeapTuple	tp;

	tp = SearchSysCache1(TYPEOID, ObjectIdGetDatum(typid));
	if (HeapTupleIsValid(tp))
	{
		Form_pg_type typtup = (Form_pg_type) GETSTRUCT(tp);
		char		result;

		result = typtup->typtype;
		ReleaseSysCache(tp);
		return result;
	}
	else
		return '\0';
}

/*
 * type_is_rowtype
 *
 *		Convenience function to determine whether a type OID represents
 *		a "rowtype" type --- either RECORD or a named composite type
 *		(including a domain over a named composite type).
 */
bool
type_is_rowtype(Oid typid)
{
	if (typid == RECORDOID)
		return true;			/* easy case */
	switch (get_typtype(typid))
	{
		case TYPTYPE_COMPOSITE:
			return true;
		case TYPTYPE_DOMAIN:
			if (get_typtype(getBaseType(typid)) == TYPTYPE_COMPOSITE)
				return true;
			break;
		default:
			break;
	}
	return false;
}

/*
 * type_is_enum
 *	  Returns true if the given type is an enum type.
 */
bool
type_is_enum(Oid typid)
{
	return (get_typtype(typid) == TYPTYPE_ENUM);
}

/*
 * type_is_range
 *	  Returns true if the given type is a range type.
 */
bool
type_is_range(Oid typid)
{
	return (get_typtype(typid) == TYPTYPE_RANGE);
}

/*
 * get_type_category_preferred
 *
 *		Given the type OID, fetch its category and preferred-type status.
 *		Throws error on failure.
 */
void
get_type_category_preferred(Oid typid, char *typcategory, bool *typispreferred)
{
	HeapTuple	tp;
	Form_pg_type typtup;

	tp = SearchSysCache1(TYPEOID, ObjectIdGetDatum(typid));
	if (!HeapTupleIsValid(tp))
		elog(ERROR, "cache lookup failed for type %u", typid);
	typtup = (Form_pg_type) GETSTRUCT(tp);
	*typcategory = typtup->typcategory;
	*typispreferred = typtup->typispreferred;
	ReleaseSysCache(tp);
}

/*
 * get_typ_typrelid
 *
 *		Given the type OID, get the typrelid (InvalidOid if not a complex
 *		type).
 */
Oid
get_typ_typrelid(Oid typid)
{
	HeapTuple	tp;

	tp = SearchSysCache1(TYPEOID, ObjectIdGetDatum(typid));
	if (HeapTupleIsValid(tp))
	{
		Form_pg_type typtup = (Form_pg_type) GETSTRUCT(tp);
		Oid			result;

		result = typtup->typrelid;
		ReleaseSysCache(tp);
		return result;
	}
	else
		return InvalidOid;
}

/*
 * get_element_type
 *
 *		Given the type OID, get the typelem (InvalidOid if not an array type).
 *
 * NB: this only considers varlena arrays to be true arrays; InvalidOid is
 * returned if the input is a fixed-length array type.
 */
Oid
get_element_type(Oid typid)
{
	HeapTuple	tp;

	tp = SearchSysCache1(TYPEOID, ObjectIdGetDatum(typid));
	if (HeapTupleIsValid(tp))
	{
		Form_pg_type typtup = (Form_pg_type) GETSTRUCT(tp);
		Oid			result;

		if (typtup->typlen == -1)
			result = typtup->typelem;
		else
			result = InvalidOid;
		ReleaseSysCache(tp);
		return result;
	}
	else
		return InvalidOid;
}

/*
 * get_array_type
 *
 *		Given the type OID, get the corresponding "true" array type.
 *		Returns InvalidOid if no array type can be found.
 */
Oid
get_array_type(Oid typid)
{
	HeapTuple	tp;
	Oid			result = InvalidOid;

	tp = SearchSysCache1(TYPEOID, ObjectIdGetDatum(typid));
	if (HeapTupleIsValid(tp))
	{
		result = ((Form_pg_type) GETSTRUCT(tp))->typarray;
		ReleaseSysCache(tp);
	}
	return result;
}

/*
 * get_promoted_array_type
 *
 *		The "promoted" type is what you'd get from an ARRAY(SELECT ...)
 *		construct, that is, either the corresponding "true" array type
 *		if the input is a scalar type that has such an array type,
 *		or the same type if the input is already a "true" array type.
 *		Returns InvalidOid if neither rule is satisfied.
 */
Oid
get_promoted_array_type(Oid typid)
{
	Oid			array_type = get_array_type(typid);

	if (OidIsValid(array_type))
		return array_type;
	if (OidIsValid(get_element_type(typid)))
		return typid;
	return InvalidOid;
}

/*
 * get_base_element_type
 *		Given the type OID, get the typelem, looking "through" any domain
 *		to its underlying array type.
 *
 * This is equivalent to get_element_type(getBaseType(typid)), but avoids
 * an extra cache lookup.  Note that it fails to provide any information
 * about the typmod of the array.
 */
Oid
get_base_element_type(Oid typid)
{
	/*
	 * We loop to find the bottom base type in a stack of domains.
	 */
	for (;;)
	{
		HeapTuple	tup;
		Form_pg_type typTup;

		tup = SearchSysCache1(TYPEOID, ObjectIdGetDatum(typid));
		if (!HeapTupleIsValid(tup))
			break;
		typTup = (Form_pg_type) GETSTRUCT(tup);
		if (typTup->typtype != TYPTYPE_DOMAIN)
		{
			/* Not a domain, so stop descending */
			Oid			result;

			/* This test must match get_element_type */
			if (typTup->typlen == -1)
				result = typTup->typelem;
			else
				result = InvalidOid;
			ReleaseSysCache(tup);
			return result;
		}

		typid = typTup->typbasetype;
		ReleaseSysCache(tup);
	}

	/* Like get_element_type, silently return InvalidOid for bogus input */
	return InvalidOid;
}

/*
 * getTypeInputInfo
 *
 *		Get info needed for converting values of a type to internal form
 */
void
getTypeInputInfo(Oid type, Oid *typInput, Oid *typIOParam)
{
	HeapTuple	typeTuple;
	Form_pg_type pt;

	typeTuple = SearchSysCache1(TYPEOID, ObjectIdGetDatum(type));
	if (!HeapTupleIsValid(typeTuple))
		elog(ERROR, "cache lookup failed for type %u", type);
	pt = (Form_pg_type) GETSTRUCT(typeTuple);

	if (!pt->typisdefined)
		ereport(ERROR,
				(errcode(ERRCODE_UNDEFINED_OBJECT),
				 errmsg("type %s is only a shell",
						format_type_be(type))));
	if (!OidIsValid(pt->typinput))
		ereport(ERROR,
				(errcode(ERRCODE_UNDEFINED_FUNCTION),
				 errmsg("no input function available for type %s",
						format_type_be(type))));

	*typInput = pt->typinput;
	*typIOParam = getTypeIOParam(typeTuple);

	ReleaseSysCache(typeTuple);
}

/*
 * getTypeOutputInfo
 *
 *		Get info needed for printing values of a type
 */
void
getTypeOutputInfo(Oid type, Oid *typOutput, bool *typIsVarlena)
{
	HeapTuple	typeTuple;
	Form_pg_type pt;

	typeTuple = SearchSysCache1(TYPEOID, ObjectIdGetDatum(type));
	if (!HeapTupleIsValid(typeTuple))
		elog(ERROR, "cache lookup failed for type %u", type);
	pt = (Form_pg_type) GETSTRUCT(typeTuple);

	if (!pt->typisdefined)
		ereport(ERROR,
				(errcode(ERRCODE_UNDEFINED_OBJECT),
				 errmsg("type %s is only a shell",
						format_type_be(type))));
	if (!OidIsValid(pt->typoutput))
		ereport(ERROR,
				(errcode(ERRCODE_UNDEFINED_FUNCTION),
				 errmsg("no output function available for type %s",
						format_type_be(type))));

	*typOutput = pt->typoutput;
	*typIsVarlena = (!pt->typbyval) && (pt->typlen == -1);

	ReleaseSysCache(typeTuple);
}

/*
 * getTypeBinaryInputInfo
 *
 *		Get info needed for binary input of values of a type
 */
void
getTypeBinaryInputInfo(Oid type, Oid *typReceive, Oid *typIOParam)
{
	HeapTuple	typeTuple;
	Form_pg_type pt;

	typeTuple = SearchSysCache1(TYPEOID, ObjectIdGetDatum(type));
	if (!HeapTupleIsValid(typeTuple))
		elog(ERROR, "cache lookup failed for type %u", type);
	pt = (Form_pg_type) GETSTRUCT(typeTuple);

	if (!pt->typisdefined)
		ereport(ERROR,
				(errcode(ERRCODE_UNDEFINED_OBJECT),
				 errmsg("type %s is only a shell",
						format_type_be(type))));
	if (!OidIsValid(pt->typreceive))
		ereport(ERROR,
				(errcode(ERRCODE_UNDEFINED_FUNCTION),
				 errmsg("no binary input function available for type %s",
						format_type_be(type))));

	*typReceive = pt->typreceive;
	*typIOParam = getTypeIOParam(typeTuple);

	ReleaseSysCache(typeTuple);
}

/*
 * getTypeBinaryOutputInfo
 *
 *		Get info needed for binary output of values of a type
 */
void
getTypeBinaryOutputInfo(Oid type, Oid *typSend, bool *typIsVarlena)
{
	HeapTuple	typeTuple;
	Form_pg_type pt;

	typeTuple = SearchSysCache1(TYPEOID, ObjectIdGetDatum(type));
	if (!HeapTupleIsValid(typeTuple))
		elog(ERROR, "cache lookup failed for type %u", type);
	pt = (Form_pg_type) GETSTRUCT(typeTuple);

	if (!pt->typisdefined)
		ereport(ERROR,
				(errcode(ERRCODE_UNDEFINED_OBJECT),
				 errmsg("type %s is only a shell",
						format_type_be(type))));
	if (!OidIsValid(pt->typsend))
		ereport(ERROR,
				(errcode(ERRCODE_UNDEFINED_FUNCTION),
				 errmsg("no binary output function available for type %s",
						format_type_be(type))));

	*typSend = pt->typsend;
	*typIsVarlena = (!pt->typbyval) && (pt->typlen == -1);

	ReleaseSysCache(typeTuple);
}

/*
 * get_typmodin
 *
 *		Given the type OID, return the type's typmodin procedure, if any.
 */
Oid
get_typmodin(Oid typid)
{
	HeapTuple	tp;

	tp = SearchSysCache1(TYPEOID, ObjectIdGetDatum(typid));
	if (HeapTupleIsValid(tp))
	{
		Form_pg_type typtup = (Form_pg_type) GETSTRUCT(tp);
		Oid			result;

		result = typtup->typmodin;
		ReleaseSysCache(tp);
		return result;
	}
	else
		return InvalidOid;
}

#ifdef NOT_USED
/*
 * get_typmodout
 *
 *		Given the type OID, return the type's typmodout procedure, if any.
 */
Oid
get_typmodout(Oid typid)
{
	HeapTuple	tp;

	tp = SearchSysCache1(TYPEOID, ObjectIdGetDatum(typid));
	if (HeapTupleIsValid(tp))
	{
		Form_pg_type typtup = (Form_pg_type) GETSTRUCT(tp);
		Oid			result;

		result = typtup->typmodout;
		ReleaseSysCache(tp);
		return result;
	}
	else
		return InvalidOid;
}
#endif							/* NOT_USED */

/*
 * get_typcollation
 *
 *		Given the type OID, return the type's typcollation attribute.
 */
Oid
get_typcollation(Oid typid)
{
	HeapTuple	tp;

	tp = SearchSysCache1(TYPEOID, ObjectIdGetDatum(typid));
	if (HeapTupleIsValid(tp))
	{
		Form_pg_type typtup = (Form_pg_type) GETSTRUCT(tp);
		Oid			result;

		result = typtup->typcollation;
		ReleaseSysCache(tp);
		return result;
	}
	else
		return InvalidOid;
}


/*
 * type_is_collatable
 *
 *		Return whether the type cares about collations
 */
bool
type_is_collatable(Oid typid)
{
	return OidIsValid(get_typcollation(typid));
}


/*				---------- STATISTICS CACHE ----------					 */

/*
 * get_attavgwidth
 *
 *	  Given the table and attribute number of a column, get the average
 *	  width of entries in the column.  Return zero if no data available.
 *
 * Currently this is only consulted for individual tables, not for inheritance
 * trees, so we don't need an "inh" parameter.
 *
 * Calling a hook at this point looks somewhat strange, but is required
 * because the optimizer calls this function without any other way for
 * plug-ins to control the result.
 */
int32
get_attavgwidth(Oid relid, AttrNumber attnum)
{
	HeapTuple	tp;
	int32		stawidth;

	if (get_attavgwidth_hook)
	{
		stawidth = (*get_attavgwidth_hook) (relid, attnum);
		if (stawidth > 0)
			return stawidth;
	}
	tp = SearchSysCache3(STATRELATTINH,
						 ObjectIdGetDatum(relid),
						 Int16GetDatum(attnum),
						 BoolGetDatum(false));
	if (HeapTupleIsValid(tp))
	{
		stawidth = ((Form_pg_statistic) GETSTRUCT(tp))->stawidth;
		ReleaseSysCache(tp);
		if (stawidth > 0)
			return stawidth;
	}
	return 0;
}

/*
 * get_attstatsslot
 *
 *		Extract the contents of a "slot" of a pg_statistic tuple.
 *		Returns true if requested slot type was found, else false.
 *
 * Unlike other routines in this file, this takes a pointer to an
 * already-looked-up tuple in the pg_statistic cache.  We do this since
 * most callers will want to extract more than one value from the cache
 * entry, and we don't want to repeat the cache lookup unnecessarily.
 * Also, this API allows this routine to be used with statistics tuples
 * that have been provided by a stats hook and didn't really come from
 * pg_statistic.
 *
 * sslot: pointer to output area (typically, a local variable in the caller).
 * statstuple: pg_statistic tuple to be examined.
 * reqkind: STAKIND code for desired statistics slot kind.
 * reqop: STAOP value wanted, or InvalidOid if don't care.
 * flags: bitmask of ATTSTATSSLOT_VALUES and/or ATTSTATSSLOT_NUMBERS.
 *
 * If a matching slot is found, true is returned, and *sslot is filled thus:
 * staop: receives the actual STAOP value.
 * valuetype: receives actual datatype of the elements of stavalues.
 * values: receives pointer to an array of the slot's stavalues.
 * nvalues: receives number of stavalues.
 * numbers: receives pointer to an array of the slot's stanumbers (as float4).
 * nnumbers: receives number of stanumbers.
 *
 * valuetype/values/nvalues are InvalidOid/NULL/0 if ATTSTATSSLOT_VALUES
 * wasn't specified.  Likewise, numbers/nnumbers are NULL/0 if
 * ATTSTATSSLOT_NUMBERS wasn't specified.
 *
 * If no matching slot is found, false is returned, and *sslot is zeroed.
 *
 * The data referred to by the fields of sslot is locally palloc'd and
 * is independent of the original pg_statistic tuple.  When the caller
 * is done with it, call free_attstatsslot to release the palloc'd data.
 *
 * If it's desirable to call free_attstatsslot when get_attstatsslot might
 * not have been called, memset'ing sslot to zeroes will allow that.
 */
bool
get_attstatsslot(AttStatsSlot *sslot, HeapTuple statstuple,
				 int reqkind, Oid reqop, int flags)
{
	Form_pg_statistic stats = (Form_pg_statistic) GETSTRUCT(statstuple);
	int			i;
	Datum		val;
	bool		isnull;
	ArrayType  *statarray;
	Oid			arrayelemtype;
	int			narrayelem;
	HeapTuple	typeTuple;
	Form_pg_type typeForm;

	/* initialize *sslot properly */
	memset(sslot, 0, sizeof(AttStatsSlot));

	for (i = 0; i < STATISTIC_NUM_SLOTS; i++)
	{
		if ((&stats->stakind1)[i] == reqkind &&
			(reqop == InvalidOid || (&stats->staop1)[i] == reqop))
			break;
	}
	if (i >= STATISTIC_NUM_SLOTS)
		return false;			/* not there */

	sslot->staop = (&stats->staop1)[i];

	if (flags & ATTSTATSSLOT_VALUES)
	{
		val = SysCacheGetAttr(STATRELATTINH, statstuple,
							  Anum_pg_statistic_stavalues1 + i,
							  &isnull);
		if (isnull)
			elog(ERROR, "stavalues is null");

		/*
		 * Detoast the array if needed, and in any case make a copy that's
		 * under control of this AttStatsSlot.
		 */
		statarray = DatumGetArrayTypePCopy(val);

		/*
		 * Extract the actual array element type, and pass it back in case the
		 * caller needs it.
		 */
		sslot->valuetype = arrayelemtype = ARR_ELEMTYPE(statarray);

		/* Need info about element type */
		typeTuple = SearchSysCache1(TYPEOID, ObjectIdGetDatum(arrayelemtype));
		if (!HeapTupleIsValid(typeTuple))
			elog(ERROR, "cache lookup failed for type %u", arrayelemtype);
		typeForm = (Form_pg_type) GETSTRUCT(typeTuple);

		/* Deconstruct array into Datum elements; NULLs not expected */
		deconstruct_array(statarray,
						  arrayelemtype,
						  typeForm->typlen,
						  typeForm->typbyval,
						  typeForm->typalign,
						  &sslot->values, NULL, &sslot->nvalues);

		/*
		 * If the element type is pass-by-reference, we now have a bunch of
		 * Datums that are pointers into the statarray, so we need to keep
		 * that until free_attstatsslot.  Otherwise, all the useful info is in
		 * sslot->values[], so we can free the array object immediately.
		 */
		if (!typeForm->typbyval)
			sslot->values_arr = statarray;
		else
			pfree(statarray);

		ReleaseSysCache(typeTuple);
	}

	if (flags & ATTSTATSSLOT_NUMBERS)
	{
		val = SysCacheGetAttr(STATRELATTINH, statstuple,
							  Anum_pg_statistic_stanumbers1 + i,
							  &isnull);
		if (isnull)
			elog(ERROR, "stanumbers is null");

		/*
		 * Detoast the array if needed, and in any case make a copy that's
		 * under control of this AttStatsSlot.
		 */
		statarray = DatumGetArrayTypePCopy(val);

		/*
		 * We expect the array to be a 1-D float4 array; verify that. We don't
		 * need to use deconstruct_array() since the array data is just going
		 * to look like a C array of float4 values.
		 */
		narrayelem = ARR_DIMS(statarray)[0];
		if (ARR_NDIM(statarray) != 1 || narrayelem <= 0 ||
			ARR_HASNULL(statarray) ||
			ARR_ELEMTYPE(statarray) != FLOAT4OID)
			elog(ERROR, "stanumbers is not a 1-D float4 array");

		/* Give caller a pointer directly into the statarray */
		sslot->numbers = (float4 *) ARR_DATA_PTR(statarray);
		sslot->nnumbers = narrayelem;

		/* We'll free the statarray in free_attstatsslot */
		sslot->numbers_arr = statarray;
	}

	return true;
}

/*
 * free_attstatsslot
 *		Free data allocated by get_attstatsslot
 */
void
free_attstatsslot(AttStatsSlot *sslot)
{
	/* The values[] array was separately palloc'd by deconstruct_array */
	if (sslot->values)
		pfree(sslot->values);
	/* The numbers[] array points into numbers_arr, do not pfree it */
	/* Free the detoasted array objects, if any */
	if (sslot->values_arr)
		pfree(sslot->values_arr);
	if (sslot->numbers_arr)
		pfree(sslot->numbers_arr);
}

/*				---------- PG_NAMESPACE CACHE ----------				 */

/*
 * get_namespace_name
 *		Returns the name of a given namespace
 *
 * Returns a palloc'd copy of the string, or NULL if no such namespace.
 */
char *
get_namespace_name(Oid nspid)
{
	HeapTuple	tp;

	tp = SearchSysCache1(NAMESPACEOID, ObjectIdGetDatum(nspid));
	if (HeapTupleIsValid(tp))
	{
		Form_pg_namespace nsptup = (Form_pg_namespace) GETSTRUCT(tp);
		char	   *result;

		result = pstrdup(NameStr(nsptup->nspname));
		ReleaseSysCache(tp);
		return result;
	}
	else
		return NULL;
}

/*
 * get_namespace_name_or_temp
 *		As above, but if it is this backend's temporary namespace, return
 *		"pg_temp" instead.
 */
char *
get_namespace_name_or_temp(Oid nspid)
{
	if (isTempNamespace(nspid))
		return "pg_temp";
	else
		return get_namespace_name(nspid);
}

/*				---------- PG_RANGE CACHE ----------				 */

/*
 * get_range_subtype
 *		Returns the subtype of a given range type
 *
 * Returns InvalidOid if the type is not a range type.
 */
Oid
get_range_subtype(Oid rangeOid)
{
	HeapTuple	tp;

	tp = SearchSysCache1(RANGETYPE, ObjectIdGetDatum(rangeOid));
	if (HeapTupleIsValid(tp))
	{
		Form_pg_range rngtup = (Form_pg_range) GETSTRUCT(tp);
		Oid			result;

		result = rngtup->rngsubtype;
		ReleaseSysCache(tp);
		return result;
	}
	else
		return InvalidOid;
}

<<<<<<< HEAD
/*				---------- AG_GRAPH CACHE ----------				 */

char *
get_graphid_graphname(Oid graphid)
{
	HeapTuple	tp;

	tp = SearchSysCache1(GRAPHOID, ObjectIdGetDatum(graphid));
	if (HeapTupleIsValid(tp))
	{
		Form_ag_graph graphtup = (Form_ag_graph) GETSTRUCT(tp);
		char	   *result;

		result = pstrdup(NameStr(graphtup->graphname));
		ReleaseSysCache(tp);
		return result;
	}
	else
	{
		return NULL;
	}
}

Oid
get_graphname_oid(const char *graphname)
{
	return GetSysCacheOid1(GRAPHNAME, PointerGetDatum(graphname));
}

/*				---------- AG_LABEL CACHE ----------				 */

char *
get_labid_labname(Oid graphid, uint16 labid)
{
	HeapTuple tp;

	tp = SearchSysCache2(LABELLABID,
						 ObjectIdGetDatum(graphid),
						 Int32GetDatum((int32) labid));

	if (HeapTupleIsValid(tp))
	{
		Form_ag_label labtup = (Form_ag_label) GETSTRUCT(tp);
		char *result;

		result = pstrdup(NameStr(labtup->labname));
		ReleaseSysCache(tp);
		return result;
	}
	else
	{
		return NULL;
	}
}

Oid
get_labid_relid(Oid graphid, uint16 labid)
{
	HeapTuple tp;

	tp = SearchSysCache2(LABELLABID,
						 ObjectIdGetDatum(graphid),
						 Int32GetDatum((int32) labid));

	if (HeapTupleIsValid(tp))
	{
		Form_ag_label labtup = (Form_ag_label) GETSTRUCT(tp);
		Oid relid;

		relid = labtup->relid;
		ReleaseSysCache(tp);
		return relid;
	}
	else
	{
		return InvalidOid;
	}
}

bool
labid_exists(Oid graphid, uint16 labid)
{
	return SearchSysCacheExists2(LABELLABID,
								 ObjectIdGetDatum(graphid),
								 Int32GetDatum((int32) labid));
}

/*
 * get_labname_laboid
 *		Given name of a label, look up the OID
 *
 * Returns InvalidOid if there is no such label.
 */
Oid
get_labname_laboid(const char *labname, Oid graphid)
{
	return GetSysCacheOid2(LABELNAMEGRAPH,
						   PointerGetDatum(labname),
						   ObjectIdGetDatum(graphid));
}

uint16
get_labname_labid(const char *labname, Oid graphid)
{
	HeapTuple tp;

	tp = SearchSysCache2(LABELNAMEGRAPH,
						 PointerGetDatum(labname),
						 ObjectIdGetDatum(graphid));

	if (HeapTupleIsValid(tp))
	{
		Form_ag_label labtup = (Form_ag_label) GETSTRUCT(tp);
		uint16 labid;

		labid = (uint16) labtup->labid;
		ReleaseSysCache(tp);
		return labid;
	}
	else
	{
		return 0;
	}
}

/*
 * get_laboid_relid
 *		Returns the table OID for a given label.
 *
 * Returns InvalidOid if there is no such label.
 */
Oid
get_laboid_relid(Oid laboid)
{
	HeapTuple tp;

	tp = SearchSysCache1(LABELOID, ObjectIdGetDatum(laboid));

	if (HeapTupleIsValid(tp))
	{
		Form_ag_label labtup = (Form_ag_label) GETSTRUCT(tp);
		Oid relid;

		relid = labtup->relid;
		ReleaseSysCache(tp);
		return relid;
	}
	else
	{
		return InvalidOid;
	}
}

/*
 * get_relid_laboid
 *		Returns the label OID for a given relation.
 *
 * Returns InvalidOid if there is no such a label.
 */
Oid
get_relid_laboid(Oid relid)
{
	return GetSysCacheOid1(LABELRELID, ObjectIdGetDatum(relid));
}

Oid
get_labid_typeoid(Oid graphid, uint16 labid)
{
	HeapTuple tp;

	tp = SearchSysCache2(LABELLABID,
						 ObjectIdGetDatum(graphid),
						 Int32GetDatum((int32) labid));

	if (HeapTupleIsValid(tp))
	{
		Form_ag_label labtup = (Form_ag_label) GETSTRUCT(tp);
		Oid labkind;

		if (labtup->labkind == LABEL_KIND_VERTEX)
			labkind = VERTEXOID;
		else if (labtup->labkind == LABEL_KIND_EDGE)
			labkind = EDGEOID;
		else
			ereport(ERROR,
					(errcode(ERRCODE_UNDEFINED_OBJECT),
					 errmsg("Invalid label kind : %c", labtup->labkind)));

		ReleaseSysCache(tp);
		return labkind;
	}
	else
	{
		return InvalidOid;
	}
=======
/*
 * get_range_collation
 *		Returns the collation of a given range type
 *
 * Returns InvalidOid if the type is not a range type,
 * or if its subtype is not collatable.
 */
Oid
get_range_collation(Oid rangeOid)
{
	HeapTuple	tp;

	tp = SearchSysCache1(RANGETYPE, ObjectIdGetDatum(rangeOid));
	if (HeapTupleIsValid(tp))
	{
		Form_pg_range rngtup = (Form_pg_range) GETSTRUCT(tp);
		Oid			result;

		result = rngtup->rngcollation;
		ReleaseSysCache(tp);
		return result;
	}
	else
		return InvalidOid;
}

/*				---------- PG_INDEX CACHE ----------				 */

/*
 * get_index_isreplident
 *
 *		Given the index OID, return pg_index.indisreplident.
 */
bool
get_index_isreplident(Oid index_oid)
{
	HeapTuple		tuple;
	Form_pg_index	rd_index;
	bool			result;

	tuple = SearchSysCache1(INDEXRELID, ObjectIdGetDatum(index_oid));
	if (!HeapTupleIsValid(tuple))
		return false;

	rd_index = (Form_pg_index) GETSTRUCT(tuple);
	result = rd_index->indisreplident;
	ReleaseSysCache(tuple);

	return result;
}

/*
 * get_index_isclustered
 *
 *		Given the index OID, return pg_index.indisclustered.
 */
bool
get_index_isclustered(Oid index_oid)
{
	bool		isclustered;
	HeapTuple	tuple;
	Form_pg_index rd_index;

	tuple = SearchSysCache1(INDEXRELID, ObjectIdGetDatum(index_oid));
	if (!HeapTupleIsValid(tuple))
		elog(ERROR, "cache lookup failed for index %u", index_oid);

	rd_index = (Form_pg_index) GETSTRUCT(tuple);
	isclustered = rd_index->indisclustered;
	ReleaseSysCache(tuple);

	return isclustered;
>>>>>>> db5b64b9
}<|MERGE_RESOLUTION|>--- conflicted
+++ resolved
@@ -3133,7 +3133,80 @@
 		return InvalidOid;
 }
 
-<<<<<<< HEAD
+/*
+ * get_range_collation
+ *		Returns the collation of a given range type
+ *
+ * Returns InvalidOid if the type is not a range type,
+ * or if its subtype is not collatable.
+ */
+Oid
+get_range_collation(Oid rangeOid)
+{
+	HeapTuple	tp;
+
+	tp = SearchSysCache1(RANGETYPE, ObjectIdGetDatum(rangeOid));
+	if (HeapTupleIsValid(tp))
+	{
+		Form_pg_range rngtup = (Form_pg_range) GETSTRUCT(tp);
+		Oid			result;
+
+		result = rngtup->rngcollation;
+		ReleaseSysCache(tp);
+		return result;
+	}
+	else
+		return InvalidOid;
+}
+
+/*				---------- PG_INDEX CACHE ----------				 */
+
+/*
+ * get_index_isreplident
+ *
+ *		Given the index OID, return pg_index.indisreplident.
+ */
+bool
+get_index_isreplident(Oid index_oid)
+{
+	HeapTuple		tuple;
+	Form_pg_index	rd_index;
+	bool			result;
+
+	tuple = SearchSysCache1(INDEXRELID, ObjectIdGetDatum(index_oid));
+	if (!HeapTupleIsValid(tuple))
+		return false;
+
+	rd_index = (Form_pg_index) GETSTRUCT(tuple);
+	result = rd_index->indisreplident;
+	ReleaseSysCache(tuple);
+
+	return result;
+}
+
+/*
+ * get_index_isclustered
+ *
+ *		Given the index OID, return pg_index.indisclustered.
+ */
+bool
+get_index_isclustered(Oid index_oid)
+{
+	bool		isclustered;
+	HeapTuple	tuple;
+	Form_pg_index rd_index;
+
+	tuple = SearchSysCache1(INDEXRELID, ObjectIdGetDatum(index_oid));
+	if (!HeapTupleIsValid(tuple))
+		elog(ERROR, "cache lookup failed for index %u", index_oid);
+
+	rd_index = (Form_pg_index) GETSTRUCT(tuple);
+	isclustered = rd_index->indisclustered;
+	ReleaseSysCache(tuple);
+
+	return isclustered;
+}
+
 /*				---------- AG_GRAPH CACHE ----------				 */
 
 char *
@@ -3329,78 +3402,4 @@
 	{
 		return InvalidOid;
 	}
-=======
-/*
- * get_range_collation
- *		Returns the collation of a given range type
- *
- * Returns InvalidOid if the type is not a range type,
- * or if its subtype is not collatable.
- */
-Oid
-get_range_collation(Oid rangeOid)
-{
-	HeapTuple	tp;
-
-	tp = SearchSysCache1(RANGETYPE, ObjectIdGetDatum(rangeOid));
-	if (HeapTupleIsValid(tp))
-	{
-		Form_pg_range rngtup = (Form_pg_range) GETSTRUCT(tp);
-		Oid			result;
-
-		result = rngtup->rngcollation;
-		ReleaseSysCache(tp);
-		return result;
-	}
-	else
-		return InvalidOid;
-}
-
-/*				---------- PG_INDEX CACHE ----------				 */
-
-/*
- * get_index_isreplident
- *
- *		Given the index OID, return pg_index.indisreplident.
- */
-bool
-get_index_isreplident(Oid index_oid)
-{
-	HeapTuple		tuple;
-	Form_pg_index	rd_index;
-	bool			result;
-
-	tuple = SearchSysCache1(INDEXRELID, ObjectIdGetDatum(index_oid));
-	if (!HeapTupleIsValid(tuple))
-		return false;
-
-	rd_index = (Form_pg_index) GETSTRUCT(tuple);
-	result = rd_index->indisreplident;
-	ReleaseSysCache(tuple);
-
-	return result;
-}
-
-/*
- * get_index_isclustered
- *
- *		Given the index OID, return pg_index.indisclustered.
- */
-bool
-get_index_isclustered(Oid index_oid)
-{
-	bool		isclustered;
-	HeapTuple	tuple;
-	Form_pg_index rd_index;
-
-	tuple = SearchSysCache1(INDEXRELID, ObjectIdGetDatum(index_oid));
-	if (!HeapTupleIsValid(tuple))
-		elog(ERROR, "cache lookup failed for index %u", index_oid);
-
-	rd_index = (Form_pg_index) GETSTRUCT(tuple);
-	isclustered = rd_index->indisclustered;
-	ReleaseSysCache(tuple);
-
-	return isclustered;
->>>>>>> db5b64b9
 }