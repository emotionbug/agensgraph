--- conflicted
+++ resolved
@@ -32,11 +32,8 @@
 #include "access/transam.h"
 #include "access/twophase.h"
 #include "access/xact.h"
-<<<<<<< HEAD
+#include "access/xlog_internal.h"
 #include "catalog/ag_graph_fn.h"
-=======
-#include "access/xlog_internal.h"
->>>>>>> 5b570d77
 #include "catalog/namespace.h"
 #include "catalog/pg_authid.h"
 #include "commands/async.h"
@@ -911,46 +908,47 @@
 		NULL, NULL, NULL
 	},
 	{
-<<<<<<< HEAD
+		{"enable_gathermerge", PGC_USERSET, QUERY_TUNING_METHOD,
+			gettext_noop("Enables the planner's use of gather merge plans."),
+			NULL
+		},
+		&enable_gathermerge,
+		true,
+		NULL, NULL, NULL
+	},
+	{
+		{"enable_partitionwise_join", PGC_USERSET, QUERY_TUNING_METHOD,
+			gettext_noop("Enables partitionwise join."),
+			NULL
+		},
+		&enable_partitionwise_join,
+		false,
+		NULL, NULL, NULL
+	},
+	{
+		{"enable_parallel_append", PGC_USERSET, QUERY_TUNING_METHOD,
+			gettext_noop("Enables the planner's use of parallel append plans."),
+			NULL
+		},
+		&enable_parallel_append,
+		true,
+		NULL, NULL, NULL
+	},
+	{
+		{"enable_parallel_hash", PGC_USERSET, QUERY_TUNING_METHOD,
+			gettext_noop("Enables the planner's user of parallel hash plans."),
+			NULL
+		},
+		&enable_parallel_hash,
+		true,
+		NULL, NULL, NULL
+	},
+	{
 		{"enable_eager", PGC_USERSET, QUERY_TUNING_METHOD,
 			gettext_noop("Enables the planner's use of eager plans."),
 			NULL
 		},
 		&enable_eager,
-=======
-		{"enable_gathermerge", PGC_USERSET, QUERY_TUNING_METHOD,
-			gettext_noop("Enables the planner's use of gather merge plans."),
-			NULL
-		},
-		&enable_gathermerge,
-		true,
-		NULL, NULL, NULL
-	},
-	{
-		{"enable_partitionwise_join", PGC_USERSET, QUERY_TUNING_METHOD,
-			gettext_noop("Enables partitionwise join."),
-			NULL
-		},
-		&enable_partitionwise_join,
-		false,
-		NULL, NULL, NULL
-	},
-	{
-		{"enable_parallel_append", PGC_USERSET, QUERY_TUNING_METHOD,
-			gettext_noop("Enables the planner's use of parallel append plans."),
-			NULL
-		},
-		&enable_parallel_append,
-		true,
-		NULL, NULL, NULL
-	},
-	{
-		{"enable_parallel_hash", PGC_USERSET, QUERY_TUNING_METHOD,
-			gettext_noop("Enables the planner's user of parallel hash plans."),
-			NULL
-		},
-		&enable_parallel_hash,
->>>>>>> 5b570d77
 		true,
 		NULL, NULL, NULL
 	},
@@ -1730,21 +1728,22 @@
 	},
 
 	{
-<<<<<<< HEAD
 		{"allow_null_properties", PGC_USERSET, COMPAT_OPTIONS_CLIENT,
 			gettext_noop("Enables the insertion of null properties into vertices and edges"),
 			NULL
 		},
 		&allow_null_properties,
 		false,
-=======
+		NULL, NULL, NULL
+	},
+
+	{
 		{"parallel_leader_participation", PGC_USERSET, RESOURCES_ASYNCHRONOUS,
 			gettext_noop("Controls whether Gather and Gather Merge also run subplans."),
 			gettext_noop("Should gather nodes also run subplans, or just gather tuples?")
 		},
 		&parallel_leader_participation,
 		true,
->>>>>>> 5b570d77
 		NULL, NULL, NULL
 	},
 
@@ -3731,7 +3730,17 @@
 	},
 
 	{
-<<<<<<< HEAD
+		{"wal_consistency_checking", PGC_SUSET, DEVELOPER_OPTIONS,
+			gettext_noop("Sets the WAL resource managers for which WAL consistency checks are done."),
+			gettext_noop("Full-page images will be logged for all data blocks and cross-checked against the results of WAL replay."),
+			GUC_LIST_INPUT | GUC_NOT_IN_SAMPLE
+		},
+		&wal_consistency_checking_string,
+		"",
+		check_wal_consistency_checking, assign_wal_consistency_checking, NULL
+	},
+
+	{
 		{"graph_path", PGC_USERSET, CLIENT_CONN_STATEMENT,
 			gettext_noop("Sets the graph search path for all names."),
 			NULL,
@@ -3740,16 +3749,6 @@
 		&graph_path,
 		"",
 		check_graph_path, NULL, NULL
-=======
-		{"wal_consistency_checking", PGC_SUSET, DEVELOPER_OPTIONS,
-			gettext_noop("Sets the WAL resource managers for which WAL consistency checks are done."),
-			gettext_noop("Full-page images will be logged for all data blocks and cross-checked against the results of WAL replay."),
-			GUC_LIST_INPUT | GUC_NOT_IN_SAMPLE
-		},
-		&wal_consistency_checking_string,
-		"",
-		check_wal_consistency_checking, assign_wal_consistency_checking, NULL
->>>>>>> 5b570d77
 	},
 
 	/* End-of-list marker */
