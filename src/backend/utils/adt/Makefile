--- conflicted
+++ resolved
@@ -9,33 +9,6 @@
 include $(top_builddir)/src/Makefile.global
 
 # keep this list arranged alphabetically or it gets to be a mess
-<<<<<<< HEAD
-OBJS = acl.o amutils.o arrayfuncs.o array_expanded.o array_selfuncs.o \
-	array_typanalyze.o array_userfuncs.o arrayutils.o ascii.o \
-	bool.o cash.o char.o cryptohashes.o \
-	date.o datetime.o datum.o dbsize.o domains.o \
-	encode.o enum.o expandeddatum.o expandedrecord.o \
-	float.o format_type.o formatting.o genfile.o \
-	geo_ops.o geo_selfuncs.o geo_spgist.o inet_cidr_ntop.o inet_net_pton.o \
-	int.o int8.o json.o jsonb.o jsonb_gin.o jsonb_op.o jsonb_util.o \
-	jsonfuncs.o jsonpath_gram.o jsonpath.o jsonpath_exec.o \
-	like.o like_support.o lockfuncs.o mac.o mac8.o misc.o name.o \
-	network.o network_gist.o network_selfuncs.o network_spgist.o \
-	numeric.o numutils.o oid.o oracle_compat.o \
-	orderedsetaggs.o partitionfuncs.o pg_locale.o pg_lsn.o \
-	pg_upgrade_support.o pgstatfuncs.o \
-	pseudotypes.o quote.o rangetypes.o rangetypes_gist.o \
-	rangetypes_selfuncs.o rangetypes_spgist.o rangetypes_typanalyze.o \
-	regexp.o regproc.o ri_triggers.o rowtypes.o ruleutils.o \
-	selfuncs.o tid.o timestamp.o trigfuncs.o \
-	tsginidx.o tsgistidx.o tsquery.o tsquery_cleanup.o tsquery_gist.o \
-	tsquery_op.o tsquery_rewrite.o tsquery_util.o tsrank.o \
-	tsvector.o tsvector_op.o tsvector_parser.o \
-	txid.o uuid.o varbit.o varchar.o varlena.o version.o \
-	windowfuncs.o xid.o xml.o \
-	graph.o cypher_funcs.o cypher_ops.o shortestpathfuncs.o \
-	graphmeta.o cypher_empty_funcs.o
-=======
 OBJS = \
 	acl.o \
 	amutils.o \
@@ -136,8 +109,13 @@
 	version.o \
 	windowfuncs.o \
 	xid.o \
-	xml.o
->>>>>>> 3ff660bb
+	xml.o \
+	graph.o \
+	cypher_funcs.o \
+	cypher_ops.o \
+	shortestpathfuncs.o \
+	graphmeta.o \
+	cypher_empty_funcs.o
 
 jsonpath_scan.c: FLEXFLAGS = -CF -p -p
 jsonpath_scan.c: FLEX_NO_BACKUP=yes
