/*-------------------------------------------------------------------------
 *
 * ruleutils.c
 *	  Functions to convert stored expressions/querytrees back to
 *	  source text
 *
 * Portions Copyright (c) 1996-2018, PostgreSQL Global Development Group
 * Portions Copyright (c) 1994, Regents of the University of California
 *
 *
 * IDENTIFICATION
 *	  src/backend/utils/adt/ruleutils.c
 *
 *-------------------------------------------------------------------------
 */
#include "postgres.h"

#include <ctype.h>
#include <unistd.h>
#include <fcntl.h>

#include "ag_const.h"
#include "access/amapi.h"
#include "access/htup_details.h"
#include "access/sysattr.h"
#include "catalog/dependency.h"
#include "catalog/indexing.h"
#include "catalog/partition.h"
#include "catalog/pg_aggregate.h"
#include "catalog/pg_am.h"
#include "catalog/pg_authid.h"
#include "catalog/pg_collation.h"
#include "catalog/pg_constraint.h"
#include "catalog/pg_depend.h"
#include "catalog/pg_language.h"
#include "catalog/pg_opclass.h"
#include "catalog/pg_operator.h"
#include "catalog/pg_partitioned_table.h"
#include "catalog/pg_proc.h"
#include "catalog/pg_statistic_ext.h"
#include "catalog/pg_trigger.h"
#include "catalog/pg_type.h"
#include "commands/defrem.h"
#include "commands/tablespace.h"
#include "common/keywords.h"
#include "executor/spi.h"
#include "funcapi.h"
#include "mb/pg_wchar.h"
#include "miscadmin.h"
#include "nodes/makefuncs.h"
#include "nodes/nodeFuncs.h"
#include "optimizer/tlist.h"
#include "parser/parse_node.h"
#include "parser/parse_agg.h"
#include "parser/parse_func.h"
#include "parser/parse_oper.h"
#include "parser/parser.h"
#include "parser/parsetree.h"
#include "rewrite/rewriteHandler.h"
#include "rewrite/rewriteManip.h"
#include "rewrite/rewriteSupport.h"
#include "utils/array.h"
#include "utils/builtins.h"
#include "utils/fmgroids.h"
#include "utils/hsearch.h"
#include "utils/json.h"
#include "utils/jsonb.h"
#include "utils/lsyscache.h"
#include "utils/rel.h"
#include "utils/ruleutils.h"
#include "utils/snapmgr.h"
#include "utils/syscache.h"
#include "utils/tqual.h"
#include "utils/typcache.h"
#include "utils/varlena.h"
#include "utils/xml.h"


/* ----------
 * Pretty formatting constants
 * ----------
 */

/* Indent counts */
#define PRETTYINDENT_STD		8
#define PRETTYINDENT_JOIN		4
#define PRETTYINDENT_VAR		4

#define PRETTYINDENT_LIMIT		40	/* wrap limit */

/* Pretty flags */
#define PRETTYFLAG_PAREN		1
#define PRETTYFLAG_INDENT		2

/* Default line length for pretty-print wrapping: 0 means wrap always */
#define WRAP_COLUMN_DEFAULT		0

/* macro to test if pretty action needed */
#define PRETTY_PAREN(context)	((context)->prettyFlags & PRETTYFLAG_PAREN)
#define PRETTY_INDENT(context)	((context)->prettyFlags & PRETTYFLAG_INDENT)


/* ----------
 * Local data types
 * ----------
 */

/* Context info needed for invoking a recursive querytree display routine */
typedef struct
{
	StringInfo	buf;			/* output buffer to append to */
	List	   *namespaces;		/* List of deparse_namespace nodes */
	List	   *windowClause;	/* Current query level's WINDOW clause */
	List	   *windowTList;	/* targetlist for resolving WINDOW clause */
	int			prettyFlags;	/* enabling of pretty-print functions */
	int			wrapColumn;		/* max line length, or -1 for no limit */
	int			indentLevel;	/* current indent level for prettyprint */
<<<<<<< HEAD
	bool		varprefix;		/* TRUE to print prefixes on Vars */
	ParseExprKind special_exprkind;		/* set only for exprkinds needing
										 * special handling */

	bool		cypherexpr;		/* true if deparsing is for Cypher expr */
=======
	bool		varprefix;		/* true to print prefixes on Vars */
	ParseExprKind special_exprkind; /* set only for exprkinds needing special
									 * handling */
>>>>>>> 5b570d77
} deparse_context;

/*
 * Each level of query context around a subtree needs a level of Var namespace.
 * A Var having varlevelsup=N refers to the N'th item (counting from 0) in
 * the current context's namespaces list.
 *
 * The rangetable is the list of actual RTEs from the query tree, and the
 * cte list is the list of actual CTEs.
 *
 * rtable_names holds the alias name to be used for each RTE (either a C
 * string, or NULL for nameless RTEs such as unnamed joins).
 * rtable_columns holds the column alias names to be used for each RTE.
 *
 * In some cases we need to make names of merged JOIN USING columns unique
 * across the whole query, not only per-RTE.  If so, unique_using is true
 * and using_names is a list of C strings representing names already assigned
 * to USING columns.
 *
 * When deparsing plan trees, there is always just a single item in the
 * deparse_namespace list (since a plan tree never contains Vars with
 * varlevelsup > 0).  We store the PlanState node that is the immediate
 * parent of the expression to be deparsed, as well as a list of that
 * PlanState's ancestors.  In addition, we store its outer and inner subplan
 * state nodes, as well as their plan nodes' targetlists, and the index tlist
 * if the current plan node might contain INDEX_VAR Vars.  (These fields could
 * be derived on-the-fly from the current PlanState, but it seems notationally
 * clearer to set them up as separate fields.)
 */
typedef struct
{
	List	   *rtable;			/* List of RangeTblEntry nodes */
	List	   *rtable_names;	/* Parallel list of names for RTEs */
	List	   *rtable_columns; /* Parallel list of deparse_columns structs */
	List	   *ctes;			/* List of CommonTableExpr nodes */
	/* Workspace for column alias assignment: */
	bool		unique_using;	/* Are we making USING names globally unique */
	List	   *using_names;	/* List of assigned names for USING columns */
	/* Remaining fields are used only when deparsing a Plan tree: */
	PlanState  *planstate;		/* immediate parent of current expression */
	List	   *ancestors;		/* ancestors of planstate */
	PlanState  *outer_planstate;	/* outer subplan state, or NULL if none */
	PlanState  *inner_planstate;	/* inner subplan state, or NULL if none */
	List	   *outer_tlist;	/* referent for OUTER_VAR Vars */
	List	   *inner_tlist;	/* referent for INNER_VAR Vars */
	List	   *index_tlist;	/* referent for INDEX_VAR Vars */
} deparse_namespace;

/*
 * Per-relation data about column alias names.
 *
 * Selecting aliases is unreasonably complicated because of the need to dump
 * rules/views whose underlying tables may have had columns added, deleted, or
 * renamed since the query was parsed.  We must nonetheless print the rule/view
 * in a form that can be reloaded and will produce the same results as before.
 *
 * For each RTE used in the query, we must assign column aliases that are
 * unique within that RTE.  SQL does not require this of the original query,
 * but due to factors such as *-expansion we need to be able to uniquely
 * reference every column in a decompiled query.  As long as we qualify all
 * column references, per-RTE uniqueness is sufficient for that.
 *
 * However, we can't ensure per-column name uniqueness for unnamed join RTEs,
 * since they just inherit column names from their input RTEs, and we can't
 * rename the columns at the join level.  Most of the time this isn't an issue
 * because we don't need to reference the join's output columns as such; we
 * can reference the input columns instead.  That approach can fail for merged
 * JOIN USING columns, however, so when we have one of those in an unnamed
 * join, we have to make that column's alias globally unique across the whole
 * query to ensure it can be referenced unambiguously.
 *
 * Another problem is that a JOIN USING clause requires the columns to be
 * merged to have the same aliases in both input RTEs, and that no other
 * columns in those RTEs or their children conflict with the USING names.
 * To handle that, we do USING-column alias assignment in a recursive
 * traversal of the query's jointree.  When descending through a JOIN with
 * USING, we preassign the USING column names to the child columns, overriding
 * other rules for column alias assignment.  We also mark each RTE with a list
 * of all USING column names selected for joins containing that RTE, so that
 * when we assign other columns' aliases later, we can avoid conflicts.
 *
 * Another problem is that if a JOIN's input tables have had columns added or
 * deleted since the query was parsed, we must generate a column alias list
 * for the join that matches the current set of input columns --- otherwise, a
 * change in the number of columns in the left input would throw off matching
 * of aliases to columns of the right input.  Thus, positions in the printable
 * column alias list are not necessarily one-for-one with varattnos of the
 * JOIN, so we need a separate new_colnames[] array for printing purposes.
 */
typedef struct
{
	/*
	 * colnames is an array containing column aliases to use for columns that
	 * existed when the query was parsed.  Dropped columns have NULL entries.
	 * This array can be directly indexed by varattno to get a Var's name.
	 *
	 * Non-NULL entries are guaranteed unique within the RTE, *except* when
	 * this is for an unnamed JOIN RTE.  In that case we merely copy up names
	 * from the two input RTEs.
	 *
	 * During the recursive descent in set_using_names(), forcible assignment
	 * of a child RTE's column name is represented by pre-setting that element
	 * of the child's colnames array.  So at that stage, NULL entries in this
	 * array just mean that no name has been preassigned, not necessarily that
	 * the column is dropped.
	 */
	int			num_cols;		/* length of colnames[] array */
	char	  **colnames;		/* array of C strings and NULLs */

	/*
	 * new_colnames is an array containing column aliases to use for columns
	 * that would exist if the query was re-parsed against the current
	 * definitions of its base tables.  This is what to print as the column
	 * alias list for the RTE.  This array does not include dropped columns,
	 * but it will include columns added since original parsing.  Indexes in
	 * it therefore have little to do with current varattno values.  As above,
	 * entries are unique unless this is for an unnamed JOIN RTE.  (In such an
	 * RTE, we never actually print this array, but we must compute it anyway
	 * for possible use in computing column names of upper joins.) The
	 * parallel array is_new_col marks which of these columns are new since
	 * original parsing.  Entries with is_new_col false must match the
	 * non-NULL colnames entries one-for-one.
	 */
	int			num_new_cols;	/* length of new_colnames[] array */
	char	  **new_colnames;	/* array of C strings */
	bool	   *is_new_col;		/* array of bool flags */

	/* This flag tells whether we should actually print a column alias list */
	bool		printaliases;

	/* This list has all names used as USING names in joins above this RTE */
	List	   *parentUsing;	/* names assigned to parent merged columns */

	/*
	 * If this struct is for a JOIN RTE, we fill these fields during the
	 * set_using_names() pass to describe its relationship to its child RTEs.
	 *
	 * leftattnos and rightattnos are arrays with one entry per existing
	 * output column of the join (hence, indexable by join varattno).  For a
	 * simple reference to a column of the left child, leftattnos[i] is the
	 * child RTE's attno and rightattnos[i] is zero; and conversely for a
	 * column of the right child.  But for merged columns produced by JOIN
	 * USING/NATURAL JOIN, both leftattnos[i] and rightattnos[i] are nonzero.
	 * Also, if the column has been dropped, both are zero.
	 *
	 * If it's a JOIN USING, usingNames holds the alias names selected for the
	 * merged columns (these might be different from the original USING list,
	 * if we had to modify names to achieve uniqueness).
	 */
	int			leftrti;		/* rangetable index of left child */
	int			rightrti;		/* rangetable index of right child */
	int		   *leftattnos;		/* left-child varattnos of join cols, or 0 */
	int		   *rightattnos;	/* right-child varattnos of join cols, or 0 */
	List	   *usingNames;		/* names assigned to merged columns */
} deparse_columns;

/* This macro is analogous to rt_fetch(), but for deparse_columns structs */
#define deparse_columns_fetch(rangetable_index, dpns) \
	((deparse_columns *) list_nth((dpns)->rtable_columns, (rangetable_index)-1))

/*
 * Entry in set_rtable_names' hash table
 */
typedef struct
{
	char		name[NAMEDATALEN];	/* Hash key --- must be first */
	int			counter;		/* Largest addition used so far for name */
} NameHashEntry;


/* ----------
 * Global data
 * ----------
 */
static SPIPlanPtr plan_getrulebyoid = NULL;
static const char *query_getrulebyoid = "SELECT * FROM pg_catalog.pg_rewrite WHERE oid = $1";
static SPIPlanPtr plan_getviewrule = NULL;
static const char *query_getviewrule = "SELECT * FROM pg_catalog.pg_rewrite WHERE ev_class = $1 AND rulename = $2";

/* GUC parameters */
bool		quote_all_identifiers = false;


/* ----------
 * Local functions
 *
 * Most of these functions used to use fixed-size buffers to build their
 * results.  Now, they take an (already initialized) StringInfo object
 * as a parameter, and append their text output to its contents.
 * ----------
 */
static char *deparse_expression_pretty(Node *expr, List *dpcontext,
						  bool forceprefix, bool showimplicit,
						  int prettyFlags, int startIndent);
static char *pg_get_viewdef_worker(Oid viewoid,
					  int prettyFlags, int wrapColumn);
static char *pg_get_triggerdef_worker(Oid trigid, bool pretty);
static void decompile_column_index_array(Datum column_index_array, Oid relId,
							 StringInfo buf);
static char *pg_get_ruledef_worker(Oid ruleoid, int prettyFlags);
static char *pg_get_indexdef_worker(Oid indexrelid, int colno,
					   const Oid *excludeOps,
					   bool attrsOnly, bool showTblSpc, bool inherits,
					   int prettyFlags, bool missing_ok);
static char *pg_get_statisticsobj_worker(Oid statextid, bool missing_ok);
static char *pg_get_partkeydef_worker(Oid relid, int prettyFlags,
						 bool attrsOnly, bool missing_ok);
static char *pg_get_constraintdef_worker(Oid constraintId, bool fullCommand,
							int prettyFlags, bool missing_ok);
static text *pg_get_expr_worker(text *expr, Oid relid, const char *relname,
				   int prettyFlags);
static int print_function_arguments(StringInfo buf, HeapTuple proctup,
						 bool print_table_args, bool print_defaults);
static void print_function_rettype(StringInfo buf, HeapTuple proctup);
static void print_function_trftypes(StringInfo buf, HeapTuple proctup);
static void set_rtable_names(deparse_namespace *dpns, List *parent_namespaces,
				 Bitmapset *rels_used);
static void set_deparse_for_query(deparse_namespace *dpns, Query *query,
					  List *parent_namespaces);
static void set_simple_column_names(deparse_namespace *dpns);
static bool has_dangerous_join_using(deparse_namespace *dpns, Node *jtnode);
static void set_using_names(deparse_namespace *dpns, Node *jtnode,
				List *parentUsing);
static void set_relation_column_names(deparse_namespace *dpns,
						  RangeTblEntry *rte,
						  deparse_columns *colinfo);
static void set_join_column_names(deparse_namespace *dpns, RangeTblEntry *rte,
					  deparse_columns *colinfo);
static bool colname_is_unique(const char *colname, deparse_namespace *dpns,
				  deparse_columns *colinfo);
static char *make_colname_unique(char *colname, deparse_namespace *dpns,
					deparse_columns *colinfo);
static void expand_colnames_array_to(deparse_columns *colinfo, int n);
static void identify_join_columns(JoinExpr *j, RangeTblEntry *jrte,
					  deparse_columns *colinfo);
static void flatten_join_using_qual(Node *qual,
						List **leftvars, List **rightvars);
static char *get_rtable_name(int rtindex, deparse_context *context);
static void set_deparse_planstate(deparse_namespace *dpns, PlanState *ps);
static void push_child_plan(deparse_namespace *dpns, PlanState *ps,
				deparse_namespace *save_dpns);
static void pop_child_plan(deparse_namespace *dpns,
			   deparse_namespace *save_dpns);
static void push_ancestor_plan(deparse_namespace *dpns, ListCell *ancestor_cell,
				   deparse_namespace *save_dpns);
static void pop_ancestor_plan(deparse_namespace *dpns,
				  deparse_namespace *save_dpns);
static void make_ruledef(StringInfo buf, HeapTuple ruletup, TupleDesc rulettc,
			 int prettyFlags);
static void make_viewdef(StringInfo buf, HeapTuple ruletup, TupleDesc rulettc,
			 int prettyFlags, int wrapColumn);
static void get_query_def(Query *query, StringInfo buf, List *parentnamespace,
			  TupleDesc resultDesc,
			  int prettyFlags, int wrapColumn, int startIndent);
static void get_values_def(List *values_lists, deparse_context *context);
static void get_with_clause(Query *query, deparse_context *context);
static void get_select_query_def(Query *query, deparse_context *context,
					 TupleDesc resultDesc);
static void get_insert_query_def(Query *query, deparse_context *context);
static void get_update_query_def(Query *query, deparse_context *context);
static void get_update_query_targetlist_def(Query *query, List *targetList,
								deparse_context *context,
								RangeTblEntry *rte);
static void get_delete_query_def(Query *query, deparse_context *context);
static void get_utility_query_def(Query *query, deparse_context *context);
static void get_basic_select_query(Query *query, deparse_context *context,
					   TupleDesc resultDesc);
static void get_target_list(List *targetList, deparse_context *context,
				TupleDesc resultDesc);
static void get_setop_query(Node *setOp, Query *query,
				deparse_context *context,
				TupleDesc resultDesc);
static Node *get_rule_sortgroupclause(Index ref, List *tlist,
						 bool force_colno,
						 deparse_context *context);
static void get_rule_groupingset(GroupingSet *gset, List *targetlist,
					 bool omit_parens, deparse_context *context);
static void get_rule_orderby(List *orderList, List *targetList,
				 bool force_colno, deparse_context *context);
static void get_rule_windowclause(Query *query, deparse_context *context);
static void get_rule_windowspec(WindowClause *wc, List *targetList,
					deparse_context *context);
static char *get_variable(Var *var, int levelsup, bool istoplevel,
			 deparse_context *context);
static void get_special_variable(Node *node, deparse_context *context,
					 void *private);
static void resolve_special_varno(Node *node, deparse_context *context,
					  void *private,
					  void (*callback) (Node *, deparse_context *, void *));
static Node *find_param_referent(Param *param, deparse_context *context,
					deparse_namespace **dpns_p, ListCell **ancestor_cell_p);
static void get_parameter(Param *param, deparse_context *context);
static const char *get_simple_binary_op_name(OpExpr *expr);
static bool isSimpleNode(Node *node, Node *parentNode, int prettyFlags);
static void appendContextKeyword(deparse_context *context, const char *str,
					 int indentBefore, int indentAfter, int indentPlus);
static void removeStringInfoSpaces(StringInfo str);
static void get_rule_expr(Node *node, deparse_context *context,
			  bool showimplicit);
static bool get_access_arg_expr(Node *node, deparse_context *context,
								bool showimplicit);
static void get_pathelem_expr(Node *node, deparse_context *context,
							  bool showimplicit);
static bool is_ident(const char *str, const int len);
static void get_rule_expr_toplevel(Node *node, deparse_context *context,
					   bool showimplicit);
static void get_rule_expr_funccall(Node *node, deparse_context *context,
					   bool showimplicit);
static bool looks_like_function(Node *node);
static void get_oper_expr(OpExpr *expr, deparse_context *context);
static void get_func_expr(FuncExpr *expr, deparse_context *context,
			  bool showimplicit);
static void get_agg_expr(Aggref *aggref, deparse_context *context,
			 Aggref *original_aggref);
static void get_agg_combine_expr(Node *node, deparse_context *context,
					 void *private);
static void get_windowfunc_expr(WindowFunc *wfunc, deparse_context *context);
static void get_coercion_expr(Node *arg, deparse_context *context,
				  Oid resulttype, int32 resulttypmod,
				  Node *parentNode);
static void get_const_expr(Const *constval, deparse_context *context,
			   int showtype);
static void get_jsonb_scalar(JsonbValue *scalar, deparse_context *context);
static void get_const_collation(Const *constval, deparse_context *context);
static void simple_quote_literal(StringInfo buf, const char *val);
static void get_sublink_expr(SubLink *sublink, deparse_context *context);
static void get_tablefunc(TableFunc *tf, deparse_context *context,
			  bool showimplicit);
static void get_from_clause(Query *query, const char *prefix,
				deparse_context *context);
static void get_from_clause_item(Node *jtnode, Query *query,
					 deparse_context *context);
static void get_column_alias_list(deparse_columns *colinfo,
					  deparse_context *context);
static void get_from_clause_coldeflist(RangeTblFunction *rtfunc,
						   deparse_columns *colinfo,
						   deparse_context *context);
static void get_tablesample_def(TableSampleClause *tablesample,
					deparse_context *context);
static void get_opclass_name(Oid opclass, Oid actual_datatype,
				 StringInfo buf);
static Node *processIndirection(Node *node, deparse_context *context);
static void printSubscripts(ArrayRef *aref, deparse_context *context);
static char *get_relation_name(Oid relid);
static char *generate_relation_name(Oid relid, List *namespaces);
static char *generate_qualified_relation_name(Oid relid);
static char *generate_function_name(Oid funcid, int nargs,
					   List *argnames, Oid *argtypes,
					   bool has_variadic, bool *use_variadic_p,
					   ParseExprKind special_exprkind);
static char *generate_operator_name(Oid operid, Oid arg1, Oid arg2);
static char *generate_qualified_type_name(Oid typid);
static text *string_to_text(char *str);
static char *flatten_reloptions(Oid relid);
static char *ag_get_propindexdef_worker(Oid indexrelid, const Oid *excludeOps,
										int prettyFlags, bool missing_ok);
static char *ag_get_graphconstraintdef_worker(Oid constraintId,
											  int prettyFlags,
											  bool missing_ok);
static char *deparse_prop_expression_pretty(Node *expr, List *dpcontext,
											int prettyFlags);

#define only_marker(rte)  ((rte)->inh ? "" : "ONLY ")


/* ----------
 * get_ruledef			- Do it all and return a text
 *				  that could be used as a statement
 *				  to recreate the rule
 * ----------
 */
Datum
pg_get_ruledef(PG_FUNCTION_ARGS)
{
	Oid			ruleoid = PG_GETARG_OID(0);
	int			prettyFlags;
	char	   *res;

	prettyFlags = PRETTYFLAG_INDENT;

	res = pg_get_ruledef_worker(ruleoid, prettyFlags);

	if (res == NULL)
		PG_RETURN_NULL();

	PG_RETURN_TEXT_P(string_to_text(res));
}


Datum
pg_get_ruledef_ext(PG_FUNCTION_ARGS)
{
	Oid			ruleoid = PG_GETARG_OID(0);
	bool		pretty = PG_GETARG_BOOL(1);
	int			prettyFlags;
	char	   *res;

	prettyFlags = pretty ? PRETTYFLAG_PAREN | PRETTYFLAG_INDENT : PRETTYFLAG_INDENT;

	res = pg_get_ruledef_worker(ruleoid, prettyFlags);

	if (res == NULL)
		PG_RETURN_NULL();

	PG_RETURN_TEXT_P(string_to_text(res));
}


static char *
pg_get_ruledef_worker(Oid ruleoid, int prettyFlags)
{
	Datum		args[1];
	char		nulls[1];
	int			spirc;
	HeapTuple	ruletup;
	TupleDesc	rulettc;
	StringInfoData buf;

	/*
	 * Do this first so that string is alloc'd in outer context not SPI's.
	 */
	initStringInfo(&buf);

	/*
	 * Connect to SPI manager
	 */
	if (SPI_connect() != SPI_OK_CONNECT)
		elog(ERROR, "SPI_connect failed");

	/*
	 * On the first call prepare the plan to lookup pg_rewrite. We read
	 * pg_rewrite over the SPI manager instead of using the syscache to be
	 * checked for read access on pg_rewrite.
	 */
	if (plan_getrulebyoid == NULL)
	{
		Oid			argtypes[1];
		SPIPlanPtr	plan;

		argtypes[0] = OIDOID;
		plan = SPI_prepare(query_getrulebyoid, 1, argtypes);
		if (plan == NULL)
			elog(ERROR, "SPI_prepare failed for \"%s\"", query_getrulebyoid);
		SPI_keepplan(plan);
		plan_getrulebyoid = plan;
	}

	/*
	 * Get the pg_rewrite tuple for this rule
	 */
	args[0] = ObjectIdGetDatum(ruleoid);
	nulls[0] = ' ';
	spirc = SPI_execute_plan(plan_getrulebyoid, args, nulls, true, 0);
	if (spirc != SPI_OK_SELECT)
		elog(ERROR, "failed to get pg_rewrite tuple for rule %u", ruleoid);
	if (SPI_processed != 1)
	{
		/*
		 * There is no tuple data available here, just keep the output buffer
		 * empty.
		 */
	}
	else
	{
		/*
		 * Get the rule's definition and put it into executor's memory
		 */
		ruletup = SPI_tuptable->vals[0];
		rulettc = SPI_tuptable->tupdesc;
		make_ruledef(&buf, ruletup, rulettc, prettyFlags);
	}

	/*
	 * Disconnect from SPI manager
	 */
	if (SPI_finish() != SPI_OK_FINISH)
		elog(ERROR, "SPI_finish failed");

	if (buf.len == 0)
		return NULL;

	return buf.data;
}


/* ----------
 * get_viewdef			- Mainly the same thing, but we
 *				  only return the SELECT part of a view
 * ----------
 */
Datum
pg_get_viewdef(PG_FUNCTION_ARGS)
{
	/* By OID */
	Oid			viewoid = PG_GETARG_OID(0);
	int			prettyFlags;
	char	   *res;

	prettyFlags = PRETTYFLAG_INDENT;

	res = pg_get_viewdef_worker(viewoid, prettyFlags, WRAP_COLUMN_DEFAULT);

	if (res == NULL)
		PG_RETURN_NULL();

	PG_RETURN_TEXT_P(string_to_text(res));
}


Datum
pg_get_viewdef_ext(PG_FUNCTION_ARGS)
{
	/* By OID */
	Oid			viewoid = PG_GETARG_OID(0);
	bool		pretty = PG_GETARG_BOOL(1);
	int			prettyFlags;
	char	   *res;

	prettyFlags = pretty ? PRETTYFLAG_PAREN | PRETTYFLAG_INDENT : PRETTYFLAG_INDENT;

	res = pg_get_viewdef_worker(viewoid, prettyFlags, WRAP_COLUMN_DEFAULT);

	if (res == NULL)
		PG_RETURN_NULL();

	PG_RETURN_TEXT_P(string_to_text(res));
}

Datum
pg_get_viewdef_wrap(PG_FUNCTION_ARGS)
{
	/* By OID */
	Oid			viewoid = PG_GETARG_OID(0);
	int			wrap = PG_GETARG_INT32(1);
	int			prettyFlags;
	char	   *res;

	/* calling this implies we want pretty printing */
	prettyFlags = PRETTYFLAG_PAREN | PRETTYFLAG_INDENT;

	res = pg_get_viewdef_worker(viewoid, prettyFlags, wrap);

	if (res == NULL)
		PG_RETURN_NULL();

	PG_RETURN_TEXT_P(string_to_text(res));
}

Datum
pg_get_viewdef_name(PG_FUNCTION_ARGS)
{
	/* By qualified name */
	text	   *viewname = PG_GETARG_TEXT_PP(0);
	int			prettyFlags;
	RangeVar   *viewrel;
	Oid			viewoid;
	char	   *res;

	prettyFlags = PRETTYFLAG_INDENT;

	/* Look up view name.  Can't lock it - we might not have privileges. */
	viewrel = makeRangeVarFromNameList(textToQualifiedNameList(viewname));
	viewoid = RangeVarGetRelid(viewrel, NoLock, false);

	res = pg_get_viewdef_worker(viewoid, prettyFlags, WRAP_COLUMN_DEFAULT);

	if (res == NULL)
		PG_RETURN_NULL();

	PG_RETURN_TEXT_P(string_to_text(res));
}


Datum
pg_get_viewdef_name_ext(PG_FUNCTION_ARGS)
{
	/* By qualified name */
	text	   *viewname = PG_GETARG_TEXT_PP(0);
	bool		pretty = PG_GETARG_BOOL(1);
	int			prettyFlags;
	RangeVar   *viewrel;
	Oid			viewoid;
	char	   *res;

	prettyFlags = pretty ? PRETTYFLAG_PAREN | PRETTYFLAG_INDENT : PRETTYFLAG_INDENT;

	/* Look up view name.  Can't lock it - we might not have privileges. */
	viewrel = makeRangeVarFromNameList(textToQualifiedNameList(viewname));
	viewoid = RangeVarGetRelid(viewrel, NoLock, false);

	res = pg_get_viewdef_worker(viewoid, prettyFlags, WRAP_COLUMN_DEFAULT);

	if (res == NULL)
		PG_RETURN_NULL();

	PG_RETURN_TEXT_P(string_to_text(res));
}

/*
 * Common code for by-OID and by-name variants of pg_get_viewdef
 */
static char *
pg_get_viewdef_worker(Oid viewoid, int prettyFlags, int wrapColumn)
{
	Datum		args[2];
	char		nulls[2];
	int			spirc;
	HeapTuple	ruletup;
	TupleDesc	rulettc;
	StringInfoData buf;

	/*
	 * Do this first so that string is alloc'd in outer context not SPI's.
	 */
	initStringInfo(&buf);

	/*
	 * Connect to SPI manager
	 */
	if (SPI_connect() != SPI_OK_CONNECT)
		elog(ERROR, "SPI_connect failed");

	/*
	 * On the first call prepare the plan to lookup pg_rewrite. We read
	 * pg_rewrite over the SPI manager instead of using the syscache to be
	 * checked for read access on pg_rewrite.
	 */
	if (plan_getviewrule == NULL)
	{
		Oid			argtypes[2];
		SPIPlanPtr	plan;

		argtypes[0] = OIDOID;
		argtypes[1] = NAMEOID;
		plan = SPI_prepare(query_getviewrule, 2, argtypes);
		if (plan == NULL)
			elog(ERROR, "SPI_prepare failed for \"%s\"", query_getviewrule);
		SPI_keepplan(plan);
		plan_getviewrule = plan;
	}

	/*
	 * Get the pg_rewrite tuple for the view's SELECT rule
	 */
	args[0] = ObjectIdGetDatum(viewoid);
	args[1] = DirectFunctionCall1(namein, CStringGetDatum(ViewSelectRuleName));
	nulls[0] = ' ';
	nulls[1] = ' ';
	spirc = SPI_execute_plan(plan_getviewrule, args, nulls, true, 0);
	if (spirc != SPI_OK_SELECT)
		elog(ERROR, "failed to get pg_rewrite tuple for view %u", viewoid);
	if (SPI_processed != 1)
	{
		/*
		 * There is no tuple data available here, just keep the output buffer
		 * empty.
		 */
	}
	else
	{
		/*
		 * Get the rule's definition and put it into executor's memory
		 */
		ruletup = SPI_tuptable->vals[0];
		rulettc = SPI_tuptable->tupdesc;
		make_viewdef(&buf, ruletup, rulettc, prettyFlags, wrapColumn);
	}

	/*
	 * Disconnect from SPI manager
	 */
	if (SPI_finish() != SPI_OK_FINISH)
		elog(ERROR, "SPI_finish failed");

	if (buf.len == 0)
		return NULL;

	return buf.data;
}

/* ----------
 * get_triggerdef			- Get the definition of a trigger
 * ----------
 */
Datum
pg_get_triggerdef(PG_FUNCTION_ARGS)
{
	Oid			trigid = PG_GETARG_OID(0);
	char	   *res;

	res = pg_get_triggerdef_worker(trigid, false);

	if (res == NULL)
		PG_RETURN_NULL();

	PG_RETURN_TEXT_P(string_to_text(res));
}

Datum
pg_get_triggerdef_ext(PG_FUNCTION_ARGS)
{
	Oid			trigid = PG_GETARG_OID(0);
	bool		pretty = PG_GETARG_BOOL(1);
	char	   *res;

	res = pg_get_triggerdef_worker(trigid, pretty);

	if (res == NULL)
		PG_RETURN_NULL();

	PG_RETURN_TEXT_P(string_to_text(res));
}

static char *
pg_get_triggerdef_worker(Oid trigid, bool pretty)
{
	HeapTuple	ht_trig;
	Form_pg_trigger trigrec;
	StringInfoData buf;
	Relation	tgrel;
	ScanKeyData skey[1];
	SysScanDesc tgscan;
	int			findx = 0;
	char	   *tgname;
	char	   *tgoldtable;
	char	   *tgnewtable;
	Oid			argtypes[1];	/* dummy */
	Datum		value;
	bool		isnull;

	/*
	 * Fetch the pg_trigger tuple by the Oid of the trigger
	 */
	tgrel = heap_open(TriggerRelationId, AccessShareLock);

	ScanKeyInit(&skey[0],
				ObjectIdAttributeNumber,
				BTEqualStrategyNumber, F_OIDEQ,
				ObjectIdGetDatum(trigid));

	tgscan = systable_beginscan(tgrel, TriggerOidIndexId, true,
								NULL, 1, skey);

	ht_trig = systable_getnext(tgscan);

	if (!HeapTupleIsValid(ht_trig))
	{
		systable_endscan(tgscan);
		heap_close(tgrel, AccessShareLock);
		return NULL;
	}

	trigrec = (Form_pg_trigger) GETSTRUCT(ht_trig);

	/*
	 * Start the trigger definition. Note that the trigger's name should never
	 * be schema-qualified, but the trigger rel's name may be.
	 */
	initStringInfo(&buf);

	tgname = NameStr(trigrec->tgname);
	appendStringInfo(&buf, "CREATE %sTRIGGER %s ",
					 OidIsValid(trigrec->tgconstraint) ? "CONSTRAINT " : "",
					 quote_identifier(tgname));

	if (TRIGGER_FOR_BEFORE(trigrec->tgtype))
		appendStringInfoString(&buf, "BEFORE");
	else if (TRIGGER_FOR_AFTER(trigrec->tgtype))
		appendStringInfoString(&buf, "AFTER");
	else if (TRIGGER_FOR_INSTEAD(trigrec->tgtype))
		appendStringInfoString(&buf, "INSTEAD OF");
	else
		elog(ERROR, "unexpected tgtype value: %d", trigrec->tgtype);

	if (TRIGGER_FOR_INSERT(trigrec->tgtype))
	{
		appendStringInfoString(&buf, " INSERT");
		findx++;
	}
	if (TRIGGER_FOR_DELETE(trigrec->tgtype))
	{
		if (findx > 0)
			appendStringInfoString(&buf, " OR DELETE");
		else
			appendStringInfoString(&buf, " DELETE");
		findx++;
	}
	if (TRIGGER_FOR_UPDATE(trigrec->tgtype))
	{
		if (findx > 0)
			appendStringInfoString(&buf, " OR UPDATE");
		else
			appendStringInfoString(&buf, " UPDATE");
		findx++;
		/* tgattr is first var-width field, so OK to access directly */
		if (trigrec->tgattr.dim1 > 0)
		{
			int			i;

			appendStringInfoString(&buf, " OF ");
			for (i = 0; i < trigrec->tgattr.dim1; i++)
			{
				char	   *attname;

				if (i > 0)
					appendStringInfoString(&buf, ", ");
				attname = get_attname(trigrec->tgrelid,
									  trigrec->tgattr.values[i], false);
				appendStringInfoString(&buf, quote_identifier(attname));
			}
		}
	}
	if (TRIGGER_FOR_TRUNCATE(trigrec->tgtype))
	{
		if (findx > 0)
			appendStringInfoString(&buf, " OR TRUNCATE");
		else
			appendStringInfoString(&buf, " TRUNCATE");
		findx++;
	}
	appendStringInfo(&buf, " ON %s ",
					 generate_relation_name(trigrec->tgrelid, NIL));

	if (OidIsValid(trigrec->tgconstraint))
	{
		if (OidIsValid(trigrec->tgconstrrelid))
			appendStringInfo(&buf, "FROM %s ",
							 generate_relation_name(trigrec->tgconstrrelid, NIL));
		if (!trigrec->tgdeferrable)
			appendStringInfoString(&buf, "NOT ");
		appendStringInfoString(&buf, "DEFERRABLE INITIALLY ");
		if (trigrec->tginitdeferred)
			appendStringInfoString(&buf, "DEFERRED ");
		else
			appendStringInfoString(&buf, "IMMEDIATE ");
	}

	value = fastgetattr(ht_trig, Anum_pg_trigger_tgoldtable,
						tgrel->rd_att, &isnull);
	if (!isnull)
		tgoldtable = NameStr(*((NameData *) DatumGetPointer(value)));
	else
		tgoldtable = NULL;
	value = fastgetattr(ht_trig, Anum_pg_trigger_tgnewtable,
						tgrel->rd_att, &isnull);
	if (!isnull)
		tgnewtable = NameStr(*((NameData *) DatumGetPointer(value)));
	else
		tgnewtable = NULL;
	if (tgoldtable != NULL || tgnewtable != NULL)
	{
		appendStringInfoString(&buf, "REFERENCING ");
		if (tgoldtable != NULL)
			appendStringInfo(&buf, "OLD TABLE AS %s ", tgoldtable);
		if (tgnewtable != NULL)
			appendStringInfo(&buf, "NEW TABLE AS %s ", tgnewtable);
	}

	if (TRIGGER_FOR_ROW(trigrec->tgtype))
		appendStringInfoString(&buf, "FOR EACH ROW ");
	else
		appendStringInfoString(&buf, "FOR EACH STATEMENT ");

	/* If the trigger has a WHEN qualification, add that */
	value = fastgetattr(ht_trig, Anum_pg_trigger_tgqual,
						tgrel->rd_att, &isnull);
	if (!isnull)
	{
		Node	   *qual;
		char		relkind;
		deparse_context context;
		deparse_namespace dpns;
		RangeTblEntry *oldrte;
		RangeTblEntry *newrte;

		appendStringInfoString(&buf, "WHEN (");

		qual = stringToNode(TextDatumGetCString(value));

		relkind = get_rel_relkind(trigrec->tgrelid);

		/* Build minimal OLD and NEW RTEs for the rel */
		oldrte = makeNode(RangeTblEntry);
		oldrte->rtekind = RTE_RELATION;
		oldrte->relid = trigrec->tgrelid;
		oldrte->relkind = relkind;
		oldrte->alias = makeAlias("old", NIL);
		oldrte->eref = oldrte->alias;
		oldrte->lateral = false;
		oldrte->inh = false;
		oldrte->inFromCl = true;

		newrte = makeNode(RangeTblEntry);
		newrte->rtekind = RTE_RELATION;
		newrte->relid = trigrec->tgrelid;
		newrte->relkind = relkind;
		newrte->alias = makeAlias("new", NIL);
		newrte->eref = newrte->alias;
		newrte->lateral = false;
		newrte->inh = false;
		newrte->inFromCl = true;

		/* Build two-element rtable */
		memset(&dpns, 0, sizeof(dpns));
		dpns.rtable = list_make2(oldrte, newrte);
		dpns.ctes = NIL;
		set_rtable_names(&dpns, NIL, NULL);
		set_simple_column_names(&dpns);

		/* Set up context with one-deep namespace stack */
		context.buf = &buf;
		context.namespaces = list_make1(&dpns);
		context.windowClause = NIL;
		context.windowTList = NIL;
		context.varprefix = true;
		context.prettyFlags = pretty ? PRETTYFLAG_PAREN | PRETTYFLAG_INDENT : PRETTYFLAG_INDENT;
		context.wrapColumn = WRAP_COLUMN_DEFAULT;
		context.indentLevel = PRETTYINDENT_STD;
		context.special_exprkind = EXPR_KIND_NONE;
		context.cypherexpr = false;

		get_rule_expr(qual, &context, false);

		appendStringInfoString(&buf, ") ");
	}

	appendStringInfo(&buf, "EXECUTE PROCEDURE %s(",
					 generate_function_name(trigrec->tgfoid, 0,
											NIL, argtypes,
											false, NULL, EXPR_KIND_NONE));

	if (trigrec->tgnargs > 0)
	{
		char	   *p;
		int			i;

		value = fastgetattr(ht_trig, Anum_pg_trigger_tgargs,
							tgrel->rd_att, &isnull);
		if (isnull)
			elog(ERROR, "tgargs is null for trigger %u", trigid);
		p = (char *) VARDATA_ANY(DatumGetByteaPP(value));
		for (i = 0; i < trigrec->tgnargs; i++)
		{
			if (i > 0)
				appendStringInfoString(&buf, ", ");
			simple_quote_literal(&buf, p);
			/* advance p to next string embedded in tgargs */
			while (*p)
				p++;
			p++;
		}
	}

	/* We deliberately do not put semi-colon at end */
	appendStringInfoChar(&buf, ')');

	/* Clean up */
	systable_endscan(tgscan);

	heap_close(tgrel, AccessShareLock);

	return buf.data;
}

/* ----------
 * get_indexdef			- Get the definition of an index
 *
 * In the extended version, there is a colno argument as well as pretty bool.
 *	if colno == 0, we want a complete index definition.
 *	if colno > 0, we only want the Nth index key's variable or expression.
 *
 * Note that the SQL-function versions of this omit any info about the
 * index tablespace; this is intentional because pg_dump wants it that way.
 * However pg_get_indexdef_string() includes the index tablespace.
 * ----------
 */
Datum
pg_get_indexdef(PG_FUNCTION_ARGS)
{
	Oid			indexrelid = PG_GETARG_OID(0);
	int			prettyFlags;
	char	   *res;

	prettyFlags = PRETTYFLAG_INDENT;

	res = pg_get_indexdef_worker(indexrelid, 0, NULL, false, false, false,
								 prettyFlags, true);

	if (res == NULL)
		PG_RETURN_NULL();

	PG_RETURN_TEXT_P(string_to_text(res));
}

Datum
pg_get_indexdef_ext(PG_FUNCTION_ARGS)
{
	Oid			indexrelid = PG_GETARG_OID(0);
	int32		colno = PG_GETARG_INT32(1);
	bool		pretty = PG_GETARG_BOOL(2);
	int			prettyFlags;
	char	   *res;

	prettyFlags = pretty ? PRETTYFLAG_PAREN | PRETTYFLAG_INDENT : PRETTYFLAG_INDENT;

	res = pg_get_indexdef_worker(indexrelid, colno, NULL, colno != 0, false,
								 false, prettyFlags, true);

	if (res == NULL)
		PG_RETURN_NULL();

	PG_RETURN_TEXT_P(string_to_text(res));
}

/*
 * Internal version for use by ALTER TABLE.
 * Includes a tablespace clause in the result.
 * Returns a palloc'd C string; no pretty-printing.
 */
char *
pg_get_indexdef_string(Oid indexrelid)
{
	return pg_get_indexdef_worker(indexrelid, 0, NULL, false, true, true, 0, false);
}

/* Internal version that just reports the column definitions */
char *
pg_get_indexdef_columns(Oid indexrelid, bool pretty)
{
	int			prettyFlags;

	prettyFlags = pretty ? PRETTYFLAG_PAREN | PRETTYFLAG_INDENT : PRETTYFLAG_INDENT;
	return pg_get_indexdef_worker(indexrelid, 0, NULL, true, false, false,
								  prettyFlags, false);
}

/*
 * Internal workhorse to decompile an index definition.
 *
 * This is now used for exclusion constraints as well: if excludeOps is not
 * NULL then it points to an array of exclusion operator OIDs.
 */
static char *
pg_get_indexdef_worker(Oid indexrelid, int colno,
					   const Oid *excludeOps,
					   bool attrsOnly, bool showTblSpc, bool inherits,
					   int prettyFlags, bool missing_ok)
{
	/* might want a separate isConstraint parameter later */
	bool		isConstraint = (excludeOps != NULL);
	HeapTuple	ht_idx;
	HeapTuple	ht_idxrel;
	HeapTuple	ht_am;
	Form_pg_index idxrec;
	Form_pg_class idxrelrec;
	Form_pg_am	amrec;
	IndexAmRoutine *amroutine;
	List	   *indexprs;
	ListCell   *indexpr_item;
	List	   *context;
	Oid			indrelid;
	int			keyno;
	Datum		indcollDatum;
	Datum		indclassDatum;
	Datum		indoptionDatum;
	bool		isnull;
	oidvector  *indcollation;
	oidvector  *indclass;
	int2vector *indoption;
	StringInfoData buf;
	char	   *str;
	char	   *sep;

	/*
	 * Fetch the pg_index tuple by the Oid of the index
	 */
	ht_idx = SearchSysCache1(INDEXRELID, ObjectIdGetDatum(indexrelid));
	if (!HeapTupleIsValid(ht_idx))
	{
		if (missing_ok)
			return NULL;
		elog(ERROR, "cache lookup failed for index %u", indexrelid);
	}
	idxrec = (Form_pg_index) GETSTRUCT(ht_idx);

	indrelid = idxrec->indrelid;
	Assert(indexrelid == idxrec->indexrelid);

	/* Must get indcollation, indclass, and indoption the hard way */
	indcollDatum = SysCacheGetAttr(INDEXRELID, ht_idx,
								   Anum_pg_index_indcollation, &isnull);
	Assert(!isnull);
	indcollation = (oidvector *) DatumGetPointer(indcollDatum);

	indclassDatum = SysCacheGetAttr(INDEXRELID, ht_idx,
									Anum_pg_index_indclass, &isnull);
	Assert(!isnull);
	indclass = (oidvector *) DatumGetPointer(indclassDatum);

	indoptionDatum = SysCacheGetAttr(INDEXRELID, ht_idx,
									 Anum_pg_index_indoption, &isnull);
	Assert(!isnull);
	indoption = (int2vector *) DatumGetPointer(indoptionDatum);

	/*
	 * Fetch the pg_class tuple of the index relation
	 */
	ht_idxrel = SearchSysCache1(RELOID, ObjectIdGetDatum(indexrelid));
	if (!HeapTupleIsValid(ht_idxrel))
		elog(ERROR, "cache lookup failed for relation %u", indexrelid);
	idxrelrec = (Form_pg_class) GETSTRUCT(ht_idxrel);

	/*
	 * Fetch the pg_am tuple of the index' access method
	 */
	ht_am = SearchSysCache1(AMOID, ObjectIdGetDatum(idxrelrec->relam));
	if (!HeapTupleIsValid(ht_am))
		elog(ERROR, "cache lookup failed for access method %u",
			 idxrelrec->relam);
	amrec = (Form_pg_am) GETSTRUCT(ht_am);

	/* Fetch the index AM's API struct */
	amroutine = GetIndexAmRoutine(amrec->amhandler);

	/*
	 * Get the index expressions, if any.  (NOTE: we do not use the relcache
	 * versions of the expressions and predicate, because we want to display
	 * non-const-folded expressions.)
	 */
	if (!heap_attisnull(ht_idx, Anum_pg_index_indexprs))
	{
		Datum		exprsDatum;
		bool		isnull;
		char	   *exprsString;

		exprsDatum = SysCacheGetAttr(INDEXRELID, ht_idx,
									 Anum_pg_index_indexprs, &isnull);
		Assert(!isnull);
		exprsString = TextDatumGetCString(exprsDatum);
		indexprs = (List *) stringToNode(exprsString);
		pfree(exprsString);
	}
	else
		indexprs = NIL;

	indexpr_item = list_head(indexprs);

	context = deparse_context_for(get_relation_name(indrelid), indrelid);

	/*
	 * Start the index definition.  Note that the index's name should never be
	 * schema-qualified, but the indexed rel's name may be.
	 */
	initStringInfo(&buf);

	if (!attrsOnly)
	{
		if (!isConstraint)
			appendStringInfo(&buf, "CREATE %sINDEX %s ON %s%s USING %s (",
							 idxrec->indisunique ? "UNIQUE " : "",
							 quote_identifier(NameStr(idxrelrec->relname)),
							 idxrelrec->relkind == RELKIND_PARTITIONED_INDEX
							 && !inherits ? "ONLY " : "",
							 generate_relation_name(indrelid, NIL),
							 quote_identifier(NameStr(amrec->amname)));
		else					/* currently, must be EXCLUDE constraint */
			appendStringInfo(&buf, "EXCLUDE USING %s (",
							 quote_identifier(NameStr(amrec->amname)));
	}

	/*
	 * Report the indexed attributes
	 */
	sep = "";
	for (keyno = 0; keyno < idxrec->indnatts; keyno++)
	{
		AttrNumber	attnum = idxrec->indkey.values[keyno];
		int16		opt = indoption->values[keyno];
		Oid			keycoltype;
		Oid			keycolcollation;

		if (!colno)
			appendStringInfoString(&buf, sep);
		sep = ", ";

		if (attnum != 0)
		{
			/* Simple index column */
			char	   *attname;
			int32		keycoltypmod;

			attname = get_attname(indrelid, attnum, false);
			if (!colno || colno == keyno + 1)
				appendStringInfoString(&buf, quote_identifier(attname));
			get_atttypetypmodcoll(indrelid, attnum,
								  &keycoltype, &keycoltypmod,
								  &keycolcollation);
		}
		else
		{
			/* expressional index */
			Node	   *indexkey;

			if (indexpr_item == NULL)
				elog(ERROR, "too few entries in indexprs list");
			indexkey = (Node *) lfirst(indexpr_item);
			indexpr_item = lnext(indexpr_item);
			/* Deparse */
			str = deparse_expression_pretty(indexkey, context, false, false,
											prettyFlags, 0);
			if (!colno || colno == keyno + 1)
			{
				/* Need parens if it's not a bare function call */
				if (looks_like_function(indexkey))
					appendStringInfoString(&buf, str);
				else
					appendStringInfo(&buf, "(%s)", str);
			}
			keycoltype = exprType(indexkey);
			keycolcollation = exprCollation(indexkey);
		}

		if (!attrsOnly && (!colno || colno == keyno + 1))
		{
			Oid			indcoll;

			/* Add collation, if not default for column */
			indcoll = indcollation->values[keyno];
			if (OidIsValid(indcoll) && indcoll != keycolcollation)
				appendStringInfo(&buf, " COLLATE %s",
								 generate_collation_name((indcoll)));

			/* Add the operator class name, if not default */
			get_opclass_name(indclass->values[keyno], keycoltype, &buf);

			/* Add options if relevant */
			if (amroutine->amcanorder)
			{
				/* if it supports sort ordering, report DESC and NULLS opts */
				if (opt & INDOPTION_DESC)
				{
					appendStringInfoString(&buf, " DESC");
					/* NULLS FIRST is the default in this case */
					if (!(opt & INDOPTION_NULLS_FIRST))
						appendStringInfoString(&buf, " NULLS LAST");
				}
				else
				{
					if (opt & INDOPTION_NULLS_FIRST)
						appendStringInfoString(&buf, " NULLS FIRST");
				}
			}

			/* Add the exclusion operator if relevant */
			if (excludeOps != NULL)
				appendStringInfo(&buf, " WITH %s",
								 generate_operator_name(excludeOps[keyno],
														keycoltype,
														keycoltype));
		}
	}

	if (!attrsOnly)
	{
		appendStringInfoChar(&buf, ')');

		/*
		 * If it has options, append "WITH (options)"
		 */
		str = flatten_reloptions(indexrelid);
		if (str)
		{
			appendStringInfo(&buf, " WITH (%s)", str);
			pfree(str);
		}

		/*
		 * Print tablespace, but only if requested
		 */
		if (showTblSpc)
		{
			Oid			tblspc;

			tblspc = get_rel_tablespace(indexrelid);
			if (!OidIsValid(tblspc))
				tblspc = MyDatabaseTableSpace;
			if (isConstraint)
				appendStringInfoString(&buf, " USING INDEX");
			appendStringInfo(&buf, " TABLESPACE %s",
							 quote_identifier(get_tablespace_name(tblspc)));
		}

		/*
		 * If it's a partial index, decompile and append the predicate
		 */
		if (!heap_attisnull(ht_idx, Anum_pg_index_indpred))
		{
			Node	   *node;
			Datum		predDatum;
			bool		isnull;
			char	   *predString;

			/* Convert text string to node tree */
			predDatum = SysCacheGetAttr(INDEXRELID, ht_idx,
										Anum_pg_index_indpred, &isnull);
			Assert(!isnull);
			predString = TextDatumGetCString(predDatum);
			node = (Node *) stringToNode(predString);
			pfree(predString);

			/* Deparse */
			str = deparse_expression_pretty(node, context, false, false,
											prettyFlags, 0);
			if (isConstraint)
				appendStringInfo(&buf, " WHERE (%s)", str);
			else
				appendStringInfo(&buf, " WHERE %s", str);
		}
	}

	/* Clean up */
	ReleaseSysCache(ht_idx);
	ReleaseSysCache(ht_idxrel);
	ReleaseSysCache(ht_am);

	return buf.data;
}

/*
 * pg_get_statisticsobjdef
 *		Get the definition of an extended statistics object
 */
Datum
pg_get_statisticsobjdef(PG_FUNCTION_ARGS)
{
	Oid			statextid = PG_GETARG_OID(0);
	char	   *res;

	res = pg_get_statisticsobj_worker(statextid, true);

	if (res == NULL)
		PG_RETURN_NULL();

	PG_RETURN_TEXT_P(string_to_text(res));
}

/*
 * Internal workhorse to decompile an extended statistics object.
 */
static char *
pg_get_statisticsobj_worker(Oid statextid, bool missing_ok)
{
	Form_pg_statistic_ext statextrec;
	HeapTuple	statexttup;
	StringInfoData buf;
	int			colno;
	char	   *nsp;
	ArrayType  *arr;
	char	   *enabled;
	Datum		datum;
	bool		isnull;
	bool		ndistinct_enabled;
	bool		dependencies_enabled;
	int			i;

	statexttup = SearchSysCache1(STATEXTOID, ObjectIdGetDatum(statextid));

	if (!HeapTupleIsValid(statexttup))
	{
		if (missing_ok)
			return NULL;
		elog(ERROR, "cache lookup failed for statistics object %u", statextid);
	}

	statextrec = (Form_pg_statistic_ext) GETSTRUCT(statexttup);

	initStringInfo(&buf);

	nsp = get_namespace_name(statextrec->stxnamespace);
	appendStringInfo(&buf, "CREATE STATISTICS %s",
					 quote_qualified_identifier(nsp,
												NameStr(statextrec->stxname)));

	/*
	 * Decode the stxkind column so that we know which stats types to print.
	 */
	datum = SysCacheGetAttr(STATEXTOID, statexttup,
							Anum_pg_statistic_ext_stxkind, &isnull);
	Assert(!isnull);
	arr = DatumGetArrayTypeP(datum);
	if (ARR_NDIM(arr) != 1 ||
		ARR_HASNULL(arr) ||
		ARR_ELEMTYPE(arr) != CHAROID)
		elog(ERROR, "stxkind is not a 1-D char array");
	enabled = (char *) ARR_DATA_PTR(arr);

	ndistinct_enabled = false;
	dependencies_enabled = false;

	for (i = 0; i < ARR_DIMS(arr)[0]; i++)
	{
		if (enabled[i] == STATS_EXT_NDISTINCT)
			ndistinct_enabled = true;
		if (enabled[i] == STATS_EXT_DEPENDENCIES)
			dependencies_enabled = true;
	}

	/*
	 * If any option is disabled, then we'll need to append the types clause
	 * to show which options are enabled.  We omit the types clause on purpose
	 * when all options are enabled, so a pg_dump/pg_restore will create all
	 * statistics types on a newer postgres version, if the statistics had all
	 * options enabled on the original version.
	 */
	if (!ndistinct_enabled || !dependencies_enabled)
	{
		appendStringInfoString(&buf, " (");
		if (ndistinct_enabled)
			appendStringInfoString(&buf, "ndistinct");
		else if (dependencies_enabled)
			appendStringInfoString(&buf, "dependencies");
		appendStringInfoChar(&buf, ')');
	}

	appendStringInfoString(&buf, " ON ");

	for (colno = 0; colno < statextrec->stxkeys.dim1; colno++)
	{
		AttrNumber	attnum = statextrec->stxkeys.values[colno];
		char	   *attname;

		if (colno > 0)
			appendStringInfoString(&buf, ", ");

		attname = get_attname(statextrec->stxrelid, attnum, false);

		appendStringInfoString(&buf, quote_identifier(attname));
	}

	appendStringInfo(&buf, " FROM %s",
					 generate_relation_name(statextrec->stxrelid, NIL));

	ReleaseSysCache(statexttup);

	return buf.data;
}

/*
 * pg_get_partkeydef
 *
 * Returns the partition key specification, ie, the following:
 *
 * PARTITION BY { RANGE | LIST | HASH } (column opt_collation opt_opclass [, ...])
 */
Datum
pg_get_partkeydef(PG_FUNCTION_ARGS)
{
	Oid			relid = PG_GETARG_OID(0);
	char	   *res;

	res = pg_get_partkeydef_worker(relid, PRETTYFLAG_INDENT, false, true);

	if (res == NULL)
		PG_RETURN_NULL();

	PG_RETURN_TEXT_P(string_to_text(res));
}

/* Internal version that just reports the column definitions */
char *
pg_get_partkeydef_columns(Oid relid, bool pretty)
{
	int			prettyFlags;

	prettyFlags = pretty ? PRETTYFLAG_PAREN | PRETTYFLAG_INDENT : PRETTYFLAG_INDENT;
	return pg_get_partkeydef_worker(relid, prettyFlags, true, false);
}

/*
 * Internal workhorse to decompile a partition key definition.
 */
static char *
pg_get_partkeydef_worker(Oid relid, int prettyFlags,
						 bool attrsOnly, bool missing_ok)
{
	Form_pg_partitioned_table form;
	HeapTuple	tuple;
	oidvector  *partclass;
	oidvector  *partcollation;
	List	   *partexprs;
	ListCell   *partexpr_item;
	List	   *context;
	Datum		datum;
	bool		isnull;
	StringInfoData buf;
	int			keyno;
	char	   *str;
	char	   *sep;

	tuple = SearchSysCache1(PARTRELID, ObjectIdGetDatum(relid));
	if (!HeapTupleIsValid(tuple))
	{
		if (missing_ok)
			return NULL;
		elog(ERROR, "cache lookup failed for partition key of %u", relid);
	}

	form = (Form_pg_partitioned_table) GETSTRUCT(tuple);

	Assert(form->partrelid == relid);

	/* Must get partclass and partcollation the hard way */
	datum = SysCacheGetAttr(PARTRELID, tuple,
							Anum_pg_partitioned_table_partclass, &isnull);
	Assert(!isnull);
	partclass = (oidvector *) DatumGetPointer(datum);

	datum = SysCacheGetAttr(PARTRELID, tuple,
							Anum_pg_partitioned_table_partcollation, &isnull);
	Assert(!isnull);
	partcollation = (oidvector *) DatumGetPointer(datum);


	/*
	 * Get the expressions, if any.  (NOTE: we do not use the relcache
	 * versions of the expressions, because we want to display
	 * non-const-folded expressions.)
	 */
	if (!heap_attisnull(tuple, Anum_pg_partitioned_table_partexprs))
	{
		Datum		exprsDatum;
		bool		isnull;
		char	   *exprsString;

		exprsDatum = SysCacheGetAttr(PARTRELID, tuple,
									 Anum_pg_partitioned_table_partexprs, &isnull);
		Assert(!isnull);
		exprsString = TextDatumGetCString(exprsDatum);
		partexprs = (List *) stringToNode(exprsString);

		if (!IsA(partexprs, List))
			elog(ERROR, "unexpected node type found in partexprs: %d",
				 (int) nodeTag(partexprs));

		pfree(exprsString);
	}
	else
		partexprs = NIL;

	partexpr_item = list_head(partexprs);
	context = deparse_context_for(get_relation_name(relid), relid);

	initStringInfo(&buf);

	switch (form->partstrat)
	{
		case PARTITION_STRATEGY_HASH:
			if (!attrsOnly)
				appendStringInfo(&buf, "HASH");
			break;
		case PARTITION_STRATEGY_LIST:
			if (!attrsOnly)
				appendStringInfoString(&buf, "LIST");
			break;
		case PARTITION_STRATEGY_RANGE:
			if (!attrsOnly)
				appendStringInfoString(&buf, "RANGE");
			break;
		default:
			elog(ERROR, "unexpected partition strategy: %d",
				 (int) form->partstrat);
	}

	if (!attrsOnly)
		appendStringInfoString(&buf, " (");
	sep = "";
	for (keyno = 0; keyno < form->partnatts; keyno++)
	{
		AttrNumber	attnum = form->partattrs.values[keyno];
		Oid			keycoltype;
		Oid			keycolcollation;
		Oid			partcoll;

		appendStringInfoString(&buf, sep);
		sep = ", ";
		if (attnum != 0)
		{
			/* Simple attribute reference */
			char	   *attname;
			int32		keycoltypmod;

			attname = get_attname(relid, attnum, false);
			appendStringInfoString(&buf, quote_identifier(attname));
			get_atttypetypmodcoll(relid, attnum,
								  &keycoltype, &keycoltypmod,
								  &keycolcollation);
		}
		else
		{
			/* Expression */
			Node	   *partkey;

			if (partexpr_item == NULL)
				elog(ERROR, "too few entries in partexprs list");
			partkey = (Node *) lfirst(partexpr_item);
			partexpr_item = lnext(partexpr_item);

			/* Deparse */
			str = deparse_expression_pretty(partkey, context, false, false,
											prettyFlags, 0);
			/* Need parens if it's not a bare function call */
			if (looks_like_function(partkey))
				appendStringInfoString(&buf, str);
			else
				appendStringInfo(&buf, "(%s)", str);

			keycoltype = exprType(partkey);
			keycolcollation = exprCollation(partkey);
		}

		/* Add collation, if not default for column */
		partcoll = partcollation->values[keyno];
		if (!attrsOnly && OidIsValid(partcoll) && partcoll != keycolcollation)
			appendStringInfo(&buf, " COLLATE %s",
							 generate_collation_name((partcoll)));

		/* Add the operator class name, if not default */
		if (!attrsOnly)
			get_opclass_name(partclass->values[keyno], keycoltype, &buf);
	}

	if (!attrsOnly)
		appendStringInfoChar(&buf, ')');

	/* Clean up */
	ReleaseSysCache(tuple);

	return buf.data;
}

/*
 * pg_get_partition_constraintdef
 *
 * Returns partition constraint expression as a string for the input relation
 */
Datum
pg_get_partition_constraintdef(PG_FUNCTION_ARGS)
{
	Oid			relationId = PG_GETARG_OID(0);
	Expr	   *constr_expr;
	int			prettyFlags;
	List	   *context;
	char	   *consrc;

	constr_expr = get_partition_qual_relid(relationId);

	/* Quick exit if no partition constraint */
	if (constr_expr == NULL)
		PG_RETURN_NULL();

	/*
	 * Deparse and return the constraint expression.
	 */
	prettyFlags = PRETTYFLAG_INDENT;
	context = deparse_context_for(get_relation_name(relationId), relationId);
	consrc = deparse_expression_pretty((Node *) constr_expr, context, false,
									   false, prettyFlags, 0);

	PG_RETURN_TEXT_P(string_to_text(consrc));
}

/*
 * pg_get_constraintdef
 *
 * Returns the definition for the constraint, ie, everything that needs to
 * appear after "ALTER TABLE ... ADD CONSTRAINT <constraintname>".
 */
Datum
pg_get_constraintdef(PG_FUNCTION_ARGS)
{
	Oid			constraintId = PG_GETARG_OID(0);
	int			prettyFlags;
	char	   *res;

	prettyFlags = PRETTYFLAG_INDENT;

	res = pg_get_constraintdef_worker(constraintId, false, prettyFlags, true);

	if (res == NULL)
		PG_RETURN_NULL();

	PG_RETURN_TEXT_P(string_to_text(res));
}

Datum
pg_get_constraintdef_ext(PG_FUNCTION_ARGS)
{
	Oid			constraintId = PG_GETARG_OID(0);
	bool		pretty = PG_GETARG_BOOL(1);
	int			prettyFlags;
	char	   *res;

	prettyFlags = pretty ? PRETTYFLAG_PAREN | PRETTYFLAG_INDENT : PRETTYFLAG_INDENT;

	res = pg_get_constraintdef_worker(constraintId, false, prettyFlags, true);

	if (res == NULL)
		PG_RETURN_NULL();

	PG_RETURN_TEXT_P(string_to_text(res));
}

/*
 * Internal version that returns a full ALTER TABLE ... ADD CONSTRAINT command
 */
char *
pg_get_constraintdef_command(Oid constraintId)
{
	return pg_get_constraintdef_worker(constraintId, true, 0, false);
}

/*
 * As of 9.4, we now use an MVCC snapshot for this.
 */
static char *
pg_get_constraintdef_worker(Oid constraintId, bool fullCommand,
							int prettyFlags, bool missing_ok)
{
	HeapTuple	tup;
	Form_pg_constraint conForm;
	StringInfoData buf;
	SysScanDesc scandesc;
	ScanKeyData scankey[1];
	Snapshot	snapshot = RegisterSnapshot(GetTransactionSnapshot());
	Relation	relation = heap_open(ConstraintRelationId, AccessShareLock);

	ScanKeyInit(&scankey[0],
				ObjectIdAttributeNumber,
				BTEqualStrategyNumber, F_OIDEQ,
				ObjectIdGetDatum(constraintId));

	scandesc = systable_beginscan(relation,
								  ConstraintOidIndexId,
								  true,
								  snapshot,
								  1,
								  scankey);

	/*
	 * We later use the tuple with SysCacheGetAttr() as if we had obtained it
	 * via SearchSysCache, which works fine.
	 */
	tup = systable_getnext(scandesc);

	UnregisterSnapshot(snapshot);

	if (!HeapTupleIsValid(tup))
	{
		if (missing_ok)
		{
			systable_endscan(scandesc);
			heap_close(relation, AccessShareLock);
			return NULL;
		}
		elog(ERROR, "could not find tuple for constraint %u", constraintId);
	}

	conForm = (Form_pg_constraint) GETSTRUCT(tup);

	initStringInfo(&buf);

	if (fullCommand)
	{
		if (OidIsValid(conForm->conrelid))
		{
			/*
			 * Currently, callers want ALTER TABLE (without ONLY) for CHECK
			 * constraints, and other types of constraints don't inherit
			 * anyway so it doesn't matter whether we say ONLY or not. Someday
			 * we might need to let callers specify whether to put ONLY in the
			 * command.
			 */
			appendStringInfo(&buf, "ALTER TABLE %s ADD CONSTRAINT %s ",
							 generate_qualified_relation_name(conForm->conrelid),
							 quote_identifier(NameStr(conForm->conname)));
		}
		else
		{
			/* Must be a domain constraint */
			Assert(OidIsValid(conForm->contypid));
			appendStringInfo(&buf, "ALTER DOMAIN %s ADD CONSTRAINT %s ",
							 generate_qualified_type_name(conForm->contypid),
							 quote_identifier(NameStr(conForm->conname)));
		}
	}

	switch (conForm->contype)
	{
		case CONSTRAINT_FOREIGN:
			{
				Datum		val;
				bool		isnull;
				const char *string;

				/* Start off the constraint definition */
				appendStringInfoString(&buf, "FOREIGN KEY (");

				/* Fetch and build referencing-column list */
				val = SysCacheGetAttr(CONSTROID, tup,
									  Anum_pg_constraint_conkey, &isnull);
				if (isnull)
					elog(ERROR, "null conkey for constraint %u",
						 constraintId);

				decompile_column_index_array(val, conForm->conrelid, &buf);

				/* add foreign relation name */
				appendStringInfo(&buf, ") REFERENCES %s(",
								 generate_relation_name(conForm->confrelid,
														NIL));

				/* Fetch and build referenced-column list */
				val = SysCacheGetAttr(CONSTROID, tup,
									  Anum_pg_constraint_confkey, &isnull);
				if (isnull)
					elog(ERROR, "null confkey for constraint %u",
						 constraintId);

				decompile_column_index_array(val, conForm->confrelid, &buf);

				appendStringInfoChar(&buf, ')');

				/* Add match type */
				switch (conForm->confmatchtype)
				{
					case FKCONSTR_MATCH_FULL:
						string = " MATCH FULL";
						break;
					case FKCONSTR_MATCH_PARTIAL:
						string = " MATCH PARTIAL";
						break;
					case FKCONSTR_MATCH_SIMPLE:
						string = "";
						break;
					default:
						elog(ERROR, "unrecognized confmatchtype: %d",
							 conForm->confmatchtype);
						string = "";	/* keep compiler quiet */
						break;
				}
				appendStringInfoString(&buf, string);

				/* Add ON UPDATE and ON DELETE clauses, if needed */
				switch (conForm->confupdtype)
				{
					case FKCONSTR_ACTION_NOACTION:
						string = NULL;	/* suppress default */
						break;
					case FKCONSTR_ACTION_RESTRICT:
						string = "RESTRICT";
						break;
					case FKCONSTR_ACTION_CASCADE:
						string = "CASCADE";
						break;
					case FKCONSTR_ACTION_SETNULL:
						string = "SET NULL";
						break;
					case FKCONSTR_ACTION_SETDEFAULT:
						string = "SET DEFAULT";
						break;
					default:
						elog(ERROR, "unrecognized confupdtype: %d",
							 conForm->confupdtype);
						string = NULL;	/* keep compiler quiet */
						break;
				}
				if (string)
					appendStringInfo(&buf, " ON UPDATE %s", string);

				switch (conForm->confdeltype)
				{
					case FKCONSTR_ACTION_NOACTION:
						string = NULL;	/* suppress default */
						break;
					case FKCONSTR_ACTION_RESTRICT:
						string = "RESTRICT";
						break;
					case FKCONSTR_ACTION_CASCADE:
						string = "CASCADE";
						break;
					case FKCONSTR_ACTION_SETNULL:
						string = "SET NULL";
						break;
					case FKCONSTR_ACTION_SETDEFAULT:
						string = "SET DEFAULT";
						break;
					default:
						elog(ERROR, "unrecognized confdeltype: %d",
							 conForm->confdeltype);
						string = NULL;	/* keep compiler quiet */
						break;
				}
				if (string)
					appendStringInfo(&buf, " ON DELETE %s", string);

				break;
			}
		case CONSTRAINT_PRIMARY:
		case CONSTRAINT_UNIQUE:
			{
				Datum		val;
				bool		isnull;
				Oid			indexId;

				/* Start off the constraint definition */
				if (conForm->contype == CONSTRAINT_PRIMARY)
					appendStringInfoString(&buf, "PRIMARY KEY (");
				else
					appendStringInfoString(&buf, "UNIQUE (");

				/* Fetch and build target column list */
				val = SysCacheGetAttr(CONSTROID, tup,
									  Anum_pg_constraint_conkey, &isnull);
				if (isnull)
					elog(ERROR, "null conkey for constraint %u",
						 constraintId);

				decompile_column_index_array(val, conForm->conrelid, &buf);

				appendStringInfoChar(&buf, ')');

				indexId = get_constraint_index(constraintId);

				/* XXX why do we only print these bits if fullCommand? */
				if (fullCommand && OidIsValid(indexId))
				{
					char	   *options = flatten_reloptions(indexId);
					Oid			tblspc;

					if (options)
					{
						appendStringInfo(&buf, " WITH (%s)", options);
						pfree(options);
					}

					tblspc = get_rel_tablespace(indexId);
					if (OidIsValid(tblspc))
						appendStringInfo(&buf, " USING INDEX TABLESPACE %s",
										 quote_identifier(get_tablespace_name(tblspc)));
				}

				break;
			}
		case CONSTRAINT_CHECK:
			{
				Datum		val;
				bool		isnull;
				char	   *conbin;
				char	   *consrc;
				Node	   *expr;
				List	   *context;

				/* Fetch constraint expression in parsetree form */
				val = SysCacheGetAttr(CONSTROID, tup,
									  Anum_pg_constraint_conbin, &isnull);
				if (isnull)
					elog(ERROR, "null conbin for constraint %u",
						 constraintId);

				conbin = TextDatumGetCString(val);
				expr = stringToNode(conbin);

				/* Set up deparsing context for Var nodes in constraint */
				if (conForm->conrelid != InvalidOid)
				{
					/* relation constraint */
					context = deparse_context_for(get_relation_name(conForm->conrelid),
												  conForm->conrelid);
				}
				else
				{
					/* domain constraint --- can't have Vars */
					context = NIL;
				}

				consrc = deparse_expression_pretty(expr, context, false, false,
												   prettyFlags, 0);

				/*
				 * Now emit the constraint definition, adding NO INHERIT if
				 * necessary.
				 *
				 * There are cases where the constraint expression will be
				 * fully parenthesized and we don't need the outer parens ...
				 * but there are other cases where we do need 'em.  Be
				 * conservative for now.
				 *
				 * Note that simply checking for leading '(' and trailing ')'
				 * would NOT be good enough, consider "(x > 0) AND (y > 0)".
				 */
				appendStringInfo(&buf, "CHECK (%s)%s",
								 consrc,
								 conForm->connoinherit ? " NO INHERIT" : "");
				break;
			}
		case CONSTRAINT_TRIGGER:

			/*
			 * There isn't an ALTER TABLE syntax for creating a user-defined
			 * constraint trigger, but it seems better to print something than
			 * throw an error; if we throw error then this function couldn't
			 * safely be applied to all rows of pg_constraint.
			 */
			appendStringInfoString(&buf, "TRIGGER");
			break;
		case CONSTRAINT_EXCLUSION:
			{
				Oid			indexOid = conForm->conindid;
				Datum		val;
				bool		isnull;
				Datum	   *elems;
				int			nElems;
				int			i;
				Oid		   *operators;

				/* Extract operator OIDs from the pg_constraint tuple */
				val = SysCacheGetAttr(CONSTROID, tup,
									  Anum_pg_constraint_conexclop,
									  &isnull);
				if (isnull)
					elog(ERROR, "null conexclop for constraint %u",
						 constraintId);

				deconstruct_array(DatumGetArrayTypeP(val),
								  OIDOID, sizeof(Oid), true, 'i',
								  &elems, NULL, &nElems);

				operators = (Oid *) palloc(nElems * sizeof(Oid));
				for (i = 0; i < nElems; i++)
					operators[i] = DatumGetObjectId(elems[i]);

				/* pg_get_indexdef_worker does the rest */
				/* suppress tablespace because pg_dump wants it that way */
				appendStringInfoString(&buf,
									   pg_get_indexdef_worker(indexOid,
															  0,
															  operators,
															  false,
															  false,
															  false,
															  prettyFlags,
															  false));
				break;
			}
		default:
			elog(ERROR, "invalid constraint type \"%c\"", conForm->contype);
			break;
	}

	if (conForm->condeferrable)
		appendStringInfoString(&buf, " DEFERRABLE");
	if (conForm->condeferred)
		appendStringInfoString(&buf, " INITIALLY DEFERRED");
	if (!conForm->convalidated)
		appendStringInfoString(&buf, " NOT VALID");

	/* Cleanup */
	systable_endscan(scandesc);
	heap_close(relation, AccessShareLock);

	return buf.data;
}


/*
 * Convert an int16[] Datum into a comma-separated list of column names
 * for the indicated relation; append the list to buf.
 */
static void
decompile_column_index_array(Datum column_index_array, Oid relId,
							 StringInfo buf)
{
	Datum	   *keys;
	int			nKeys;
	int			j;

	/* Extract data from array of int16 */
	deconstruct_array(DatumGetArrayTypeP(column_index_array),
					  INT2OID, 2, true, 's',
					  &keys, NULL, &nKeys);

	for (j = 0; j < nKeys; j++)
	{
		char	   *colName;

		colName = get_attname(relId, DatumGetInt16(keys[j]), false);

		if (j == 0)
			appendStringInfoString(buf, quote_identifier(colName));
		else
			appendStringInfo(buf, ", %s", quote_identifier(colName));
	}
}


/* ----------
 * get_expr			- Decompile an expression tree
 *
 * Input: an expression tree in nodeToString form, and a relation OID
 *
 * Output: reverse-listed expression
 *
 * Currently, the expression can only refer to a single relation, namely
 * the one specified by the second parameter.  This is sufficient for
 * partial indexes, column default expressions, etc.  We also support
 * Var-free expressions, for which the OID can be InvalidOid.
 * ----------
 */
Datum
pg_get_expr(PG_FUNCTION_ARGS)
{
	text	   *expr = PG_GETARG_TEXT_PP(0);
	Oid			relid = PG_GETARG_OID(1);
	int			prettyFlags;
	char	   *relname;

	prettyFlags = PRETTYFLAG_INDENT;

	if (OidIsValid(relid))
	{
		/* Get the name for the relation */
		relname = get_rel_name(relid);

		/*
		 * If the OID isn't actually valid, don't throw an error, just return
		 * NULL.  This is a bit questionable, but it's what we've done
		 * historically, and it can help avoid unwanted failures when
		 * examining catalog entries for just-deleted relations.
		 */
		if (relname == NULL)
			PG_RETURN_NULL();
	}
	else
		relname = NULL;

	PG_RETURN_TEXT_P(pg_get_expr_worker(expr, relid, relname, prettyFlags));
}

Datum
pg_get_expr_ext(PG_FUNCTION_ARGS)
{
	text	   *expr = PG_GETARG_TEXT_PP(0);
	Oid			relid = PG_GETARG_OID(1);
	bool		pretty = PG_GETARG_BOOL(2);
	int			prettyFlags;
	char	   *relname;

	prettyFlags = pretty ? PRETTYFLAG_PAREN | PRETTYFLAG_INDENT : PRETTYFLAG_INDENT;

	if (OidIsValid(relid))
	{
		/* Get the name for the relation */
		relname = get_rel_name(relid);
		/* See notes above */
		if (relname == NULL)
			PG_RETURN_NULL();
	}
	else
		relname = NULL;

	PG_RETURN_TEXT_P(pg_get_expr_worker(expr, relid, relname, prettyFlags));
}

static text *
pg_get_expr_worker(text *expr, Oid relid, const char *relname, int prettyFlags)
{
	Node	   *node;
	List	   *context;
	char	   *exprstr;
	char	   *str;

	/* Convert input TEXT object to C string */
	exprstr = text_to_cstring(expr);

	/* Convert expression to node tree */
	node = (Node *) stringToNode(exprstr);

	pfree(exprstr);

	/* Prepare deparse context if needed */
	if (OidIsValid(relid))
		context = deparse_context_for(relname, relid);
	else
		context = NIL;

	/* Deparse */
	str = deparse_expression_pretty(node, context, false, false,
									prettyFlags, 0);

	return string_to_text(str);
}


/* ----------
 * get_userbyid			- Get a user name by roleid and
 *				  fallback to 'unknown (OID=n)'
 * ----------
 */
Datum
pg_get_userbyid(PG_FUNCTION_ARGS)
{
	Oid			roleid = PG_GETARG_OID(0);
	Name		result;
	HeapTuple	roletup;
	Form_pg_authid role_rec;

	/*
	 * Allocate space for the result
	 */
	result = (Name) palloc(NAMEDATALEN);
	memset(NameStr(*result), 0, NAMEDATALEN);

	/*
	 * Get the pg_authid entry and print the result
	 */
	roletup = SearchSysCache1(AUTHOID, ObjectIdGetDatum(roleid));
	if (HeapTupleIsValid(roletup))
	{
		role_rec = (Form_pg_authid) GETSTRUCT(roletup);
		StrNCpy(NameStr(*result), NameStr(role_rec->rolname), NAMEDATALEN);
		ReleaseSysCache(roletup);
	}
	else
		sprintf(NameStr(*result), "unknown (OID=%u)", roleid);

	PG_RETURN_NAME(result);
}


/*
 * pg_get_serial_sequence
 *		Get the name of the sequence used by an identity or serial column,
 *		formatted suitably for passing to setval, nextval or currval.
 *		First parameter is not treated as double-quoted, second parameter
 *		is --- see documentation for reason.
 */
Datum
pg_get_serial_sequence(PG_FUNCTION_ARGS)
{
	text	   *tablename = PG_GETARG_TEXT_PP(0);
	text	   *columnname = PG_GETARG_TEXT_PP(1);
	RangeVar   *tablerv;
	Oid			tableOid;
	char	   *column;
	AttrNumber	attnum;
	Oid			sequenceId = InvalidOid;
	Relation	depRel;
	ScanKeyData key[3];
	SysScanDesc scan;
	HeapTuple	tup;

	/* Look up table name.  Can't lock it - we might not have privileges. */
	tablerv = makeRangeVarFromNameList(textToQualifiedNameList(tablename));
	tableOid = RangeVarGetRelid(tablerv, NoLock, false);

	/* Get the number of the column */
	column = text_to_cstring(columnname);

	attnum = get_attnum(tableOid, column);
	if (attnum == InvalidAttrNumber)
		ereport(ERROR,
				(errcode(ERRCODE_UNDEFINED_COLUMN),
				 errmsg("column \"%s\" of relation \"%s\" does not exist",
						column, tablerv->relname)));

	/* Search the dependency table for the dependent sequence */
	depRel = heap_open(DependRelationId, AccessShareLock);

	ScanKeyInit(&key[0],
				Anum_pg_depend_refclassid,
				BTEqualStrategyNumber, F_OIDEQ,
				ObjectIdGetDatum(RelationRelationId));
	ScanKeyInit(&key[1],
				Anum_pg_depend_refobjid,
				BTEqualStrategyNumber, F_OIDEQ,
				ObjectIdGetDatum(tableOid));
	ScanKeyInit(&key[2],
				Anum_pg_depend_refobjsubid,
				BTEqualStrategyNumber, F_INT4EQ,
				Int32GetDatum(attnum));

	scan = systable_beginscan(depRel, DependReferenceIndexId, true,
							  NULL, 3, key);

	while (HeapTupleIsValid(tup = systable_getnext(scan)))
	{
		Form_pg_depend deprec = (Form_pg_depend) GETSTRUCT(tup);

		/*
		 * Look for an auto dependency (serial column) or internal dependency
		 * (identity column) of a sequence on a column.  (We need the relkind
		 * test because indexes can also have auto dependencies on columns.)
		 */
		if (deprec->classid == RelationRelationId &&
			deprec->objsubid == 0 &&
			(deprec->deptype == DEPENDENCY_AUTO ||
			 deprec->deptype == DEPENDENCY_INTERNAL) &&
			get_rel_relkind(deprec->objid) == RELKIND_SEQUENCE)
		{
			sequenceId = deprec->objid;
			break;
		}
	}

	systable_endscan(scan);
	heap_close(depRel, AccessShareLock);

	if (OidIsValid(sequenceId))
	{
		char	   *result;

		result = generate_qualified_relation_name(sequenceId);

		PG_RETURN_TEXT_P(string_to_text(result));
	}

	PG_RETURN_NULL();
}


/*
 * pg_get_functiondef
 *		Returns the complete "CREATE OR REPLACE FUNCTION ..." statement for
 *		the specified function.
 *
 * Note: if you change the output format of this function, be careful not
 * to break psql's rules (in \ef and \sf) for identifying the start of the
 * function body.  To wit: the function body starts on a line that begins
 * with "AS ", and no preceding line will look like that.
 */
Datum
pg_get_functiondef(PG_FUNCTION_ARGS)
{
	Oid			funcid = PG_GETARG_OID(0);
	StringInfoData buf;
	StringInfoData dq;
	HeapTuple	proctup;
	Form_pg_proc proc;
	bool		isfunction;
	Datum		tmp;
	bool		isnull;
	const char *prosrc;
	const char *name;
	const char *nsp;
	float4		procost;
	int			oldlen;

	initStringInfo(&buf);

	/* Look up the function */
	proctup = SearchSysCache1(PROCOID, ObjectIdGetDatum(funcid));
	if (!HeapTupleIsValid(proctup))
		PG_RETURN_NULL();

	proc = (Form_pg_proc) GETSTRUCT(proctup);
	name = NameStr(proc->proname);

	if (proc->proisagg)
		ereport(ERROR,
				(errcode(ERRCODE_WRONG_OBJECT_TYPE),
				 errmsg("\"%s\" is an aggregate function", name)));

	isfunction = (proc->prorettype != InvalidOid);

	/*
	 * We always qualify the function name, to ensure the right function gets
	 * replaced.
	 */
	nsp = get_namespace_name(proc->pronamespace);
	appendStringInfo(&buf, "CREATE OR REPLACE %s %s(",
					 isfunction ? "FUNCTION" : "PROCEDURE",
					 quote_qualified_identifier(nsp, name));
	(void) print_function_arguments(&buf, proctup, false, true);
	appendStringInfoString(&buf, ")\n");
	if (isfunction)
	{
		appendStringInfoString(&buf, " RETURNS ");
		print_function_rettype(&buf, proctup);
		appendStringInfoChar(&buf, '\n');
	}

	print_function_trftypes(&buf, proctup);

	appendStringInfo(&buf, " LANGUAGE %s\n",
					 quote_identifier(get_language_name(proc->prolang, false)));

	/* Emit some miscellaneous options on one line */
	oldlen = buf.len;

	if (proc->proiswindow)
		appendStringInfoString(&buf, " WINDOW");
	switch (proc->provolatile)
	{
		case PROVOLATILE_IMMUTABLE:
			appendStringInfoString(&buf, " IMMUTABLE");
			break;
		case PROVOLATILE_STABLE:
			appendStringInfoString(&buf, " STABLE");
			break;
		case PROVOLATILE_VOLATILE:
			break;
	}

	switch (proc->proparallel)
	{
		case PROPARALLEL_SAFE:
			appendStringInfoString(&buf, " PARALLEL SAFE");
			break;
		case PROPARALLEL_RESTRICTED:
			appendStringInfoString(&buf, " PARALLEL RESTRICTED");
			break;
		case PROPARALLEL_UNSAFE:
			break;
	}

	if (proc->proisstrict)
		appendStringInfoString(&buf, " STRICT");
	if (proc->prosecdef)
		appendStringInfoString(&buf, " SECURITY DEFINER");
	if (proc->proleakproof)
		appendStringInfoString(&buf, " LEAKPROOF");

	/* This code for the default cost and rows should match functioncmds.c */
	if (proc->prolang == INTERNALlanguageId ||
		proc->prolang == ClanguageId)
		procost = 1;
	else
		procost = 100;
	if (proc->procost != procost)
		appendStringInfo(&buf, " COST %g", proc->procost);

	if (proc->prorows > 0 && proc->prorows != 1000)
		appendStringInfo(&buf, " ROWS %g", proc->prorows);

	if (oldlen != buf.len)
		appendStringInfoChar(&buf, '\n');

	/* Emit any proconfig options, one per line */
	tmp = SysCacheGetAttr(PROCOID, proctup, Anum_pg_proc_proconfig, &isnull);
	if (!isnull)
	{
		ArrayType  *a = DatumGetArrayTypeP(tmp);
		int			i;

		Assert(ARR_ELEMTYPE(a) == TEXTOID);
		Assert(ARR_NDIM(a) == 1);
		Assert(ARR_LBOUND(a)[0] == 1);

		for (i = 1; i <= ARR_DIMS(a)[0]; i++)
		{
			Datum		d;

			d = array_ref(a, 1, &i,
						  -1 /* varlenarray */ ,
						  -1 /* TEXT's typlen */ ,
						  false /* TEXT's typbyval */ ,
						  'i' /* TEXT's typalign */ ,
						  &isnull);
			if (!isnull)
			{
				char	   *configitem = TextDatumGetCString(d);
				char	   *pos;

				pos = strchr(configitem, '=');
				if (pos == NULL)
					continue;
				*pos++ = '\0';

				appendStringInfo(&buf, " SET %s TO ",
								 quote_identifier(configitem));

				/*
				 * Some GUC variable names are 'LIST' type and hence must not
				 * be quoted.
				 */
				if (pg_strcasecmp(configitem, "DateStyle") == 0
					|| pg_strcasecmp(configitem, "search_path") == 0)
					appendStringInfoString(&buf, pos);
				else
					simple_quote_literal(&buf, pos);
				appendStringInfoChar(&buf, '\n');
			}
		}
	}

	/* And finally the function definition ... */
	appendStringInfoString(&buf, "AS ");

	tmp = SysCacheGetAttr(PROCOID, proctup, Anum_pg_proc_probin, &isnull);
	if (!isnull)
	{
		simple_quote_literal(&buf, TextDatumGetCString(tmp));
		appendStringInfoString(&buf, ", "); /* assume prosrc isn't null */
	}

	tmp = SysCacheGetAttr(PROCOID, proctup, Anum_pg_proc_prosrc, &isnull);
	if (isnull)
		elog(ERROR, "null prosrc");
	prosrc = TextDatumGetCString(tmp);

	/*
	 * We always use dollar quoting.  Figure out a suitable delimiter.
	 *
	 * Since the user is likely to be editing the function body string, we
	 * shouldn't use a short delimiter that he might easily create a conflict
	 * with.  Hence prefer "$function$"/"$procedure$", but extend if needed.
	 */
	initStringInfo(&dq);
	appendStringInfoChar(&dq, '$');
	appendStringInfoString(&dq, (isfunction ? "function" : "procedure"));
	while (strstr(prosrc, dq.data) != NULL)
		appendStringInfoChar(&dq, 'x');
	appendStringInfoChar(&dq, '$');

	appendStringInfoString(&buf, dq.data);
	appendStringInfoString(&buf, prosrc);
	appendStringInfoString(&buf, dq.data);

	appendStringInfoChar(&buf, '\n');

	ReleaseSysCache(proctup);

	PG_RETURN_TEXT_P(string_to_text(buf.data));
}

/*
 * pg_get_function_arguments
 *		Get a nicely-formatted list of arguments for a function.
 *		This is everything that would go between the parentheses in
 *		CREATE FUNCTION.
 */
Datum
pg_get_function_arguments(PG_FUNCTION_ARGS)
{
	Oid			funcid = PG_GETARG_OID(0);
	StringInfoData buf;
	HeapTuple	proctup;

	proctup = SearchSysCache1(PROCOID, ObjectIdGetDatum(funcid));
	if (!HeapTupleIsValid(proctup))
		PG_RETURN_NULL();

	initStringInfo(&buf);

	(void) print_function_arguments(&buf, proctup, false, true);

	ReleaseSysCache(proctup);

	PG_RETURN_TEXT_P(string_to_text(buf.data));
}

/*
 * pg_get_function_identity_arguments
 *		Get a formatted list of arguments for a function.
 *		This is everything that would go between the parentheses in
 *		ALTER FUNCTION, etc.  In particular, don't print defaults.
 */
Datum
pg_get_function_identity_arguments(PG_FUNCTION_ARGS)
{
	Oid			funcid = PG_GETARG_OID(0);
	StringInfoData buf;
	HeapTuple	proctup;

	proctup = SearchSysCache1(PROCOID, ObjectIdGetDatum(funcid));
	if (!HeapTupleIsValid(proctup))
		PG_RETURN_NULL();

	initStringInfo(&buf);

	(void) print_function_arguments(&buf, proctup, false, false);

	ReleaseSysCache(proctup);

	PG_RETURN_TEXT_P(string_to_text(buf.data));
}

/*
 * pg_get_function_result
 *		Get a nicely-formatted version of the result type of a function.
 *		This is what would appear after RETURNS in CREATE FUNCTION.
 */
Datum
pg_get_function_result(PG_FUNCTION_ARGS)
{
	Oid			funcid = PG_GETARG_OID(0);
	StringInfoData buf;
	HeapTuple	proctup;

	proctup = SearchSysCache1(PROCOID, ObjectIdGetDatum(funcid));
	if (!HeapTupleIsValid(proctup))
		PG_RETURN_NULL();

	if (((Form_pg_proc) GETSTRUCT(proctup))->prorettype == InvalidOid)
	{
		ReleaseSysCache(proctup);
		PG_RETURN_NULL();
	}

	initStringInfo(&buf);

	print_function_rettype(&buf, proctup);

	ReleaseSysCache(proctup);

	PG_RETURN_TEXT_P(string_to_text(buf.data));
}

/*
 * Guts of pg_get_function_result: append the function's return type
 * to the specified buffer.
 */
static void
print_function_rettype(StringInfo buf, HeapTuple proctup)
{
	Form_pg_proc proc = (Form_pg_proc) GETSTRUCT(proctup);
	int			ntabargs = 0;
	StringInfoData rbuf;

	initStringInfo(&rbuf);

	if (proc->proretset)
	{
		/* It might be a table function; try to print the arguments */
		appendStringInfoString(&rbuf, "TABLE(");
		ntabargs = print_function_arguments(&rbuf, proctup, true, false);
		if (ntabargs > 0)
			appendStringInfoChar(&rbuf, ')');
		else
			resetStringInfo(&rbuf);
	}

	if (ntabargs == 0)
	{
		/* Not a table function, so do the normal thing */
		if (proc->proretset)
			appendStringInfoString(&rbuf, "SETOF ");
		appendStringInfoString(&rbuf, format_type_be(proc->prorettype));
	}

	appendStringInfoString(buf, rbuf.data);
}

/*
 * Common code for pg_get_function_arguments and pg_get_function_result:
 * append the desired subset of arguments to buf.  We print only TABLE
 * arguments when print_table_args is true, and all the others when it's false.
 * We print argument defaults only if print_defaults is true.
 * Function return value is the number of arguments printed.
 */
static int
print_function_arguments(StringInfo buf, HeapTuple proctup,
						 bool print_table_args, bool print_defaults)
{
	Form_pg_proc proc = (Form_pg_proc) GETSTRUCT(proctup);
	int			numargs;
	Oid		   *argtypes;
	char	  **argnames;
	char	   *argmodes;
	int			insertorderbyat = -1;
	int			argsprinted;
	int			inputargno;
	int			nlackdefaults;
	ListCell   *nextargdefault = NULL;
	int			i;

	numargs = get_func_arg_info(proctup,
								&argtypes, &argnames, &argmodes);

	nlackdefaults = numargs;
	if (print_defaults && proc->pronargdefaults > 0)
	{
		Datum		proargdefaults;
		bool		isnull;

		proargdefaults = SysCacheGetAttr(PROCOID, proctup,
										 Anum_pg_proc_proargdefaults,
										 &isnull);
		if (!isnull)
		{
			char	   *str;
			List	   *argdefaults;

			str = TextDatumGetCString(proargdefaults);
			argdefaults = castNode(List, stringToNode(str));
			pfree(str);
			nextargdefault = list_head(argdefaults);
			/* nlackdefaults counts only *input* arguments lacking defaults */
			nlackdefaults = proc->pronargs - list_length(argdefaults);
		}
	}

	/* Check for special treatment of ordered-set aggregates */
	if (proc->proisagg)
	{
		HeapTuple	aggtup;
		Form_pg_aggregate agg;

		aggtup = SearchSysCache1(AGGFNOID,
								 ObjectIdGetDatum(HeapTupleGetOid(proctup)));
		if (!HeapTupleIsValid(aggtup))
			elog(ERROR, "cache lookup failed for aggregate %u",
				 HeapTupleGetOid(proctup));
		agg = (Form_pg_aggregate) GETSTRUCT(aggtup);
		if (AGGKIND_IS_ORDERED_SET(agg->aggkind))
			insertorderbyat = agg->aggnumdirectargs;
		ReleaseSysCache(aggtup);
	}

	argsprinted = 0;
	inputargno = 0;
	for (i = 0; i < numargs; i++)
	{
		Oid			argtype = argtypes[i];
		char	   *argname = argnames ? argnames[i] : NULL;
		char		argmode = argmodes ? argmodes[i] : PROARGMODE_IN;
		const char *modename;
		bool		isinput;

		switch (argmode)
		{
			case PROARGMODE_IN:
				modename = "";
				isinput = true;
				break;
			case PROARGMODE_INOUT:
				modename = "INOUT ";
				isinput = true;
				break;
			case PROARGMODE_OUT:
				modename = "OUT ";
				isinput = false;
				break;
			case PROARGMODE_VARIADIC:
				modename = "VARIADIC ";
				isinput = true;
				break;
			case PROARGMODE_TABLE:
				modename = "";
				isinput = false;
				break;
			default:
				elog(ERROR, "invalid parameter mode '%c'", argmode);
				modename = NULL;	/* keep compiler quiet */
				isinput = false;
				break;
		}
		if (isinput)
			inputargno++;		/* this is a 1-based counter */

		if (print_table_args != (argmode == PROARGMODE_TABLE))
			continue;

		if (argsprinted == insertorderbyat)
		{
			if (argsprinted)
				appendStringInfoChar(buf, ' ');
			appendStringInfoString(buf, "ORDER BY ");
		}
		else if (argsprinted)
			appendStringInfoString(buf, ", ");

		appendStringInfoString(buf, modename);
		if (argname && argname[0])
			appendStringInfo(buf, "%s ", quote_identifier(argname));
		appendStringInfoString(buf, format_type_be(argtype));
		if (print_defaults && isinput && inputargno > nlackdefaults)
		{
			Node	   *expr;

			Assert(nextargdefault != NULL);
			expr = (Node *) lfirst(nextargdefault);
			nextargdefault = lnext(nextargdefault);

			appendStringInfo(buf, " DEFAULT %s",
							 deparse_expression(expr, NIL, false, false));
		}
		argsprinted++;

		/* nasty hack: print the last arg twice for variadic ordered-set agg */
		if (argsprinted == insertorderbyat && i == numargs - 1)
		{
			i--;
			/* aggs shouldn't have defaults anyway, but just to be sure ... */
			print_defaults = false;
		}
	}

	return argsprinted;
}

static bool
is_input_argument(int nth, const char *argmodes)
{
	return (!argmodes
			|| argmodes[nth] == PROARGMODE_IN
			|| argmodes[nth] == PROARGMODE_INOUT
			|| argmodes[nth] == PROARGMODE_VARIADIC);
}

/*
 * Append used transformed types to specified buffer
 */
static void
print_function_trftypes(StringInfo buf, HeapTuple proctup)
{
	Oid		   *trftypes;
	int			ntypes;

	ntypes = get_func_trftypes(proctup, &trftypes);
	if (ntypes > 0)
	{
		int			i;

		appendStringInfoString(buf, "\n TRANSFORM ");
		for (i = 0; i < ntypes; i++)
		{
			if (i != 0)
				appendStringInfoString(buf, ", ");
			appendStringInfo(buf, "FOR TYPE %s", format_type_be(trftypes[i]));
		}
	}
}

/*
 * Get textual representation of a function argument's default value.  The
 * second argument of this function is the argument number among all arguments
 * (i.e. proallargtypes, *not* proargtypes), starting with 1, because that's
 * how information_schema.sql uses it.
 */
Datum
pg_get_function_arg_default(PG_FUNCTION_ARGS)
{
	Oid			funcid = PG_GETARG_OID(0);
	int32		nth_arg = PG_GETARG_INT32(1);
	HeapTuple	proctup;
	Form_pg_proc proc;
	int			numargs;
	Oid		   *argtypes;
	char	  **argnames;
	char	   *argmodes;
	int			i;
	List	   *argdefaults;
	Node	   *node;
	char	   *str;
	int			nth_inputarg;
	Datum		proargdefaults;
	bool		isnull;
	int			nth_default;

	proctup = SearchSysCache1(PROCOID, ObjectIdGetDatum(funcid));
	if (!HeapTupleIsValid(proctup))
		PG_RETURN_NULL();

	numargs = get_func_arg_info(proctup, &argtypes, &argnames, &argmodes);
	if (nth_arg < 1 || nth_arg > numargs || !is_input_argument(nth_arg - 1, argmodes))
	{
		ReleaseSysCache(proctup);
		PG_RETURN_NULL();
	}

	nth_inputarg = 0;
	for (i = 0; i < nth_arg; i++)
		if (is_input_argument(i, argmodes))
			nth_inputarg++;

	proargdefaults = SysCacheGetAttr(PROCOID, proctup,
									 Anum_pg_proc_proargdefaults,
									 &isnull);
	if (isnull)
	{
		ReleaseSysCache(proctup);
		PG_RETURN_NULL();
	}

	str = TextDatumGetCString(proargdefaults);
	argdefaults = castNode(List, stringToNode(str));
	pfree(str);

	proc = (Form_pg_proc) GETSTRUCT(proctup);

	/*
	 * Calculate index into proargdefaults: proargdefaults corresponds to the
	 * last N input arguments, where N = pronargdefaults.
	 */
	nth_default = nth_inputarg - 1 - (proc->pronargs - proc->pronargdefaults);

	if (nth_default < 0 || nth_default >= list_length(argdefaults))
	{
		ReleaseSysCache(proctup);
		PG_RETURN_NULL();
	}
	node = list_nth(argdefaults, nth_default);
	str = deparse_expression(node, NIL, false, false);

	ReleaseSysCache(proctup);

	PG_RETURN_TEXT_P(string_to_text(str));
}


/*
 * deparse_expression			- General utility for deparsing expressions
 *
 * calls deparse_expression_pretty with all prettyPrinting disabled
 */
char *
deparse_expression(Node *expr, List *dpcontext,
				   bool forceprefix, bool showimplicit)
{
	return deparse_expression_pretty(expr, dpcontext, forceprefix,
									 showimplicit, 0, 0);
}

/* ----------
 * deparse_expression_pretty	- General utility for deparsing expressions
 *
 * expr is the node tree to be deparsed.  It must be a transformed expression
 * tree (ie, not the raw output of gram.y).
 *
 * dpcontext is a list of deparse_namespace nodes representing the context
 * for interpreting Vars in the node tree.  It can be NIL if no Vars are
 * expected.
 *
 * forceprefix is true to force all Vars to be prefixed with their table names.
 *
 * showimplicit is true to force all implicit casts to be shown explicitly.
 *
 * Tries to pretty up the output according to prettyFlags and startIndent.
 *
 * The result is a palloc'd string.
 * ----------
 */
static char *
deparse_expression_pretty(Node *expr, List *dpcontext,
						  bool forceprefix, bool showimplicit,
						  int prettyFlags, int startIndent)
{
	StringInfoData buf;
	deparse_context context;

	initStringInfo(&buf);
	context.buf = &buf;
	context.namespaces = dpcontext;
	context.windowClause = NIL;
	context.windowTList = NIL;
	context.varprefix = forceprefix;
	context.prettyFlags = prettyFlags;
	context.wrapColumn = WRAP_COLUMN_DEFAULT;
	context.indentLevel = startIndent;
	context.special_exprkind = EXPR_KIND_NONE;
	context.cypherexpr = false;

	get_rule_expr(expr, &context, showimplicit);

	return buf.data;
}

/* ----------
 * deparse_context_for			- Build deparse context for a single relation
 *
 * Given the reference name (alias) and OID of a relation, build deparsing
 * context for an expression referencing only that relation (as varno 1,
 * varlevelsup 0).  This is sufficient for many uses of deparse_expression.
 * ----------
 */
List *
deparse_context_for(const char *aliasname, Oid relid)
{
	deparse_namespace *dpns;
	RangeTblEntry *rte;

	dpns = (deparse_namespace *) palloc0(sizeof(deparse_namespace));

	/* Build a minimal RTE for the rel */
	rte = makeNode(RangeTblEntry);
	rte->rtekind = RTE_RELATION;
	rte->relid = relid;
	rte->relkind = RELKIND_RELATION;	/* no need for exactness here */
	rte->alias = makeAlias(aliasname, NIL);
	rte->eref = rte->alias;
	rte->lateral = false;
	rte->inh = false;
	rte->inFromCl = true;

	/* Build one-element rtable */
	dpns->rtable = list_make1(rte);
	dpns->ctes = NIL;
	set_rtable_names(dpns, NIL, NULL);
	set_simple_column_names(dpns);

	/* Return a one-deep namespace stack */
	return list_make1(dpns);
}

/*
 * deparse_context_for_plan_rtable - Build deparse context for a plan's rtable
 *
 * When deparsing an expression in a Plan tree, we use the plan's rangetable
 * to resolve names of simple Vars.  The initialization of column names for
 * this is rather expensive if the rangetable is large, and it'll be the same
 * for every expression in the Plan tree; so we do it just once and re-use
 * the result of this function for each expression.  (Note that the result
 * is not usable until set_deparse_context_planstate() is applied to it.)
 *
 * In addition to the plan's rangetable list, pass the per-RTE alias names
 * assigned by a previous call to select_rtable_names_for_explain.
 */
List *
deparse_context_for_plan_rtable(List *rtable, List *rtable_names)
{
	deparse_namespace *dpns;

	dpns = (deparse_namespace *) palloc0(sizeof(deparse_namespace));

	/* Initialize fields that stay the same across the whole plan tree */
	dpns->rtable = rtable;
	dpns->rtable_names = rtable_names;
	dpns->ctes = NIL;

	/*
	 * Set up column name aliases.  We will get rather bogus results for join
	 * RTEs, but that doesn't matter because plan trees don't contain any join
	 * alias Vars.
	 */
	set_simple_column_names(dpns);

	/* Return a one-deep namespace stack */
	return list_make1(dpns);
}

/*
 * set_deparse_context_planstate	- Specify Plan node containing expression
 *
 * When deparsing an expression in a Plan tree, we might have to resolve
 * OUTER_VAR, INNER_VAR, or INDEX_VAR references.  To do this, the caller must
 * provide the parent PlanState node.  Then OUTER_VAR and INNER_VAR references
 * can be resolved by drilling down into the left and right child plans.
 * Similarly, INDEX_VAR references can be resolved by reference to the
 * indextlist given in a parent IndexOnlyScan node, or to the scan tlist in
 * ForeignScan and CustomScan nodes.  (Note that we don't currently support
 * deparsing of indexquals in regular IndexScan or BitmapIndexScan nodes;
 * for those, we can only deparse the indexqualorig fields, which won't
 * contain INDEX_VAR Vars.)
 *
 * Note: planstate really ought to be declared as "PlanState *", but we use
 * "Node *" to avoid having to include execnodes.h in ruleutils.h.
 *
 * The ancestors list is a list of the PlanState's parent PlanStates, the
 * most-closely-nested first.  This is needed to resolve PARAM_EXEC Params.
 * Note we assume that all the PlanStates share the same rtable.
 *
 * Once this function has been called, deparse_expression() can be called on
 * subsidiary expression(s) of the specified PlanState node.  To deparse
 * expressions of a different Plan node in the same Plan tree, re-call this
 * function to identify the new parent Plan node.
 *
 * The result is the same List passed in; this is a notational convenience.
 */
List *
set_deparse_context_planstate(List *dpcontext,
							  Node *planstate, List *ancestors)
{
	deparse_namespace *dpns;

	/* Should always have one-entry namespace list for Plan deparsing */
	Assert(list_length(dpcontext) == 1);
	dpns = (deparse_namespace *) linitial(dpcontext);

	/* Set our attention on the specific plan node passed in */
	set_deparse_planstate(dpns, (PlanState *) planstate);
	dpns->ancestors = ancestors;

	return dpcontext;
}

/*
 * select_rtable_names_for_explain	- Select RTE aliases for EXPLAIN
 *
 * Determine the relation aliases we'll use during an EXPLAIN operation.
 * This is just a frontend to set_rtable_names.  We have to expose the aliases
 * to EXPLAIN because EXPLAIN needs to know the right alias names to print.
 */
List *
select_rtable_names_for_explain(List *rtable, Bitmapset *rels_used)
{
	deparse_namespace dpns;

	memset(&dpns, 0, sizeof(dpns));
	dpns.rtable = rtable;
	dpns.ctes = NIL;
	set_rtable_names(&dpns, NIL, rels_used);
	/* We needn't bother computing column aliases yet */

	return dpns.rtable_names;
}

/*
 * set_rtable_names: select RTE aliases to be used in printing a query
 *
 * We fill in dpns->rtable_names with a list of names that is one-for-one with
 * the already-filled dpns->rtable list.  Each RTE name is unique among those
 * in the new namespace plus any ancestor namespaces listed in
 * parent_namespaces.
 *
 * If rels_used isn't NULL, only RTE indexes listed in it are given aliases.
 *
 * Note that this function is only concerned with relation names, not column
 * names.
 */
static void
set_rtable_names(deparse_namespace *dpns, List *parent_namespaces,
				 Bitmapset *rels_used)
{
	HASHCTL		hash_ctl;
	HTAB	   *names_hash;
	NameHashEntry *hentry;
	bool		found;
	int			rtindex;
	ListCell   *lc;

	dpns->rtable_names = NIL;
	/* nothing more to do if empty rtable */
	if (dpns->rtable == NIL)
		return;

	/*
	 * We use a hash table to hold known names, so that this process is O(N)
	 * not O(N^2) for N names.
	 */
	MemSet(&hash_ctl, 0, sizeof(hash_ctl));
	hash_ctl.keysize = NAMEDATALEN;
	hash_ctl.entrysize = sizeof(NameHashEntry);
	hash_ctl.hcxt = CurrentMemoryContext;
	names_hash = hash_create("set_rtable_names names",
							 list_length(dpns->rtable),
							 &hash_ctl,
							 HASH_ELEM | HASH_CONTEXT);
	/* Preload the hash table with names appearing in parent_namespaces */
	foreach(lc, parent_namespaces)
	{
		deparse_namespace *olddpns = (deparse_namespace *) lfirst(lc);
		ListCell   *lc2;

		foreach(lc2, olddpns->rtable_names)
		{
			char	   *oldname = (char *) lfirst(lc2);

			if (oldname == NULL)
				continue;
			hentry = (NameHashEntry *) hash_search(names_hash,
												   oldname,
												   HASH_ENTER,
												   &found);
			/* we do not complain about duplicate names in parent namespaces */
			hentry->counter = 0;
		}
	}

	/* Now we can scan the rtable */
	rtindex = 1;
	foreach(lc, dpns->rtable)
	{
		RangeTblEntry *rte = (RangeTblEntry *) lfirst(lc);
		char	   *refname;

		/* Just in case this takes an unreasonable amount of time ... */
		CHECK_FOR_INTERRUPTS();

		if (rels_used && !bms_is_member(rtindex, rels_used))
		{
			/* Ignore unreferenced RTE */
			refname = NULL;
		}
		else if (rte->alias)
		{
			/* If RTE has a user-defined alias, prefer that */
			refname = rte->alias->aliasname;
		}
		else if (rte->rtekind == RTE_RELATION)
		{
			/* Use the current actual name of the relation */
			refname = get_rel_name(rte->relid);
		}
		else if (rte->rtekind == RTE_JOIN)
		{
			/* Unnamed join has no refname */
			refname = NULL;
		}
		else
		{
			/* Otherwise use whatever the parser assigned */
			refname = rte->eref->aliasname;
		}

		/*
		 * If the selected name isn't unique, append digits to make it so, and
		 * make a new hash entry for it once we've got a unique name.  For a
		 * very long input name, we might have to truncate to stay within
		 * NAMEDATALEN.
		 */
		if (refname)
		{
			hentry = (NameHashEntry *) hash_search(names_hash,
												   refname,
												   HASH_ENTER,
												   &found);
			if (found)
			{
				/* Name already in use, must choose a new one */
				int			refnamelen = strlen(refname);
				char	   *modname = (char *) palloc(refnamelen + 16);
				NameHashEntry *hentry2;

				do
				{
					hentry->counter++;
					for (;;)
					{
						/*
						 * We avoid using %.*s here because it can misbehave
						 * if the data is not valid in what libc thinks is the
						 * prevailing encoding.
						 */
						memcpy(modname, refname, refnamelen);
						sprintf(modname + refnamelen, "_%d", hentry->counter);
						if (strlen(modname) < NAMEDATALEN)
							break;
						/* drop chars from refname to keep all the digits */
						refnamelen = pg_mbcliplen(refname, refnamelen,
												  refnamelen - 1);
					}
					hentry2 = (NameHashEntry *) hash_search(names_hash,
															modname,
															HASH_ENTER,
															&found);
				} while (found);
				hentry2->counter = 0;	/* init new hash entry */
				refname = modname;
			}
			else
			{
				/* Name not previously used, need only initialize hentry */
				hentry->counter = 0;
			}
		}

		dpns->rtable_names = lappend(dpns->rtable_names, refname);
		rtindex++;
	}

	hash_destroy(names_hash);
}

/*
 * set_deparse_for_query: set up deparse_namespace for deparsing a Query tree
 *
 * For convenience, this is defined to initialize the deparse_namespace struct
 * from scratch.
 */
static void
set_deparse_for_query(deparse_namespace *dpns, Query *query,
					  List *parent_namespaces)
{
	ListCell   *lc;
	ListCell   *lc2;

	/* Initialize *dpns and fill rtable/ctes links */
	memset(dpns, 0, sizeof(deparse_namespace));
	dpns->rtable = query->rtable;
	dpns->ctes = query->cteList;

	/* Assign a unique relation alias to each RTE */
	set_rtable_names(dpns, parent_namespaces, NULL);

	/* Initialize dpns->rtable_columns to contain zeroed structs */
	dpns->rtable_columns = NIL;
	while (list_length(dpns->rtable_columns) < list_length(dpns->rtable))
		dpns->rtable_columns = lappend(dpns->rtable_columns,
									   palloc0(sizeof(deparse_columns)));

	/* If it's a utility query, it won't have a jointree */
	if (query->jointree)
	{
		/* Detect whether global uniqueness of USING names is needed */
		dpns->unique_using =
			has_dangerous_join_using(dpns, (Node *) query->jointree);

		/*
		 * Select names for columns merged by USING, via a recursive pass over
		 * the query jointree.
		 */
		set_using_names(dpns, (Node *) query->jointree, NIL);
	}

	/*
	 * Now assign remaining column aliases for each RTE.  We do this in a
	 * linear scan of the rtable, so as to process RTEs whether or not they
	 * are in the jointree (we mustn't miss NEW.*, INSERT target relations,
	 * etc).  JOIN RTEs must be processed after their children, but this is
	 * okay because they appear later in the rtable list than their children
	 * (cf Asserts in identify_join_columns()).
	 */
	forboth(lc, dpns->rtable, lc2, dpns->rtable_columns)
	{
		RangeTblEntry *rte = (RangeTblEntry *) lfirst(lc);
		deparse_columns *colinfo = (deparse_columns *) lfirst(lc2);

		if (rte->rtekind == RTE_JOIN)
			set_join_column_names(dpns, rte, colinfo);
		else
			set_relation_column_names(dpns, rte, colinfo);
	}
}

/*
 * set_simple_column_names: fill in column aliases for non-query situations
 *
 * This handles EXPLAIN and cases where we only have relation RTEs.  Without
 * a join tree, we can't do anything smart about join RTEs, but we don't
 * need to (note that EXPLAIN should never see join alias Vars anyway).
 * If we do hit a join RTE we'll just process it like a non-table base RTE.
 */
static void
set_simple_column_names(deparse_namespace *dpns)
{
	ListCell   *lc;
	ListCell   *lc2;

	/* Initialize dpns->rtable_columns to contain zeroed structs */
	dpns->rtable_columns = NIL;
	while (list_length(dpns->rtable_columns) < list_length(dpns->rtable))
		dpns->rtable_columns = lappend(dpns->rtable_columns,
									   palloc0(sizeof(deparse_columns)));

	/* Assign unique column aliases within each RTE */
	forboth(lc, dpns->rtable, lc2, dpns->rtable_columns)
	{
		RangeTblEntry *rte = (RangeTblEntry *) lfirst(lc);
		deparse_columns *colinfo = (deparse_columns *) lfirst(lc2);

		set_relation_column_names(dpns, rte, colinfo);
	}
}

/*
 * has_dangerous_join_using: search jointree for unnamed JOIN USING
 *
 * Merged columns of a JOIN USING may act differently from either of the input
 * columns, either because they are merged with COALESCE (in a FULL JOIN) or
 * because an implicit coercion of the underlying input column is required.
 * In such a case the column must be referenced as a column of the JOIN not as
 * a column of either input.  And this is problematic if the join is unnamed
 * (alias-less): we cannot qualify the column's name with an RTE name, since
 * there is none.  (Forcibly assigning an alias to the join is not a solution,
 * since that will prevent legal references to tables below the join.)
 * To ensure that every column in the query is unambiguously referenceable,
 * we must assign such merged columns names that are globally unique across
 * the whole query, aliasing other columns out of the way as necessary.
 *
 * Because the ensuing re-aliasing is fairly damaging to the readability of
 * the query, we don't do this unless we have to.  So, we must pre-scan
 * the join tree to see if we have to, before starting set_using_names().
 */
static bool
has_dangerous_join_using(deparse_namespace *dpns, Node *jtnode)
{
	if (IsA(jtnode, RangeTblRef))
	{
		/* nothing to do here */
	}
	else if (IsA(jtnode, FromExpr))
	{
		FromExpr   *f = (FromExpr *) jtnode;
		ListCell   *lc;

		foreach(lc, f->fromlist)
		{
			if (has_dangerous_join_using(dpns, (Node *) lfirst(lc)))
				return true;
		}
	}
	else if (IsA(jtnode, JoinExpr))
	{
		JoinExpr   *j = (JoinExpr *) jtnode;

		/* Is it an unnamed JOIN with USING? */
		if (j->alias == NULL && j->usingClause)
		{
			/*
			 * Yes, so check each join alias var to see if any of them are not
			 * simple references to underlying columns.  If so, we have a
			 * dangerous situation and must pick unique aliases.
			 */
			RangeTblEntry *jrte = rt_fetch(j->rtindex, dpns->rtable);
			ListCell   *lc;

			foreach(lc, jrte->joinaliasvars)
			{
				Var		   *aliasvar = (Var *) lfirst(lc);

				if (aliasvar != NULL && !IsA(aliasvar, Var))
					return true;
			}
		}

		/* Nope, but inspect children */
		if (has_dangerous_join_using(dpns, j->larg))
			return true;
		if (has_dangerous_join_using(dpns, j->rarg))
			return true;
	}
	else
		elog(ERROR, "unrecognized node type: %d",
			 (int) nodeTag(jtnode));
	return false;
}

/*
 * set_using_names: select column aliases to be used for merged USING columns
 *
 * We do this during a recursive descent of the query jointree.
 * dpns->unique_using must already be set to determine the global strategy.
 *
 * Column alias info is saved in the dpns->rtable_columns list, which is
 * assumed to be filled with pre-zeroed deparse_columns structs.
 *
 * parentUsing is a list of all USING aliases assigned in parent joins of
 * the current jointree node.  (The passed-in list must not be modified.)
 */
static void
set_using_names(deparse_namespace *dpns, Node *jtnode, List *parentUsing)
{
	if (IsA(jtnode, RangeTblRef))
	{
		/* nothing to do now */
	}
	else if (IsA(jtnode, FromExpr))
	{
		FromExpr   *f = (FromExpr *) jtnode;
		ListCell   *lc;

		foreach(lc, f->fromlist)
			set_using_names(dpns, (Node *) lfirst(lc), parentUsing);
	}
	else if (IsA(jtnode, JoinExpr))
	{
		JoinExpr   *j = (JoinExpr *) jtnode;
		RangeTblEntry *rte = rt_fetch(j->rtindex, dpns->rtable);
		deparse_columns *colinfo = deparse_columns_fetch(j->rtindex, dpns);
		int		   *leftattnos;
		int		   *rightattnos;
		deparse_columns *leftcolinfo;
		deparse_columns *rightcolinfo;
		int			i;
		ListCell   *lc;

		/* Get info about the shape of the join */
		identify_join_columns(j, rte, colinfo);
		leftattnos = colinfo->leftattnos;
		rightattnos = colinfo->rightattnos;

		/* Look up the not-yet-filled-in child deparse_columns structs */
		leftcolinfo = deparse_columns_fetch(colinfo->leftrti, dpns);
		rightcolinfo = deparse_columns_fetch(colinfo->rightrti, dpns);

		/*
		 * If this join is unnamed, then we cannot substitute new aliases at
		 * this level, so any name requirements pushed down to here must be
		 * pushed down again to the children.
		 */
		if (rte->alias == NULL)
		{
			for (i = 0; i < colinfo->num_cols; i++)
			{
				char	   *colname = colinfo->colnames[i];

				if (colname == NULL)
					continue;

				/* Push down to left column, unless it's a system column */
				if (leftattnos[i] > 0)
				{
					expand_colnames_array_to(leftcolinfo, leftattnos[i]);
					leftcolinfo->colnames[leftattnos[i] - 1] = colname;
				}

				/* Same on the righthand side */
				if (rightattnos[i] > 0)
				{
					expand_colnames_array_to(rightcolinfo, rightattnos[i]);
					rightcolinfo->colnames[rightattnos[i] - 1] = colname;
				}
			}
		}

		/*
		 * If there's a USING clause, select the USING column names and push
		 * those names down to the children.  We have two strategies:
		 *
		 * If dpns->unique_using is true, we force all USING names to be
		 * unique across the whole query level.  In principle we'd only need
		 * the names of dangerous USING columns to be globally unique, but to
		 * safely assign all USING names in a single pass, we have to enforce
		 * the same uniqueness rule for all of them.  However, if a USING
		 * column's name has been pushed down from the parent, we should use
		 * it as-is rather than making a uniqueness adjustment.  This is
		 * necessary when we're at an unnamed join, and it creates no risk of
		 * ambiguity.  Also, if there's a user-written output alias for a
		 * merged column, we prefer to use that rather than the input name;
		 * this simplifies the logic and seems likely to lead to less aliasing
		 * overall.
		 *
		 * If dpns->unique_using is false, we only need USING names to be
		 * unique within their own join RTE.  We still need to honor
		 * pushed-down names, though.
		 *
		 * Though significantly different in results, these two strategies are
		 * implemented by the same code, with only the difference of whether
		 * to put assigned names into dpns->using_names.
		 */
		if (j->usingClause)
		{
			/* Copy the input parentUsing list so we don't modify it */
			parentUsing = list_copy(parentUsing);

			/* USING names must correspond to the first join output columns */
			expand_colnames_array_to(colinfo, list_length(j->usingClause));
			i = 0;
			foreach(lc, j->usingClause)
			{
				char	   *colname = strVal(lfirst(lc));

				/* Assert it's a merged column */
				Assert(leftattnos[i] != 0 && rightattnos[i] != 0);

				/* Adopt passed-down name if any, else select unique name */
				if (colinfo->colnames[i] != NULL)
					colname = colinfo->colnames[i];
				else
				{
					/* Prefer user-written output alias if any */
					if (rte->alias && i < list_length(rte->alias->colnames))
						colname = strVal(list_nth(rte->alias->colnames, i));
					/* Make it appropriately unique */
					colname = make_colname_unique(colname, dpns, colinfo);
					if (dpns->unique_using)
						dpns->using_names = lappend(dpns->using_names,
													colname);
					/* Save it as output column name, too */
					colinfo->colnames[i] = colname;
				}

				/* Remember selected names for use later */
				colinfo->usingNames = lappend(colinfo->usingNames, colname);
				parentUsing = lappend(parentUsing, colname);

				/* Push down to left column, unless it's a system column */
				if (leftattnos[i] > 0)
				{
					expand_colnames_array_to(leftcolinfo, leftattnos[i]);
					leftcolinfo->colnames[leftattnos[i] - 1] = colname;
				}

				/* Same on the righthand side */
				if (rightattnos[i] > 0)
				{
					expand_colnames_array_to(rightcolinfo, rightattnos[i]);
					rightcolinfo->colnames[rightattnos[i] - 1] = colname;
				}

				i++;
			}
		}

		/* Mark child deparse_columns structs with correct parentUsing info */
		leftcolinfo->parentUsing = parentUsing;
		rightcolinfo->parentUsing = parentUsing;

		/* Now recursively assign USING column names in children */
		set_using_names(dpns, j->larg, parentUsing);
		set_using_names(dpns, j->rarg, parentUsing);
	}
	else
		elog(ERROR, "unrecognized node type: %d",
			 (int) nodeTag(jtnode));
}

/*
 * set_relation_column_names: select column aliases for a non-join RTE
 *
 * Column alias info is saved in *colinfo, which is assumed to be pre-zeroed.
 * If any colnames entries are already filled in, those override local
 * choices.
 */
static void
set_relation_column_names(deparse_namespace *dpns, RangeTblEntry *rte,
						  deparse_columns *colinfo)
{
	int			ncolumns;
	char	  **real_colnames;
	bool		changed_any;
	int			noldcolumns;
	int			i;
	int			j;

	/*
	 * Extract the RTE's "real" column names.  This is comparable to
	 * get_rte_attribute_name, except that it's important to disregard dropped
	 * columns.  We put NULL into the array for a dropped column.
	 */
	if (rte->rtekind == RTE_RELATION)
	{
		/* Relation --- look to the system catalogs for up-to-date info */
		Relation	rel;
		TupleDesc	tupdesc;

		rel = relation_open(rte->relid, AccessShareLock);
		tupdesc = RelationGetDescr(rel);

		ncolumns = tupdesc->natts;
		real_colnames = (char **) palloc(ncolumns * sizeof(char *));

		for (i = 0; i < ncolumns; i++)
		{
			Form_pg_attribute attr = TupleDescAttr(tupdesc, i);

			if (attr->attisdropped)
				real_colnames[i] = NULL;
			else
				real_colnames[i] = pstrdup(NameStr(attr->attname));
		}
		relation_close(rel, AccessShareLock);
	}
	else
	{
		/* Otherwise use the column names from eref */
		ListCell   *lc;

		ncolumns = list_length(rte->eref->colnames);
		real_colnames = (char **) palloc(ncolumns * sizeof(char *));

		i = 0;
		foreach(lc, rte->eref->colnames)
		{
			/*
			 * If the column name shown in eref is an empty string, then it's
			 * a column that was dropped at the time of parsing the query, so
			 * treat it as dropped.
			 */
			char	   *cname = strVal(lfirst(lc));

			if (cname[0] == '\0')
				cname = NULL;
			real_colnames[i] = cname;
			i++;
		}
	}

	/*
	 * Ensure colinfo->colnames has a slot for each column.  (It could be long
	 * enough already, if we pushed down a name for the last column.)  Note:
	 * it's possible that there are now more columns than there were when the
	 * query was parsed, ie colnames could be longer than rte->eref->colnames.
	 * We must assign unique aliases to the new columns too, else there could
	 * be unresolved conflicts when the view/rule is reloaded.
	 */
	expand_colnames_array_to(colinfo, ncolumns);
	Assert(colinfo->num_cols == ncolumns);

	/*
	 * Make sufficiently large new_colnames and is_new_col arrays, too.
	 *
	 * Note: because we leave colinfo->num_new_cols zero until after the loop,
	 * colname_is_unique will not consult that array, which is fine because it
	 * would only be duplicate effort.
	 */
	colinfo->new_colnames = (char **) palloc(ncolumns * sizeof(char *));
	colinfo->is_new_col = (bool *) palloc(ncolumns * sizeof(bool));

	/*
	 * Scan the columns, select a unique alias for each one, and store it in
	 * colinfo->colnames and colinfo->new_colnames.  The former array has NULL
	 * entries for dropped columns, the latter omits them.  Also mark
	 * new_colnames entries as to whether they are new since parse time; this
	 * is the case for entries beyond the length of rte->eref->colnames.
	 */
	noldcolumns = list_length(rte->eref->colnames);
	changed_any = false;
	j = 0;
	for (i = 0; i < ncolumns; i++)
	{
		char	   *real_colname = real_colnames[i];
		char	   *colname = colinfo->colnames[i];

		/* Skip dropped columns */
		if (real_colname == NULL)
		{
			Assert(colname == NULL);	/* colnames[i] is already NULL */
			continue;
		}

		/* If alias already assigned, that's what to use */
		if (colname == NULL)
		{
			/* If user wrote an alias, prefer that over real column name */
			if (rte->alias && i < list_length(rte->alias->colnames))
				colname = strVal(list_nth(rte->alias->colnames, i));
			else
				colname = real_colname;

			/* Unique-ify and insert into colinfo */
			colname = make_colname_unique(colname, dpns, colinfo);

			colinfo->colnames[i] = colname;
		}

		/* Put names of non-dropped columns in new_colnames[] too */
		colinfo->new_colnames[j] = colname;
		/* And mark them as new or not */
		colinfo->is_new_col[j] = (i >= noldcolumns);
		j++;

		/* Remember if any assigned aliases differ from "real" name */
		if (!changed_any && strcmp(colname, real_colname) != 0)
			changed_any = true;
	}

	/*
	 * Set correct length for new_colnames[] array.  (Note: if columns have
	 * been added, colinfo->num_cols includes them, which is not really quite
	 * right but is harmless, since any new columns must be at the end where
	 * they won't affect varattnos of pre-existing columns.)
	 */
	colinfo->num_new_cols = j;

	/*
	 * For a relation RTE, we need only print the alias column names if any
	 * are different from the underlying "real" names.  For a function RTE,
	 * always emit a complete column alias list; this is to protect against
	 * possible instability of the default column names (eg, from altering
	 * parameter names).  For tablefunc RTEs, we never print aliases, because
	 * the column names are part of the clause itself.  For other RTE types,
	 * print if we changed anything OR if there were user-written column
	 * aliases (since the latter would be part of the underlying "reality").
	 */
	if (rte->rtekind == RTE_RELATION)
		colinfo->printaliases = changed_any;
	else if (rte->rtekind == RTE_FUNCTION)
		colinfo->printaliases = true;
	else if (rte->rtekind == RTE_TABLEFUNC)
		colinfo->printaliases = false;
	else if (rte->alias && rte->alias->colnames != NIL)
		colinfo->printaliases = true;
	else
		colinfo->printaliases = changed_any;
}

/*
 * set_join_column_names: select column aliases for a join RTE
 *
 * Column alias info is saved in *colinfo, which is assumed to be pre-zeroed.
 * If any colnames entries are already filled in, those override local
 * choices.  Also, names for USING columns were already chosen by
 * set_using_names().  We further expect that column alias selection has been
 * completed for both input RTEs.
 */
static void
set_join_column_names(deparse_namespace *dpns, RangeTblEntry *rte,
					  deparse_columns *colinfo)
{
	deparse_columns *leftcolinfo;
	deparse_columns *rightcolinfo;
	bool		changed_any;
	int			noldcolumns;
	int			nnewcolumns;
	Bitmapset  *leftmerged = NULL;
	Bitmapset  *rightmerged = NULL;
	int			i;
	int			j;
	int			ic;
	int			jc;

	/* Look up the previously-filled-in child deparse_columns structs */
	leftcolinfo = deparse_columns_fetch(colinfo->leftrti, dpns);
	rightcolinfo = deparse_columns_fetch(colinfo->rightrti, dpns);

	/*
	 * Ensure colinfo->colnames has a slot for each column.  (It could be long
	 * enough already, if we pushed down a name for the last column.)  Note:
	 * it's possible that one or both inputs now have more columns than there
	 * were when the query was parsed, but we'll deal with that below.  We
	 * only need entries in colnames for pre-existing columns.
	 */
	noldcolumns = list_length(rte->eref->colnames);
	expand_colnames_array_to(colinfo, noldcolumns);
	Assert(colinfo->num_cols == noldcolumns);

	/*
	 * Scan the join output columns, select an alias for each one, and store
	 * it in colinfo->colnames.  If there are USING columns, set_using_names()
	 * already selected their names, so we can start the loop at the first
	 * non-merged column.
	 */
	changed_any = false;
	for (i = list_length(colinfo->usingNames); i < noldcolumns; i++)
	{
		char	   *colname = colinfo->colnames[i];
		char	   *real_colname;

		/* Ignore dropped column (only possible for non-merged column) */
		if (colinfo->leftattnos[i] == 0 && colinfo->rightattnos[i] == 0)
		{
			Assert(colname == NULL);
			continue;
		}

		/* Get the child column name */
		if (colinfo->leftattnos[i] > 0)
			real_colname = leftcolinfo->colnames[colinfo->leftattnos[i] - 1];
		else if (colinfo->rightattnos[i] > 0)
			real_colname = rightcolinfo->colnames[colinfo->rightattnos[i] - 1];
		else
		{
			/* We're joining system columns --- use eref name */
			real_colname = strVal(list_nth(rte->eref->colnames, i));
		}
		Assert(real_colname != NULL);

		/* In an unnamed join, just report child column names as-is */
		if (rte->alias == NULL)
		{
			colinfo->colnames[i] = real_colname;
			continue;
		}

		/* If alias already assigned, that's what to use */
		if (colname == NULL)
		{
			/* If user wrote an alias, prefer that over real column name */
			if (rte->alias && i < list_length(rte->alias->colnames))
				colname = strVal(list_nth(rte->alias->colnames, i));
			else
				colname = real_colname;

			/* Unique-ify and insert into colinfo */
			colname = make_colname_unique(colname, dpns, colinfo);

			colinfo->colnames[i] = colname;
		}

		/* Remember if any assigned aliases differ from "real" name */
		if (!changed_any && strcmp(colname, real_colname) != 0)
			changed_any = true;
	}

	/*
	 * Calculate number of columns the join would have if it were re-parsed
	 * now, and create storage for the new_colnames and is_new_col arrays.
	 *
	 * Note: colname_is_unique will be consulting new_colnames[] during the
	 * loops below, so its not-yet-filled entries must be zeroes.
	 */
	nnewcolumns = leftcolinfo->num_new_cols + rightcolinfo->num_new_cols -
		list_length(colinfo->usingNames);
	colinfo->num_new_cols = nnewcolumns;
	colinfo->new_colnames = (char **) palloc0(nnewcolumns * sizeof(char *));
	colinfo->is_new_col = (bool *) palloc0(nnewcolumns * sizeof(bool));

	/*
	 * Generating the new_colnames array is a bit tricky since any new columns
	 * added since parse time must be inserted in the right places.  This code
	 * must match the parser, which will order a join's columns as merged
	 * columns first (in USING-clause order), then non-merged columns from the
	 * left input (in attnum order), then non-merged columns from the right
	 * input (ditto).  If one of the inputs is itself a join, its columns will
	 * be ordered according to the same rule, which means newly-added columns
	 * might not be at the end.  We can figure out what's what by consulting
	 * the leftattnos and rightattnos arrays plus the input is_new_col arrays.
	 *
	 * In these loops, i indexes leftattnos/rightattnos (so it's join varattno
	 * less one), j indexes new_colnames/is_new_col, and ic/jc have similar
	 * meanings for the current child RTE.
	 */

	/* Handle merged columns; they are first and can't be new */
	i = j = 0;
	while (i < noldcolumns &&
		   colinfo->leftattnos[i] != 0 &&
		   colinfo->rightattnos[i] != 0)
	{
		/* column name is already determined and known unique */
		colinfo->new_colnames[j] = colinfo->colnames[i];
		colinfo->is_new_col[j] = false;

		/* build bitmapsets of child attnums of merged columns */
		if (colinfo->leftattnos[i] > 0)
			leftmerged = bms_add_member(leftmerged, colinfo->leftattnos[i]);
		if (colinfo->rightattnos[i] > 0)
			rightmerged = bms_add_member(rightmerged, colinfo->rightattnos[i]);

		i++, j++;
	}

	/* Handle non-merged left-child columns */
	ic = 0;
	for (jc = 0; jc < leftcolinfo->num_new_cols; jc++)
	{
		char	   *child_colname = leftcolinfo->new_colnames[jc];

		if (!leftcolinfo->is_new_col[jc])
		{
			/* Advance ic to next non-dropped old column of left child */
			while (ic < leftcolinfo->num_cols &&
				   leftcolinfo->colnames[ic] == NULL)
				ic++;
			Assert(ic < leftcolinfo->num_cols);
			ic++;
			/* If it is a merged column, we already processed it */
			if (bms_is_member(ic, leftmerged))
				continue;
			/* Else, advance i to the corresponding existing join column */
			while (i < colinfo->num_cols &&
				   colinfo->colnames[i] == NULL)
				i++;
			Assert(i < colinfo->num_cols);
			Assert(ic == colinfo->leftattnos[i]);
			/* Use the already-assigned name of this column */
			colinfo->new_colnames[j] = colinfo->colnames[i];
			i++;
		}
		else
		{
			/*
			 * Unique-ify the new child column name and assign, unless we're
			 * in an unnamed join, in which case just copy
			 */
			if (rte->alias != NULL)
			{
				colinfo->new_colnames[j] =
					make_colname_unique(child_colname, dpns, colinfo);
				if (!changed_any &&
					strcmp(colinfo->new_colnames[j], child_colname) != 0)
					changed_any = true;
			}
			else
				colinfo->new_colnames[j] = child_colname;
		}

		colinfo->is_new_col[j] = leftcolinfo->is_new_col[jc];
		j++;
	}

	/* Handle non-merged right-child columns in exactly the same way */
	ic = 0;
	for (jc = 0; jc < rightcolinfo->num_new_cols; jc++)
	{
		char	   *child_colname = rightcolinfo->new_colnames[jc];

		if (!rightcolinfo->is_new_col[jc])
		{
			/* Advance ic to next non-dropped old column of right child */
			while (ic < rightcolinfo->num_cols &&
				   rightcolinfo->colnames[ic] == NULL)
				ic++;
			Assert(ic < rightcolinfo->num_cols);
			ic++;
			/* If it is a merged column, we already processed it */
			if (bms_is_member(ic, rightmerged))
				continue;
			/* Else, advance i to the corresponding existing join column */
			while (i < colinfo->num_cols &&
				   colinfo->colnames[i] == NULL)
				i++;
			Assert(i < colinfo->num_cols);
			Assert(ic == colinfo->rightattnos[i]);
			/* Use the already-assigned name of this column */
			colinfo->new_colnames[j] = colinfo->colnames[i];
			i++;
		}
		else
		{
			/*
			 * Unique-ify the new child column name and assign, unless we're
			 * in an unnamed join, in which case just copy
			 */
			if (rte->alias != NULL)
			{
				colinfo->new_colnames[j] =
					make_colname_unique(child_colname, dpns, colinfo);
				if (!changed_any &&
					strcmp(colinfo->new_colnames[j], child_colname) != 0)
					changed_any = true;
			}
			else
				colinfo->new_colnames[j] = child_colname;
		}

		colinfo->is_new_col[j] = rightcolinfo->is_new_col[jc];
		j++;
	}

	/* Assert we processed the right number of columns */
#ifdef USE_ASSERT_CHECKING
	while (i < colinfo->num_cols && colinfo->colnames[i] == NULL)
		i++;
	Assert(i == colinfo->num_cols);
	Assert(j == nnewcolumns);
#endif

	/*
	 * For a named join, print column aliases if we changed any from the child
	 * names.  Unnamed joins cannot print aliases.
	 */
	if (rte->alias != NULL)
		colinfo->printaliases = changed_any;
	else
		colinfo->printaliases = false;
}

/*
 * colname_is_unique: is colname distinct from already-chosen column names?
 *
 * dpns is query-wide info, colinfo is for the column's RTE
 */
static bool
colname_is_unique(const char *colname, deparse_namespace *dpns,
				  deparse_columns *colinfo)
{
	int			i;
	ListCell   *lc;

	/* Check against already-assigned column aliases within RTE */
	for (i = 0; i < colinfo->num_cols; i++)
	{
		char	   *oldname = colinfo->colnames[i];

		if (oldname && strcmp(oldname, colname) == 0)
			return false;
	}

	/*
	 * If we're building a new_colnames array, check that too (this will be
	 * partially but not completely redundant with the previous checks)
	 */
	for (i = 0; i < colinfo->num_new_cols; i++)
	{
		char	   *oldname = colinfo->new_colnames[i];

		if (oldname && strcmp(oldname, colname) == 0)
			return false;
	}

	/* Also check against USING-column names that must be globally unique */
	foreach(lc, dpns->using_names)
	{
		char	   *oldname = (char *) lfirst(lc);

		if (strcmp(oldname, colname) == 0)
			return false;
	}

	/* Also check against names already assigned for parent-join USING cols */
	foreach(lc, colinfo->parentUsing)
	{
		char	   *oldname = (char *) lfirst(lc);

		if (strcmp(oldname, colname) == 0)
			return false;
	}

	return true;
}

/*
 * make_colname_unique: modify colname if necessary to make it unique
 *
 * dpns is query-wide info, colinfo is for the column's RTE
 */
static char *
make_colname_unique(char *colname, deparse_namespace *dpns,
					deparse_columns *colinfo)
{
	/*
	 * If the selected name isn't unique, append digits to make it so.  For a
	 * very long input name, we might have to truncate to stay within
	 * NAMEDATALEN.
	 */
	if (!colname_is_unique(colname, dpns, colinfo))
	{
		int			colnamelen = strlen(colname);
		char	   *modname = (char *) palloc(colnamelen + 16);
		int			i = 0;

		do
		{
			i++;
			for (;;)
			{
				/*
				 * We avoid using %.*s here because it can misbehave if the
				 * data is not valid in what libc thinks is the prevailing
				 * encoding.
				 */
				memcpy(modname, colname, colnamelen);
				sprintf(modname + colnamelen, "_%d", i);
				if (strlen(modname) < NAMEDATALEN)
					break;
				/* drop chars from colname to keep all the digits */
				colnamelen = pg_mbcliplen(colname, colnamelen,
										  colnamelen - 1);
			}
		} while (!colname_is_unique(modname, dpns, colinfo));
		colname = modname;
	}
	return colname;
}

/*
 * expand_colnames_array_to: make colinfo->colnames at least n items long
 *
 * Any added array entries are initialized to zero.
 */
static void
expand_colnames_array_to(deparse_columns *colinfo, int n)
{
	if (n > colinfo->num_cols)
	{
		if (colinfo->colnames == NULL)
			colinfo->colnames = (char **) palloc0(n * sizeof(char *));
		else
		{
			colinfo->colnames = (char **) repalloc(colinfo->colnames,
												   n * sizeof(char *));
			memset(colinfo->colnames + colinfo->num_cols, 0,
				   (n - colinfo->num_cols) * sizeof(char *));
		}
		colinfo->num_cols = n;
	}
}

/*
 * identify_join_columns: figure out where columns of a join come from
 *
 * Fills the join-specific fields of the colinfo struct, except for
 * usingNames which is filled later.
 */
static void
identify_join_columns(JoinExpr *j, RangeTblEntry *jrte,
					  deparse_columns *colinfo)
{
	int			numjoincols;
	int			i;
	ListCell   *lc;

	/* Extract left/right child RT indexes */
	if (IsA(j->larg, RangeTblRef))
		colinfo->leftrti = ((RangeTblRef *) j->larg)->rtindex;
	else if (IsA(j->larg, JoinExpr))
		colinfo->leftrti = ((JoinExpr *) j->larg)->rtindex;
	else
		elog(ERROR, "unrecognized node type in jointree: %d",
			 (int) nodeTag(j->larg));
	if (IsA(j->rarg, RangeTblRef))
		colinfo->rightrti = ((RangeTblRef *) j->rarg)->rtindex;
	else if (IsA(j->rarg, JoinExpr))
		colinfo->rightrti = ((JoinExpr *) j->rarg)->rtindex;
	else
		elog(ERROR, "unrecognized node type in jointree: %d",
			 (int) nodeTag(j->rarg));

	/* Assert children will be processed earlier than join in second pass */
	Assert(colinfo->leftrti < j->rtindex);
	Assert(colinfo->rightrti < j->rtindex);

	/* Initialize result arrays with zeroes */
	numjoincols = list_length(jrte->joinaliasvars);
	Assert(numjoincols == list_length(jrte->eref->colnames));
	colinfo->leftattnos = (int *) palloc0(numjoincols * sizeof(int));
	colinfo->rightattnos = (int *) palloc0(numjoincols * sizeof(int));

	/* Scan the joinaliasvars list to identify simple column references */
	i = 0;
	foreach(lc, jrte->joinaliasvars)
	{
		Var		   *aliasvar = (Var *) lfirst(lc);

		/* get rid of any implicit coercion above the Var */
		aliasvar = (Var *) strip_implicit_coercions((Node *) aliasvar);

		if (aliasvar == NULL)
		{
			/* It's a dropped column; nothing to do here */
		}
		else if (IsA(aliasvar, Var))
		{
			Assert(aliasvar->varlevelsup == 0);
			Assert(aliasvar->varattno != 0);
			if (aliasvar->varno == colinfo->leftrti)
				colinfo->leftattnos[i] = aliasvar->varattno;
			else if (aliasvar->varno == colinfo->rightrti)
				colinfo->rightattnos[i] = aliasvar->varattno;
			else
				elog(ERROR, "unexpected varno %d in JOIN RTE",
					 aliasvar->varno);
		}
		else if (IsA(aliasvar, CoalesceExpr))
		{
			/*
			 * It's a merged column in FULL JOIN USING.  Ignore it for now and
			 * let the code below identify the merged columns.
			 */
		}
		else
			elog(ERROR, "unrecognized node type in join alias vars: %d",
				 (int) nodeTag(aliasvar));

		i++;
	}

	/*
	 * If there's a USING clause, deconstruct the join quals to identify the
	 * merged columns.  This is a tad painful but if we cannot rely on the
	 * column names, there is no other representation of which columns were
	 * joined by USING.  (Unless the join type is FULL, we can't tell from the
	 * joinaliasvars list which columns are merged.)  Note: we assume that the
	 * merged columns are the first output column(s) of the join.
	 */
	if (j->usingClause)
	{
		List	   *leftvars = NIL;
		List	   *rightvars = NIL;
		ListCell   *lc2;

		/* Extract left- and right-side Vars from the qual expression */
		flatten_join_using_qual(j->quals, &leftvars, &rightvars);
		Assert(list_length(leftvars) == list_length(j->usingClause));
		Assert(list_length(rightvars) == list_length(j->usingClause));

		/* Mark the output columns accordingly */
		i = 0;
		forboth(lc, leftvars, lc2, rightvars)
		{
			Var		   *leftvar = (Var *) lfirst(lc);
			Var		   *rightvar = (Var *) lfirst(lc2);

			Assert(leftvar->varlevelsup == 0);
			Assert(leftvar->varattno != 0);
			if (leftvar->varno != colinfo->leftrti)
				elog(ERROR, "unexpected varno %d in JOIN USING qual",
					 leftvar->varno);
			colinfo->leftattnos[i] = leftvar->varattno;

			Assert(rightvar->varlevelsup == 0);
			Assert(rightvar->varattno != 0);
			if (rightvar->varno != colinfo->rightrti)
				elog(ERROR, "unexpected varno %d in JOIN USING qual",
					 rightvar->varno);
			colinfo->rightattnos[i] = rightvar->varattno;

			i++;
		}
	}
}

/*
 * flatten_join_using_qual: extract Vars being joined from a JOIN/USING qual
 *
 * We assume that transformJoinUsingClause won't have produced anything except
 * AND nodes, equality operator nodes, and possibly implicit coercions, and
 * that the AND node inputs match left-to-right with the original USING list.
 *
 * Caller must initialize the result lists to NIL.
 */
static void
flatten_join_using_qual(Node *qual, List **leftvars, List **rightvars)
{
	if (IsA(qual, BoolExpr))
	{
		/* Handle AND nodes by recursion */
		BoolExpr   *b = (BoolExpr *) qual;
		ListCell   *lc;

		Assert(b->boolop == AND_EXPR);
		foreach(lc, b->args)
		{
			flatten_join_using_qual((Node *) lfirst(lc),
									leftvars, rightvars);
		}
	}
	else if (IsA(qual, OpExpr))
	{
		/* Otherwise we should have an equality operator */
		OpExpr	   *op = (OpExpr *) qual;
		Var		   *var;

		if (list_length(op->args) != 2)
			elog(ERROR, "unexpected unary operator in JOIN/USING qual");
		/* Arguments should be Vars with perhaps implicit coercions */
		var = (Var *) strip_implicit_coercions((Node *) linitial(op->args));
		if (!IsA(var, Var))
			elog(ERROR, "unexpected node type in JOIN/USING qual: %d",
				 (int) nodeTag(var));
		*leftvars = lappend(*leftvars, var);
		var = (Var *) strip_implicit_coercions((Node *) lsecond(op->args));
		if (!IsA(var, Var))
			elog(ERROR, "unexpected node type in JOIN/USING qual: %d",
				 (int) nodeTag(var));
		*rightvars = lappend(*rightvars, var);
	}
	else
	{
		/* Perhaps we have an implicit coercion to boolean? */
		Node	   *q = strip_implicit_coercions(qual);

		if (q != qual)
			flatten_join_using_qual(q, leftvars, rightvars);
		else
			elog(ERROR, "unexpected node type in JOIN/USING qual: %d",
				 (int) nodeTag(qual));
	}
}

/*
 * get_rtable_name: convenience function to get a previously assigned RTE alias
 *
 * The RTE must belong to the topmost namespace level in "context".
 */
static char *
get_rtable_name(int rtindex, deparse_context *context)
{
	deparse_namespace *dpns = (deparse_namespace *) linitial(context->namespaces);

	Assert(rtindex > 0 && rtindex <= list_length(dpns->rtable_names));
	return (char *) list_nth(dpns->rtable_names, rtindex - 1);
}

/*
 * set_deparse_planstate: set up deparse_namespace to parse subexpressions
 * of a given PlanState node
 *
 * This sets the planstate, outer_planstate, inner_planstate, outer_tlist,
 * inner_tlist, and index_tlist fields.  Caller is responsible for adjusting
 * the ancestors list if necessary.  Note that the rtable and ctes fields do
 * not need to change when shifting attention to different plan nodes in a
 * single plan tree.
 */
static void
set_deparse_planstate(deparse_namespace *dpns, PlanState *ps)
{
	dpns->planstate = ps;

	/*
	 * We special-case Append and MergeAppend to pretend that the first child
	 * plan is the OUTER referent; we have to interpret OUTER Vars in their
	 * tlists according to one of the children, and the first one is the most
	 * natural choice.  Likewise special-case ModifyTable to pretend that the
	 * first child plan is the OUTER referent; this is to support RETURNING
	 * lists containing references to non-target relations.
	 */
	if (IsA(ps, AppendState))
		dpns->outer_planstate = ((AppendState *) ps)->appendplans[0];
	else if (IsA(ps, MergeAppendState))
		dpns->outer_planstate = ((MergeAppendState *) ps)->mergeplans[0];
	else if (IsA(ps, ModifyTableState))
		dpns->outer_planstate = ((ModifyTableState *) ps)->mt_plans[0];
	else
		dpns->outer_planstate = outerPlanState(ps);

	if (dpns->outer_planstate)
		dpns->outer_tlist = dpns->outer_planstate->plan->targetlist;
	else
		dpns->outer_tlist = NIL;

	/*
	 * For a SubqueryScan, pretend the subplan is INNER referent.  (We don't
	 * use OUTER because that could someday conflict with the normal meaning.)
	 * Likewise, for a CteScan, pretend the subquery's plan is INNER referent.
	 * For ON CONFLICT .. UPDATE we just need the inner tlist to point to the
	 * excluded expression's tlist. (Similar to the SubqueryScan we don't want
	 * to reuse OUTER, it's used for RETURNING in some modify table cases,
	 * although not INSERT .. CONFLICT).
	 */
	if (IsA(ps, SubqueryScanState))
		dpns->inner_planstate = ((SubqueryScanState *) ps)->subplan;
	else if (IsA(ps, CteScanState))
		dpns->inner_planstate = ((CteScanState *) ps)->cteplanstate;
	else if (IsA(ps, ModifyTableState))
		dpns->inner_planstate = ps;
	else
		dpns->inner_planstate = innerPlanState(ps);

	if (IsA(ps, ModifyTableState))
		dpns->inner_tlist = ((ModifyTableState *) ps)->mt_excludedtlist;
	else if (dpns->inner_planstate)
		dpns->inner_tlist = dpns->inner_planstate->plan->targetlist;
	else
		dpns->inner_tlist = NIL;

	/* Set up referent for INDEX_VAR Vars, if needed */
	if (IsA(ps->plan, IndexOnlyScan))
		dpns->index_tlist = ((IndexOnlyScan *) ps->plan)->indextlist;
	else if (IsA(ps->plan, ForeignScan))
		dpns->index_tlist = ((ForeignScan *) ps->plan)->fdw_scan_tlist;
	else if (IsA(ps->plan, CustomScan))
		dpns->index_tlist = ((CustomScan *) ps->plan)->custom_scan_tlist;
	else
		dpns->index_tlist = NIL;
}

/*
 * push_child_plan: temporarily transfer deparsing attention to a child plan
 *
 * When expanding an OUTER_VAR or INNER_VAR reference, we must adjust the
 * deparse context in case the referenced expression itself uses
 * OUTER_VAR/INNER_VAR.  We modify the top stack entry in-place to avoid
 * affecting levelsup issues (although in a Plan tree there really shouldn't
 * be any).
 *
 * Caller must provide a local deparse_namespace variable to save the
 * previous state for pop_child_plan.
 */
static void
push_child_plan(deparse_namespace *dpns, PlanState *ps,
				deparse_namespace *save_dpns)
{
	/* Save state for restoration later */
	*save_dpns = *dpns;

	/* Link current plan node into ancestors list */
	dpns->ancestors = lcons(dpns->planstate, dpns->ancestors);

	/* Set attention on selected child */
	set_deparse_planstate(dpns, ps);
}

/*
 * pop_child_plan: undo the effects of push_child_plan
 */
static void
pop_child_plan(deparse_namespace *dpns, deparse_namespace *save_dpns)
{
	List	   *ancestors;

	/* Get rid of ancestors list cell added by push_child_plan */
	ancestors = list_delete_first(dpns->ancestors);

	/* Restore fields changed by push_child_plan */
	*dpns = *save_dpns;

	/* Make sure dpns->ancestors is right (may be unnecessary) */
	dpns->ancestors = ancestors;
}

/*
 * push_ancestor_plan: temporarily transfer deparsing attention to an
 * ancestor plan
 *
 * When expanding a Param reference, we must adjust the deparse context
 * to match the plan node that contains the expression being printed;
 * otherwise we'd fail if that expression itself contains a Param or
 * OUTER_VAR/INNER_VAR/INDEX_VAR variable.
 *
 * The target ancestor is conveniently identified by the ListCell holding it
 * in dpns->ancestors.
 *
 * Caller must provide a local deparse_namespace variable to save the
 * previous state for pop_ancestor_plan.
 */
static void
push_ancestor_plan(deparse_namespace *dpns, ListCell *ancestor_cell,
				   deparse_namespace *save_dpns)
{
	PlanState  *ps = (PlanState *) lfirst(ancestor_cell);
	List	   *ancestors;

	/* Save state for restoration later */
	*save_dpns = *dpns;

	/* Build a new ancestor list with just this node's ancestors */
	ancestors = NIL;
	while ((ancestor_cell = lnext(ancestor_cell)) != NULL)
		ancestors = lappend(ancestors, lfirst(ancestor_cell));
	dpns->ancestors = ancestors;

	/* Set attention on selected ancestor */
	set_deparse_planstate(dpns, ps);
}

/*
 * pop_ancestor_plan: undo the effects of push_ancestor_plan
 */
static void
pop_ancestor_plan(deparse_namespace *dpns, deparse_namespace *save_dpns)
{
	/* Free the ancestor list made in push_ancestor_plan */
	list_free(dpns->ancestors);

	/* Restore fields changed by push_ancestor_plan */
	*dpns = *save_dpns;
}


/* ----------
 * make_ruledef			- reconstruct the CREATE RULE command
 *				  for a given pg_rewrite tuple
 * ----------
 */
static void
make_ruledef(StringInfo buf, HeapTuple ruletup, TupleDesc rulettc,
			 int prettyFlags)
{
	char	   *rulename;
	char		ev_type;
	Oid			ev_class;
	bool		is_instead;
	char	   *ev_qual;
	char	   *ev_action;
	List	   *actions = NIL;
	Relation	ev_relation;
	TupleDesc	viewResultDesc = NULL;
	int			fno;
	Datum		dat;
	bool		isnull;

	/*
	 * Get the attribute values from the rules tuple
	 */
	fno = SPI_fnumber(rulettc, "rulename");
	dat = SPI_getbinval(ruletup, rulettc, fno, &isnull);
	Assert(!isnull);
	rulename = NameStr(*(DatumGetName(dat)));

	fno = SPI_fnumber(rulettc, "ev_type");
	dat = SPI_getbinval(ruletup, rulettc, fno, &isnull);
	Assert(!isnull);
	ev_type = DatumGetChar(dat);

	fno = SPI_fnumber(rulettc, "ev_class");
	dat = SPI_getbinval(ruletup, rulettc, fno, &isnull);
	Assert(!isnull);
	ev_class = DatumGetObjectId(dat);

	fno = SPI_fnumber(rulettc, "is_instead");
	dat = SPI_getbinval(ruletup, rulettc, fno, &isnull);
	Assert(!isnull);
	is_instead = DatumGetBool(dat);

	/* these could be nulls */
	fno = SPI_fnumber(rulettc, "ev_qual");
	ev_qual = SPI_getvalue(ruletup, rulettc, fno);

	fno = SPI_fnumber(rulettc, "ev_action");
	ev_action = SPI_getvalue(ruletup, rulettc, fno);
	if (ev_action != NULL)
		actions = (List *) stringToNode(ev_action);

	ev_relation = heap_open(ev_class, AccessShareLock);

	/*
	 * Build the rules definition text
	 */
	appendStringInfo(buf, "CREATE RULE %s AS",
					 quote_identifier(rulename));

	if (prettyFlags & PRETTYFLAG_INDENT)
		appendStringInfoString(buf, "\n    ON ");
	else
		appendStringInfoString(buf, " ON ");

	/* The event the rule is fired for */
	switch (ev_type)
	{
		case '1':
			appendStringInfoString(buf, "SELECT");
			viewResultDesc = RelationGetDescr(ev_relation);
			break;

		case '2':
			appendStringInfoString(buf, "UPDATE");
			break;

		case '3':
			appendStringInfoString(buf, "INSERT");
			break;

		case '4':
			appendStringInfoString(buf, "DELETE");
			break;

		default:
			ereport(ERROR,
					(errcode(ERRCODE_FEATURE_NOT_SUPPORTED),
					 errmsg("rule \"%s\" has unsupported event type %d",
							rulename, ev_type)));
			break;
	}

	/* The relation the rule is fired on */
	appendStringInfo(buf, " TO %s", generate_relation_name(ev_class, NIL));

	/* If the rule has an event qualification, add it */
	if (ev_qual == NULL)
		ev_qual = "";
	if (strlen(ev_qual) > 0 && strcmp(ev_qual, "<>") != 0)
	{
		Node	   *qual;
		Query	   *query;
		deparse_context context;
		deparse_namespace dpns;

		if (prettyFlags & PRETTYFLAG_INDENT)
			appendStringInfoString(buf, "\n  ");
		appendStringInfoString(buf, " WHERE ");

		qual = stringToNode(ev_qual);

		/*
		 * We need to make a context for recognizing any Vars in the qual
		 * (which can only be references to OLD and NEW).  Use the rtable of
		 * the first query in the action list for this purpose.
		 */
		query = (Query *) linitial(actions);

		/*
		 * If the action is INSERT...SELECT, OLD/NEW have been pushed down
		 * into the SELECT, and that's what we need to look at. (Ugly kluge
		 * ... try to fix this when we redesign querytrees.)
		 */
		query = getInsertSelectQuery(query, NULL);

		/* Must acquire locks right away; see notes in get_query_def() */
		AcquireRewriteLocks(query, false, false);

		context.buf = buf;
		context.namespaces = list_make1(&dpns);
		context.windowClause = NIL;
		context.windowTList = NIL;
		context.varprefix = (list_length(query->rtable) != 1);
		context.prettyFlags = prettyFlags;
		context.wrapColumn = WRAP_COLUMN_DEFAULT;
		context.indentLevel = PRETTYINDENT_STD;
		context.special_exprkind = EXPR_KIND_NONE;
		context.cypherexpr = false;

		set_deparse_for_query(&dpns, query, NIL);

		get_rule_expr(qual, &context, false);
	}

	appendStringInfoString(buf, " DO ");

	/* The INSTEAD keyword (if so) */
	if (is_instead)
		appendStringInfoString(buf, "INSTEAD ");

	/* Finally the rules actions */
	if (list_length(actions) > 1)
	{
		ListCell   *action;
		Query	   *query;

		appendStringInfoChar(buf, '(');
		foreach(action, actions)
		{
			query = (Query *) lfirst(action);
			get_query_def(query, buf, NIL, viewResultDesc,
						  prettyFlags, WRAP_COLUMN_DEFAULT, 0);
			if (prettyFlags)
				appendStringInfoString(buf, ";\n");
			else
				appendStringInfoString(buf, "; ");
		}
		appendStringInfoString(buf, ");");
	}
	else if (list_length(actions) == 0)
	{
		appendStringInfoString(buf, "NOTHING;");
	}
	else
	{
		Query	   *query;

		query = (Query *) linitial(actions);
		get_query_def(query, buf, NIL, viewResultDesc,
					  prettyFlags, WRAP_COLUMN_DEFAULT, 0);
		appendStringInfoChar(buf, ';');
	}

	heap_close(ev_relation, AccessShareLock);
}


/* ----------
 * make_viewdef			- reconstruct the SELECT part of a
 *				  view rewrite rule
 * ----------
 */
static void
make_viewdef(StringInfo buf, HeapTuple ruletup, TupleDesc rulettc,
			 int prettyFlags, int wrapColumn)
{
	Query	   *query;
	char		ev_type;
	Oid			ev_class;
	bool		is_instead;
	char	   *ev_qual;
	char	   *ev_action;
	List	   *actions = NIL;
	Relation	ev_relation;
	int			fno;
	Datum		dat;
	bool		isnull;

	/*
	 * Get the attribute values from the rules tuple
	 */
	fno = SPI_fnumber(rulettc, "ev_type");
	dat = SPI_getbinval(ruletup, rulettc, fno, &isnull);
	Assert(!isnull);
	ev_type = DatumGetChar(dat);

	fno = SPI_fnumber(rulettc, "ev_class");
	dat = SPI_getbinval(ruletup, rulettc, fno, &isnull);
	Assert(!isnull);
	ev_class = DatumGetObjectId(dat);

	fno = SPI_fnumber(rulettc, "is_instead");
	dat = SPI_getbinval(ruletup, rulettc, fno, &isnull);
	Assert(!isnull);
	is_instead = DatumGetBool(dat);

	/* these could be nulls */
	fno = SPI_fnumber(rulettc, "ev_qual");
	ev_qual = SPI_getvalue(ruletup, rulettc, fno);

	fno = SPI_fnumber(rulettc, "ev_action");
	ev_action = SPI_getvalue(ruletup, rulettc, fno);
	if (ev_action != NULL)
		actions = (List *) stringToNode(ev_action);

	if (list_length(actions) != 1)
	{
		/* keep output buffer empty and leave */
		return;
	}

	query = (Query *) linitial(actions);

	if (ev_type != '1' || !is_instead ||
		strcmp(ev_qual, "<>") != 0 || query->commandType != CMD_SELECT)
	{
		/* keep output buffer empty and leave */
		return;
	}

	ev_relation = heap_open(ev_class, AccessShareLock);

	get_query_def(query, buf, NIL, RelationGetDescr(ev_relation),
				  prettyFlags, wrapColumn, 0);
	appendStringInfoChar(buf, ';');

	heap_close(ev_relation, AccessShareLock);
}


/* ----------
 * get_query_def			- Parse back one query parsetree
 *
 * If resultDesc is not NULL, then it is the output tuple descriptor for
 * the view represented by a SELECT query.
 * ----------
 */
static void
get_query_def(Query *query, StringInfo buf, List *parentnamespace,
			  TupleDesc resultDesc,
			  int prettyFlags, int wrapColumn, int startIndent)
{
	deparse_context context;
	deparse_namespace dpns;

	/* Guard against excessively long or deeply-nested queries */
	CHECK_FOR_INTERRUPTS();
	check_stack_depth();

	/*
	 * Before we begin to examine the query, acquire locks on referenced
	 * relations, and fix up deleted columns in JOIN RTEs.  This ensures
	 * consistent results.  Note we assume it's OK to scribble on the passed
	 * querytree!
	 *
	 * We are only deparsing the query (we are not about to execute it), so we
	 * only need AccessShareLock on the relations it mentions.
	 */
	AcquireRewriteLocks(query, false, false);

	context.buf = buf;
	context.namespaces = lcons(&dpns, list_copy(parentnamespace));
	context.windowClause = NIL;
	context.windowTList = NIL;
	context.varprefix = (parentnamespace != NIL ||
						 list_length(query->rtable) != 1);
	context.prettyFlags = prettyFlags;
	context.wrapColumn = wrapColumn;
	context.indentLevel = startIndent;
	context.special_exprkind = EXPR_KIND_NONE;
	context.cypherexpr = false;

	set_deparse_for_query(&dpns, query, parentnamespace);

	switch (query->commandType)
	{
		case CMD_SELECT:
			get_select_query_def(query, &context, resultDesc);
			break;

		case CMD_UPDATE:
			get_update_query_def(query, &context);
			break;

		case CMD_INSERT:
			get_insert_query_def(query, &context);
			break;

		case CMD_DELETE:
			get_delete_query_def(query, &context);
			break;

		case CMD_NOTHING:
			appendStringInfoString(buf, "NOTHING");
			break;

		case CMD_UTILITY:
			get_utility_query_def(query, &context);
			break;

		default:
			elog(ERROR, "unrecognized query command type: %d",
				 query->commandType);
			break;
	}
}

/* ----------
 * get_values_def			- Parse back a VALUES list
 * ----------
 */
static void
get_values_def(List *values_lists, deparse_context *context)
{
	StringInfo	buf = context->buf;
	bool		first_list = true;
	ListCell   *vtl;

	appendStringInfoString(buf, "VALUES ");

	foreach(vtl, values_lists)
	{
		List	   *sublist = (List *) lfirst(vtl);
		bool		first_col = true;
		ListCell   *lc;

		if (first_list)
			first_list = false;
		else
			appendStringInfoString(buf, ", ");

		appendStringInfoChar(buf, '(');
		foreach(lc, sublist)
		{
			Node	   *col = (Node *) lfirst(lc);

			if (first_col)
				first_col = false;
			else
				appendStringInfoChar(buf, ',');

			/*
			 * Print the value.  Whole-row Vars need special treatment.
			 */
			get_rule_expr_toplevel(col, context, false);
		}
		appendStringInfoChar(buf, ')');
	}
}

/* ----------
 * get_with_clause			- Parse back a WITH clause
 * ----------
 */
static void
get_with_clause(Query *query, deparse_context *context)
{
	StringInfo	buf = context->buf;
	const char *sep;
	ListCell   *l;

	if (query->cteList == NIL)
		return;

	if (PRETTY_INDENT(context))
	{
		context->indentLevel += PRETTYINDENT_STD;
		appendStringInfoChar(buf, ' ');
	}

	if (query->hasRecursive)
		sep = "WITH RECURSIVE ";
	else
		sep = "WITH ";
	foreach(l, query->cteList)
	{
		CommonTableExpr *cte = (CommonTableExpr *) lfirst(l);

		appendStringInfoString(buf, sep);
		appendStringInfoString(buf, quote_identifier(cte->ctename));
		if (cte->aliascolnames)
		{
			bool		first = true;
			ListCell   *col;

			appendStringInfoChar(buf, '(');
			foreach(col, cte->aliascolnames)
			{
				if (first)
					first = false;
				else
					appendStringInfoString(buf, ", ");
				appendStringInfoString(buf,
									   quote_identifier(strVal(lfirst(col))));
			}
			appendStringInfoChar(buf, ')');
		}
		appendStringInfoString(buf, " AS (");
		if (PRETTY_INDENT(context))
			appendContextKeyword(context, "", 0, 0, 0);
		get_query_def((Query *) cte->ctequery, buf, context->namespaces, NULL,
					  context->prettyFlags, context->wrapColumn,
					  context->indentLevel);
		if (PRETTY_INDENT(context))
			appendContextKeyword(context, "", 0, 0, 0);
		appendStringInfoChar(buf, ')');
		sep = ", ";
	}

	if (PRETTY_INDENT(context))
	{
		context->indentLevel -= PRETTYINDENT_STD;
		appendContextKeyword(context, "", 0, 0, 0);
	}
	else
		appendStringInfoChar(buf, ' ');
}

/* ----------
 * get_select_query_def			- Parse back a SELECT parsetree
 * ----------
 */
static void
get_select_query_def(Query *query, deparse_context *context,
					 TupleDesc resultDesc)
{
	StringInfo	buf = context->buf;
	List	   *save_windowclause;
	List	   *save_windowtlist;
	bool		force_colno;
	ListCell   *l;

	/* Insert the WITH clause if given */
	get_with_clause(query, context);

	/* Set up context for possible window functions */
	save_windowclause = context->windowClause;
	context->windowClause = query->windowClause;
	save_windowtlist = context->windowTList;
	context->windowTList = query->targetList;

	/*
	 * If the Query node has a setOperations tree, then it's the top level of
	 * a UNION/INTERSECT/EXCEPT query; only the WITH, ORDER BY and LIMIT
	 * fields are interesting in the top query itself.
	 */
	if (query->setOperations)
	{
		get_setop_query(query->setOperations, query, context, resultDesc);
		/* ORDER BY clauses must be simple in this case */
		force_colno = true;
	}
	else
	{
		get_basic_select_query(query, context, resultDesc);
		force_colno = false;
	}

	/* Add the ORDER BY clause if given */
	if (query->sortClause != NIL)
	{
		appendContextKeyword(context, " ORDER BY ",
							 -PRETTYINDENT_STD, PRETTYINDENT_STD, 1);
		get_rule_orderby(query->sortClause, query->targetList,
						 force_colno, context);
	}

	/* Add the LIMIT clause if given */
	if (query->limitOffset != NULL)
	{
		appendContextKeyword(context, " OFFSET ",
							 -PRETTYINDENT_STD, PRETTYINDENT_STD, 0);
		get_rule_expr(query->limitOffset, context, false);
	}
	if (query->limitCount != NULL)
	{
		appendContextKeyword(context, " LIMIT ",
							 -PRETTYINDENT_STD, PRETTYINDENT_STD, 0);
		if (IsA(query->limitCount, Const) &&
			((Const *) query->limitCount)->constisnull)
			appendStringInfoString(buf, "ALL");
		else
			get_rule_expr(query->limitCount, context, false);
	}

	/* Add FOR [KEY] UPDATE/SHARE clauses if present */
	if (query->hasForUpdate)
	{
		foreach(l, query->rowMarks)
		{
			RowMarkClause *rc = (RowMarkClause *) lfirst(l);

			/* don't print implicit clauses */
			if (rc->pushedDown)
				continue;

			switch (rc->strength)
			{
				case LCS_NONE:
					/* we intentionally throw an error for LCS_NONE */
					elog(ERROR, "unrecognized LockClauseStrength %d",
						 (int) rc->strength);
					break;
				case LCS_FORKEYSHARE:
					appendContextKeyword(context, " FOR KEY SHARE",
										 -PRETTYINDENT_STD, PRETTYINDENT_STD, 0);
					break;
				case LCS_FORSHARE:
					appendContextKeyword(context, " FOR SHARE",
										 -PRETTYINDENT_STD, PRETTYINDENT_STD, 0);
					break;
				case LCS_FORNOKEYUPDATE:
					appendContextKeyword(context, " FOR NO KEY UPDATE",
										 -PRETTYINDENT_STD, PRETTYINDENT_STD, 0);
					break;
				case LCS_FORUPDATE:
					appendContextKeyword(context, " FOR UPDATE",
										 -PRETTYINDENT_STD, PRETTYINDENT_STD, 0);
					break;
			}

			appendStringInfo(buf, " OF %s",
							 quote_identifier(get_rtable_name(rc->rti,
															  context)));
			if (rc->waitPolicy == LockWaitError)
				appendStringInfoString(buf, " NOWAIT");
			else if (rc->waitPolicy == LockWaitSkip)
				appendStringInfoString(buf, " SKIP LOCKED");
		}
	}

	context->windowClause = save_windowclause;
	context->windowTList = save_windowtlist;
}

/*
 * Detect whether query looks like SELECT ... FROM VALUES();
 * if so, return the VALUES RTE.  Otherwise return NULL.
 */
static RangeTblEntry *
get_simple_values_rte(Query *query)
{
	RangeTblEntry *result = NULL;
	ListCell   *lc;

	/*
	 * We want to return true even if the Query also contains OLD or NEW rule
	 * RTEs.  So the idea is to scan the rtable and see if there is only one
	 * inFromCl RTE that is a VALUES RTE.
	 */
	foreach(lc, query->rtable)
	{
		RangeTblEntry *rte = (RangeTblEntry *) lfirst(lc);

		if (rte->rtekind == RTE_VALUES && rte->inFromCl)
		{
			if (result)
				return NULL;	/* multiple VALUES (probably not possible) */
			result = rte;
		}
		else if (rte->rtekind == RTE_RELATION && !rte->inFromCl)
			continue;			/* ignore rule entries */
		else
			return NULL;		/* something else -> not simple VALUES */
	}

	/*
	 * We don't need to check the targetlist in any great detail, because
	 * parser/analyze.c will never generate a "bare" VALUES RTE --- they only
	 * appear inside auto-generated sub-queries with very restricted
	 * structure.  However, DefineView might have modified the tlist by
	 * injecting new column aliases; so compare tlist resnames against the
	 * RTE's names to detect that.
	 */
	if (result)
	{
		ListCell   *lcn;

		if (list_length(query->targetList) != list_length(result->eref->colnames))
			return NULL;		/* this probably cannot happen */
		forboth(lc, query->targetList, lcn, result->eref->colnames)
		{
			TargetEntry *tle = (TargetEntry *) lfirst(lc);
			char	   *cname = strVal(lfirst(lcn));

			if (tle->resjunk)
				return NULL;	/* this probably cannot happen */
			if (tle->resname == NULL || strcmp(tle->resname, cname) != 0)
				return NULL;	/* column name has been changed */
		}
	}

	return result;
}

static void
get_basic_select_query(Query *query, deparse_context *context,
					   TupleDesc resultDesc)
{
	StringInfo	buf = context->buf;
	RangeTblEntry *values_rte;
	char	   *sep;
	ListCell   *l;

	if (PRETTY_INDENT(context))
	{
		context->indentLevel += PRETTYINDENT_STD;
		appendStringInfoChar(buf, ' ');
	}

	/*
	 * If the query looks like SELECT * FROM (VALUES ...), then print just the
	 * VALUES part.  This reverses what transformValuesClause() did at parse
	 * time.
	 */
	values_rte = get_simple_values_rte(query);
	if (values_rte)
	{
		get_values_def(values_rte->values_lists, context);
		return;
	}

	/*
	 * Build up the query string - first we say SELECT
	 */
	appendStringInfoString(buf, "SELECT");

	/* Add the DISTINCT clause if given */
	if (query->distinctClause != NIL)
	{
		if (query->hasDistinctOn)
		{
			appendStringInfoString(buf, " DISTINCT ON (");
			sep = "";
			foreach(l, query->distinctClause)
			{
				SortGroupClause *srt = (SortGroupClause *) lfirst(l);

				appendStringInfoString(buf, sep);
				get_rule_sortgroupclause(srt->tleSortGroupRef, query->targetList,
										 false, context);
				sep = ", ";
			}
			appendStringInfoChar(buf, ')');
		}
		else
			appendStringInfoString(buf, " DISTINCT");
	}

	/* Then we tell what to select (the targetlist) */
	get_target_list(query->targetList, context, resultDesc);

	/* Add the FROM clause if needed */
	get_from_clause(query, " FROM ", context);

	/* Add the WHERE clause if given */
	if (query->jointree->quals != NULL)
	{
		appendContextKeyword(context, " WHERE ",
							 -PRETTYINDENT_STD, PRETTYINDENT_STD, 1);
		get_rule_expr(query->jointree->quals, context, false);
	}

	/* Add the GROUP BY clause if given */
	if (query->groupClause != NULL || query->groupingSets != NULL)
	{
		ParseExprKind save_exprkind;

		appendContextKeyword(context, " GROUP BY ",
							 -PRETTYINDENT_STD, PRETTYINDENT_STD, 1);

		save_exprkind = context->special_exprkind;
		context->special_exprkind = EXPR_KIND_GROUP_BY;

		if (query->groupingSets == NIL)
		{
			sep = "";
			foreach(l, query->groupClause)
			{
				SortGroupClause *grp = (SortGroupClause *) lfirst(l);

				appendStringInfoString(buf, sep);
				get_rule_sortgroupclause(grp->tleSortGroupRef, query->targetList,
										 false, context);
				sep = ", ";
			}
		}
		else
		{
			sep = "";
			foreach(l, query->groupingSets)
			{
				GroupingSet *grp = lfirst(l);

				appendStringInfoString(buf, sep);
				get_rule_groupingset(grp, query->targetList, true, context);
				sep = ", ";
			}
		}

		context->special_exprkind = save_exprkind;
	}

	/* Add the HAVING clause if given */
	if (query->havingQual != NULL)
	{
		appendContextKeyword(context, " HAVING ",
							 -PRETTYINDENT_STD, PRETTYINDENT_STD, 0);
		get_rule_expr(query->havingQual, context, false);
	}

	/* Add the WINDOW clause if needed */
	if (query->windowClause != NIL)
		get_rule_windowclause(query, context);
}

/* ----------
 * get_target_list			- Parse back a SELECT target list
 *
 * This is also used for RETURNING lists in INSERT/UPDATE/DELETE.
 * ----------
 */
static void
get_target_list(List *targetList, deparse_context *context,
				TupleDesc resultDesc)
{
	StringInfo	buf = context->buf;
	StringInfoData targetbuf;
	bool		last_was_multiline = false;
	char	   *sep;
	int			colno;
	ListCell   *l;

	/* we use targetbuf to hold each TLE's text temporarily */
	initStringInfo(&targetbuf);

	sep = " ";
	colno = 0;
	foreach(l, targetList)
	{
		TargetEntry *tle = (TargetEntry *) lfirst(l);
		char	   *colname;
		char	   *attname;

		if (tle->resjunk)
			continue;			/* ignore junk entries */

		appendStringInfoString(buf, sep);
		sep = ", ";
		colno++;

		/*
		 * Put the new field text into targetbuf so we can decide after we've
		 * got it whether or not it needs to go on a new line.
		 */
		resetStringInfo(&targetbuf);
		context->buf = &targetbuf;

		/*
		 * We special-case Var nodes rather than using get_rule_expr. This is
		 * needed because get_rule_expr will display a whole-row Var as
		 * "foo.*", which is the preferred notation in most contexts, but at
		 * the top level of a SELECT list it's not right (the parser will
		 * expand that notation into multiple columns, yielding behavior
		 * different from a whole-row Var).  We need to call get_variable
		 * directly so that we can tell it to do the right thing, and so that
		 * we can get the attribute name which is the default AS label.
		 */
		if (tle->expr && (IsA(tle->expr, Var)))
		{
			attname = get_variable((Var *) tle->expr, 0, true, context);
		}
		else
		{
			get_rule_expr((Node *) tle->expr, context, true);
			/* We'll show the AS name unless it's this: */
			attname = "?column?";
		}

		/*
		 * Figure out what the result column should be called.  In the context
		 * of a view, use the view's tuple descriptor (so as to pick up the
		 * effects of any column RENAME that's been done on the view).
		 * Otherwise, just use what we can find in the TLE.
		 */
		if (resultDesc && colno <= resultDesc->natts)
			colname = NameStr(TupleDescAttr(resultDesc, colno - 1)->attname);
		else
			colname = tle->resname;

		/* Show AS unless the column's name is correct as-is */
		if (colname)			/* resname could be NULL */
		{
			if (attname == NULL || strcmp(attname, colname) != 0)
				appendStringInfo(&targetbuf, " AS %s", quote_identifier(colname));
		}

		/* Restore context's output buffer */
		context->buf = buf;

		/* Consider line-wrapping if enabled */
		if (PRETTY_INDENT(context) && context->wrapColumn >= 0)
		{
			int			leading_nl_pos;

			/* Does the new field start with a new line? */
			if (targetbuf.len > 0 && targetbuf.data[0] == '\n')
				leading_nl_pos = 0;
			else
				leading_nl_pos = -1;

			/* If so, we shouldn't add anything */
			if (leading_nl_pos >= 0)
			{
				/* instead, remove any trailing spaces currently in buf */
				removeStringInfoSpaces(buf);
			}
			else
			{
				char	   *trailing_nl;

				/* Locate the start of the current line in the output buffer */
				trailing_nl = strrchr(buf->data, '\n');
				if (trailing_nl == NULL)
					trailing_nl = buf->data;
				else
					trailing_nl++;

				/*
				 * Add a newline, plus some indentation, if the new field is
				 * not the first and either the new field would cause an
				 * overflow or the last field used more than one line.
				 */
				if (colno > 1 &&
					((strlen(trailing_nl) + targetbuf.len > context->wrapColumn) ||
					 last_was_multiline))
					appendContextKeyword(context, "", -PRETTYINDENT_STD,
										 PRETTYINDENT_STD, PRETTYINDENT_VAR);
			}

			/* Remember this field's multiline status for next iteration */
			last_was_multiline =
				(strchr(targetbuf.data + leading_nl_pos + 1, '\n') != NULL);
		}

		/* Add the new field */
		appendStringInfoString(buf, targetbuf.data);
	}

	/* clean up */
	pfree(targetbuf.data);
}

static void
get_setop_query(Node *setOp, Query *query, deparse_context *context,
				TupleDesc resultDesc)
{
	StringInfo	buf = context->buf;
	bool		need_paren;

	/* Guard against excessively long or deeply-nested queries */
	CHECK_FOR_INTERRUPTS();
	check_stack_depth();

	if (IsA(setOp, RangeTblRef))
	{
		RangeTblRef *rtr = (RangeTblRef *) setOp;
		RangeTblEntry *rte = rt_fetch(rtr->rtindex, query->rtable);
		Query	   *subquery = rte->subquery;

		Assert(subquery != NULL);
		Assert(subquery->setOperations == NULL);
		/* Need parens if WITH, ORDER BY, FOR UPDATE, or LIMIT; see gram.y */
		need_paren = (subquery->cteList ||
					  subquery->sortClause ||
					  subquery->rowMarks ||
					  subquery->limitOffset ||
					  subquery->limitCount);
		if (need_paren)
			appendStringInfoChar(buf, '(');
		get_query_def(subquery, buf, context->namespaces, resultDesc,
					  context->prettyFlags, context->wrapColumn,
					  context->indentLevel);
		if (need_paren)
			appendStringInfoChar(buf, ')');
	}
	else if (IsA(setOp, SetOperationStmt))
	{
		SetOperationStmt *op = (SetOperationStmt *) setOp;
		int			subindent;

		/*
		 * We force parens when nesting two SetOperationStmts, except when the
		 * lefthand input is another setop of the same kind.  Syntactically,
		 * we could omit parens in rather more cases, but it seems best to use
		 * parens to flag cases where the setop operator changes.  If we use
		 * parens, we also increase the indentation level for the child query.
		 *
		 * There are some cases in which parens are needed around a leaf query
		 * too, but those are more easily handled at the next level down (see
		 * code above).
		 */
		if (IsA(op->larg, SetOperationStmt))
		{
			SetOperationStmt *lop = (SetOperationStmt *) op->larg;

			if (op->op == lop->op && op->all == lop->all)
				need_paren = false;
			else
				need_paren = true;
		}
		else
			need_paren = false;

		if (need_paren)
		{
			appendStringInfoChar(buf, '(');
			subindent = PRETTYINDENT_STD;
			appendContextKeyword(context, "", subindent, 0, 0);
		}
		else
			subindent = 0;

		get_setop_query(op->larg, query, context, resultDesc);

		if (need_paren)
			appendContextKeyword(context, ") ", -subindent, 0, 0);
		else if (PRETTY_INDENT(context))
			appendContextKeyword(context, "", -subindent, 0, 0);
		else
			appendStringInfoChar(buf, ' ');

		switch (op->op)
		{
			case SETOP_UNION:
				appendStringInfoString(buf, "UNION ");
				break;
			case SETOP_INTERSECT:
				appendStringInfoString(buf, "INTERSECT ");
				break;
			case SETOP_EXCEPT:
				appendStringInfoString(buf, "EXCEPT ");
				break;
			default:
				elog(ERROR, "unrecognized set op: %d",
					 (int) op->op);
		}
		if (op->all)
			appendStringInfoString(buf, "ALL ");

		/* Always parenthesize if RHS is another setop */
		need_paren = IsA(op->rarg, SetOperationStmt);

		/*
		 * The indentation code here is deliberately a bit different from that
		 * for the lefthand input, because we want the line breaks in
		 * different places.
		 */
		if (need_paren)
		{
			appendStringInfoChar(buf, '(');
			subindent = PRETTYINDENT_STD;
		}
		else
			subindent = 0;
		appendContextKeyword(context, "", subindent, 0, 0);

		get_setop_query(op->rarg, query, context, resultDesc);

		if (PRETTY_INDENT(context))
			context->indentLevel -= subindent;
		if (need_paren)
			appendContextKeyword(context, ")", 0, 0, 0);
	}
	else
	{
		elog(ERROR, "unrecognized node type: %d",
			 (int) nodeTag(setOp));
	}
}

/*
 * Display a sort/group clause.
 *
 * Also returns the expression tree, so caller need not find it again.
 */
static Node *
get_rule_sortgroupclause(Index ref, List *tlist, bool force_colno,
						 deparse_context *context)
{
	StringInfo	buf = context->buf;
	TargetEntry *tle;
	Node	   *expr;

	tle = get_sortgroupref_tle(ref, tlist);
	expr = (Node *) tle->expr;

	/*
	 * Use column-number form if requested by caller.  Otherwise, if
	 * expression is a constant, force it to be dumped with an explicit cast
	 * as decoration --- this is because a simple integer constant is
	 * ambiguous (and will be misinterpreted by findTargetlistEntry()) if we
	 * dump it without any decoration.  If it's anything more complex than a
	 * simple Var, then force extra parens around it, to ensure it can't be
	 * misinterpreted as a cube() or rollup() construct.
	 */
	if (force_colno)
	{
		Assert(!tle->resjunk);
		appendStringInfo(buf, "%d", tle->resno);
	}
	else if (expr && IsA(expr, Const))
		get_const_expr((Const *) expr, context, 1);
	else if (!expr || IsA(expr, Var))
		get_rule_expr(expr, context, true);
	else
	{
		/*
		 * We must force parens for function-like expressions even if
		 * PRETTY_PAREN is off, since those are the ones in danger of
		 * misparsing. For other expressions we need to force them only if
		 * PRETTY_PAREN is on, since otherwise the expression will output them
		 * itself. (We can't skip the parens.)
		 */
		bool		need_paren = (PRETTY_PAREN(context)
								  || IsA(expr, FuncExpr)
								  ||IsA(expr, Aggref)
								  ||IsA(expr, WindowFunc));

		if (need_paren)
			appendStringInfoChar(context->buf, '(');
		get_rule_expr(expr, context, true);
		if (need_paren)
			appendStringInfoChar(context->buf, ')');
	}

	return expr;
}

/*
 * Display a GroupingSet
 */
static void
get_rule_groupingset(GroupingSet *gset, List *targetlist,
					 bool omit_parens, deparse_context *context)
{
	ListCell   *l;
	StringInfo	buf = context->buf;
	bool		omit_child_parens = true;
	char	   *sep = "";

	switch (gset->kind)
	{
		case GROUPING_SET_EMPTY:
			appendStringInfoString(buf, "()");
			return;

		case GROUPING_SET_SIMPLE:
			{
				if (!omit_parens || list_length(gset->content) != 1)
					appendStringInfoChar(buf, '(');

				foreach(l, gset->content)
				{
					Index		ref = lfirst_int(l);

					appendStringInfoString(buf, sep);
					get_rule_sortgroupclause(ref, targetlist,
											 false, context);
					sep = ", ";
				}

				if (!omit_parens || list_length(gset->content) != 1)
					appendStringInfoChar(buf, ')');
			}
			return;

		case GROUPING_SET_ROLLUP:
			appendStringInfoString(buf, "ROLLUP(");
			break;
		case GROUPING_SET_CUBE:
			appendStringInfoString(buf, "CUBE(");
			break;
		case GROUPING_SET_SETS:
			appendStringInfoString(buf, "GROUPING SETS (");
			omit_child_parens = false;
			break;
	}

	foreach(l, gset->content)
	{
		appendStringInfoString(buf, sep);
		get_rule_groupingset(lfirst(l), targetlist, omit_child_parens, context);
		sep = ", ";
	}

	appendStringInfoChar(buf, ')');
}

/*
 * Display an ORDER BY list.
 */
static void
get_rule_orderby(List *orderList, List *targetList,
				 bool force_colno, deparse_context *context)
{
	StringInfo	buf = context->buf;
	const char *sep;
	ListCell   *l;

	sep = "";
	foreach(l, orderList)
	{
		SortGroupClause *srt = (SortGroupClause *) lfirst(l);
		Node	   *sortexpr;
		Oid			sortcoltype;
		TypeCacheEntry *typentry;

		appendStringInfoString(buf, sep);
		sortexpr = get_rule_sortgroupclause(srt->tleSortGroupRef, targetList,
											force_colno, context);
		sortcoltype = exprType(sortexpr);
		/* See whether operator is default < or > for datatype */
		typentry = lookup_type_cache(sortcoltype,
									 TYPECACHE_LT_OPR | TYPECACHE_GT_OPR);
		if (srt->sortop == typentry->lt_opr)
		{
			/* ASC is default, so emit nothing for it */
			if (srt->nulls_first)
				appendStringInfoString(buf, " NULLS FIRST");
		}
		else if (srt->sortop == typentry->gt_opr)
		{
			appendStringInfoString(buf, " DESC");
			/* DESC defaults to NULLS FIRST */
			if (!srt->nulls_first)
				appendStringInfoString(buf, " NULLS LAST");
		}
		else
		{
			appendStringInfo(buf, " USING %s",
							 generate_operator_name(srt->sortop,
													sortcoltype,
													sortcoltype));
			/* be specific to eliminate ambiguity */
			if (srt->nulls_first)
				appendStringInfoString(buf, " NULLS FIRST");
			else
				appendStringInfoString(buf, " NULLS LAST");
		}
		sep = ", ";
	}
}

/*
 * Display a WINDOW clause.
 *
 * Note that the windowClause list might contain only anonymous window
 * specifications, in which case we should print nothing here.
 */
static void
get_rule_windowclause(Query *query, deparse_context *context)
{
	StringInfo	buf = context->buf;
	const char *sep;
	ListCell   *l;

	sep = NULL;
	foreach(l, query->windowClause)
	{
		WindowClause *wc = (WindowClause *) lfirst(l);

		if (wc->name == NULL)
			continue;			/* ignore anonymous windows */

		if (sep == NULL)
			appendContextKeyword(context, " WINDOW ",
								 -PRETTYINDENT_STD, PRETTYINDENT_STD, 1);
		else
			appendStringInfoString(buf, sep);

		appendStringInfo(buf, "%s AS ", quote_identifier(wc->name));

		get_rule_windowspec(wc, query->targetList, context);

		sep = ", ";
	}
}

/*
 * Display a window definition
 */
static void
get_rule_windowspec(WindowClause *wc, List *targetList,
					deparse_context *context)
{
	StringInfo	buf = context->buf;
	bool		needspace = false;
	const char *sep;
	ListCell   *l;

	appendStringInfoChar(buf, '(');
	if (wc->refname)
	{
		appendStringInfoString(buf, quote_identifier(wc->refname));
		needspace = true;
	}
	/* partition clauses are always inherited, so only print if no refname */
	if (wc->partitionClause && !wc->refname)
	{
		if (needspace)
			appendStringInfoChar(buf, ' ');
		appendStringInfoString(buf, "PARTITION BY ");
		sep = "";
		foreach(l, wc->partitionClause)
		{
			SortGroupClause *grp = (SortGroupClause *) lfirst(l);

			appendStringInfoString(buf, sep);
			get_rule_sortgroupclause(grp->tleSortGroupRef, targetList,
									 false, context);
			sep = ", ";
		}
		needspace = true;
	}
	/* print ordering clause only if not inherited */
	if (wc->orderClause && !wc->copiedOrder)
	{
		if (needspace)
			appendStringInfoChar(buf, ' ');
		appendStringInfoString(buf, "ORDER BY ");
		get_rule_orderby(wc->orderClause, targetList, false, context);
		needspace = true;
	}
	/* framing clause is never inherited, so print unless it's default */
	if (wc->frameOptions & FRAMEOPTION_NONDEFAULT)
	{
		if (needspace)
			appendStringInfoChar(buf, ' ');
		if (wc->frameOptions & FRAMEOPTION_RANGE)
			appendStringInfoString(buf, "RANGE ");
		else if (wc->frameOptions & FRAMEOPTION_ROWS)
			appendStringInfoString(buf, "ROWS ");
		else if (wc->frameOptions & FRAMEOPTION_GROUPS)
			appendStringInfoString(buf, "GROUPS ");
		else
			Assert(false);
		if (wc->frameOptions & FRAMEOPTION_BETWEEN)
			appendStringInfoString(buf, "BETWEEN ");
		if (wc->frameOptions & FRAMEOPTION_START_UNBOUNDED_PRECEDING)
			appendStringInfoString(buf, "UNBOUNDED PRECEDING ");
		else if (wc->frameOptions & FRAMEOPTION_START_CURRENT_ROW)
			appendStringInfoString(buf, "CURRENT ROW ");
		else if (wc->frameOptions & FRAMEOPTION_START_OFFSET)
		{
			get_rule_expr(wc->startOffset, context, false);
			if (wc->frameOptions & FRAMEOPTION_START_OFFSET_PRECEDING)
				appendStringInfoString(buf, " PRECEDING ");
			else if (wc->frameOptions & FRAMEOPTION_START_OFFSET_FOLLOWING)
				appendStringInfoString(buf, " FOLLOWING ");
			else
				Assert(false);
		}
		else
			Assert(false);
		if (wc->frameOptions & FRAMEOPTION_BETWEEN)
		{
			appendStringInfoString(buf, "AND ");
			if (wc->frameOptions & FRAMEOPTION_END_UNBOUNDED_FOLLOWING)
				appendStringInfoString(buf, "UNBOUNDED FOLLOWING ");
			else if (wc->frameOptions & FRAMEOPTION_END_CURRENT_ROW)
				appendStringInfoString(buf, "CURRENT ROW ");
			else if (wc->frameOptions & FRAMEOPTION_END_OFFSET)
			{
				get_rule_expr(wc->endOffset, context, false);
				if (wc->frameOptions & FRAMEOPTION_END_OFFSET_PRECEDING)
					appendStringInfoString(buf, " PRECEDING ");
				else if (wc->frameOptions & FRAMEOPTION_END_OFFSET_FOLLOWING)
					appendStringInfoString(buf, " FOLLOWING ");
				else
					Assert(false);
			}
			else
				Assert(false);
		}
		if (wc->frameOptions & FRAMEOPTION_EXCLUDE_CURRENT_ROW)
			appendStringInfoString(buf, "EXCLUDE CURRENT ROW ");
		else if (wc->frameOptions & FRAMEOPTION_EXCLUDE_GROUP)
			appendStringInfoString(buf, "EXCLUDE GROUP ");
		else if (wc->frameOptions & FRAMEOPTION_EXCLUDE_TIES)
			appendStringInfoString(buf, "EXCLUDE TIES ");
		/* we will now have a trailing space; remove it */
		buf->len--;
	}
	appendStringInfoChar(buf, ')');
}

/* ----------
 * get_insert_query_def			- Parse back an INSERT parsetree
 * ----------
 */
static void
get_insert_query_def(Query *query, deparse_context *context)
{
	StringInfo	buf = context->buf;
	RangeTblEntry *select_rte = NULL;
	RangeTblEntry *values_rte = NULL;
	RangeTblEntry *rte;
	char	   *sep;
	ListCell   *l;
	List	   *strippedexprs;

	/* Insert the WITH clause if given */
	get_with_clause(query, context);

	/*
	 * If it's an INSERT ... SELECT or multi-row VALUES, there will be a
	 * single RTE for the SELECT or VALUES.  Plain VALUES has neither.
	 */
	foreach(l, query->rtable)
	{
		rte = (RangeTblEntry *) lfirst(l);

		if (rte->rtekind == RTE_SUBQUERY)
		{
			if (select_rte)
				elog(ERROR, "too many subquery RTEs in INSERT");
			select_rte = rte;
		}

		if (rte->rtekind == RTE_VALUES)
		{
			if (values_rte)
				elog(ERROR, "too many values RTEs in INSERT");
			values_rte = rte;
		}
	}
	if (select_rte && values_rte)
		elog(ERROR, "both subquery and values RTEs in INSERT");

	/*
	 * Start the query with INSERT INTO relname
	 */
	rte = rt_fetch(query->resultRelation, query->rtable);
	Assert(rte->rtekind == RTE_RELATION);

	if (PRETTY_INDENT(context))
	{
		context->indentLevel += PRETTYINDENT_STD;
		appendStringInfoChar(buf, ' ');
	}
	appendStringInfo(buf, "INSERT INTO %s ",
					 generate_relation_name(rte->relid, NIL));
	/* INSERT requires AS keyword for target alias */
	if (rte->alias != NULL)
		appendStringInfo(buf, "AS %s ",
						 quote_identifier(rte->alias->aliasname));

	/*
	 * Add the insert-column-names list.  Any indirection decoration needed on
	 * the column names can be inferred from the top targetlist.
	 */
	strippedexprs = NIL;
	sep = "";
	if (query->targetList)
		appendStringInfoChar(buf, '(');
	foreach(l, query->targetList)
	{
		TargetEntry *tle = (TargetEntry *) lfirst(l);

		if (tle->resjunk)
			continue;			/* ignore junk entries */

		appendStringInfoString(buf, sep);
		sep = ", ";

		/*
		 * Put out name of target column; look in the catalogs, not at
		 * tle->resname, since resname will fail to track RENAME.
		 */
		appendStringInfoString(buf,
							   quote_identifier(get_attname(rte->relid,
															tle->resno,
															false)));

		/*
		 * Print any indirection needed (subfields or subscripts), and strip
		 * off the top-level nodes representing the indirection assignments.
		 * Add the stripped expressions to strippedexprs.  (If it's a
		 * single-VALUES statement, the stripped expressions are the VALUES to
		 * print below.  Otherwise they're just Vars and not really
		 * interesting.)
		 */
		strippedexprs = lappend(strippedexprs,
								processIndirection((Node *) tle->expr,
												   context));
	}
	if (query->targetList)
		appendStringInfoString(buf, ") ");

	if (query->override)
	{
		if (query->override == OVERRIDING_SYSTEM_VALUE)
			appendStringInfoString(buf, "OVERRIDING SYSTEM VALUE ");
		else if (query->override == OVERRIDING_USER_VALUE)
			appendStringInfoString(buf, "OVERRIDING USER VALUE ");
	}

	if (select_rte)
	{
		/* Add the SELECT */
		get_query_def(select_rte->subquery, buf, NIL, NULL,
					  context->prettyFlags, context->wrapColumn,
					  context->indentLevel);
	}
	else if (values_rte)
	{
		/* Add the multi-VALUES expression lists */
		get_values_def(values_rte->values_lists, context);
	}
	else if (strippedexprs)
	{
		/* Add the single-VALUES expression list */
		appendContextKeyword(context, "VALUES (",
							 -PRETTYINDENT_STD, PRETTYINDENT_STD, 2);
		get_rule_expr((Node *) strippedexprs, context, false);
		appendStringInfoChar(buf, ')');
	}
	else
	{
		/* No expressions, so it must be DEFAULT VALUES */
		appendStringInfoString(buf, "DEFAULT VALUES");
	}

	/* Add ON CONFLICT if present */
	if (query->onConflict)
	{
		OnConflictExpr *confl = query->onConflict;

		appendStringInfoString(buf, " ON CONFLICT");

		if (confl->arbiterElems)
		{
			/* Add the single-VALUES expression list */
			appendStringInfoChar(buf, '(');
			get_rule_expr((Node *) confl->arbiterElems, context, false);
			appendStringInfoChar(buf, ')');

			/* Add a WHERE clause (for partial indexes) if given */
			if (confl->arbiterWhere != NULL)
			{
				bool		save_varprefix;

				/*
				 * Force non-prefixing of Vars, since parser assumes that they
				 * belong to target relation.  WHERE clause does not use
				 * InferenceElem, so this is separately required.
				 */
				save_varprefix = context->varprefix;
				context->varprefix = false;

				appendContextKeyword(context, " WHERE ",
									 -PRETTYINDENT_STD, PRETTYINDENT_STD, 1);
				get_rule_expr(confl->arbiterWhere, context, false);

				context->varprefix = save_varprefix;
			}
		}
		else if (OidIsValid(confl->constraint))
		{
			char	   *constraint = get_constraint_name(confl->constraint);

			if (!constraint)
				elog(ERROR, "cache lookup failed for constraint %u",
					 confl->constraint);
			appendStringInfo(buf, " ON CONSTRAINT %s",
							 quote_identifier(constraint));
		}

		if (confl->action == ONCONFLICT_NOTHING)
		{
			appendStringInfoString(buf, " DO NOTHING");
		}
		else
		{
			appendStringInfoString(buf, " DO UPDATE SET ");
			/* Deparse targetlist */
			get_update_query_targetlist_def(query, confl->onConflictSet,
											context, rte);

			/* Add a WHERE clause if given */
			if (confl->onConflictWhere != NULL)
			{
				appendContextKeyword(context, " WHERE ",
									 -PRETTYINDENT_STD, PRETTYINDENT_STD, 1);
				get_rule_expr(confl->onConflictWhere, context, false);
			}
		}
	}

	/* Add RETURNING if present */
	if (query->returningList)
	{
		appendContextKeyword(context, " RETURNING",
							 -PRETTYINDENT_STD, PRETTYINDENT_STD, 1);
		get_target_list(query->returningList, context, NULL);
	}
}


/* ----------
 * get_update_query_def			- Parse back an UPDATE parsetree
 * ----------
 */
static void
get_update_query_def(Query *query, deparse_context *context)
{
	StringInfo	buf = context->buf;
	RangeTblEntry *rte;

	/* Insert the WITH clause if given */
	get_with_clause(query, context);

	/*
	 * Start the query with UPDATE relname SET
	 */
	rte = rt_fetch(query->resultRelation, query->rtable);
	Assert(rte->rtekind == RTE_RELATION);
	if (PRETTY_INDENT(context))
	{
		appendStringInfoChar(buf, ' ');
		context->indentLevel += PRETTYINDENT_STD;
	}
	appendStringInfo(buf, "UPDATE %s%s",
					 only_marker(rte),
					 generate_relation_name(rte->relid, NIL));
	if (rte->alias != NULL)
		appendStringInfo(buf, " %s",
						 quote_identifier(rte->alias->aliasname));
	appendStringInfoString(buf, " SET ");

	/* Deparse targetlist */
	get_update_query_targetlist_def(query, query->targetList, context, rte);

	/* Add the FROM clause if needed */
	get_from_clause(query, " FROM ", context);

	/* Add a WHERE clause if given */
	if (query->jointree->quals != NULL)
	{
		appendContextKeyword(context, " WHERE ",
							 -PRETTYINDENT_STD, PRETTYINDENT_STD, 1);
		get_rule_expr(query->jointree->quals, context, false);
	}

	/* Add RETURNING if present */
	if (query->returningList)
	{
		appendContextKeyword(context, " RETURNING",
							 -PRETTYINDENT_STD, PRETTYINDENT_STD, 1);
		get_target_list(query->returningList, context, NULL);
	}
}


/* ----------
 * get_update_query_targetlist_def			- Parse back an UPDATE targetlist
 * ----------
 */
static void
get_update_query_targetlist_def(Query *query, List *targetList,
								deparse_context *context, RangeTblEntry *rte)
{
	StringInfo	buf = context->buf;
	ListCell   *l;
	ListCell   *next_ma_cell;
	int			remaining_ma_columns;
	const char *sep;
	SubLink    *cur_ma_sublink;
	List	   *ma_sublinks;

	/*
	 * Prepare to deal with MULTIEXPR assignments: collect the source SubLinks
	 * into a list.  We expect them to appear, in ID order, in resjunk tlist
	 * entries.
	 */
	ma_sublinks = NIL;
	if (query->hasSubLinks)		/* else there can't be any */
	{
		foreach(l, targetList)
		{
			TargetEntry *tle = (TargetEntry *) lfirst(l);

			if (tle->resjunk && IsA(tle->expr, SubLink))
			{
				SubLink    *sl = (SubLink *) tle->expr;

				if (sl->subLinkType == MULTIEXPR_SUBLINK)
				{
					ma_sublinks = lappend(ma_sublinks, sl);
					Assert(sl->subLinkId == list_length(ma_sublinks));
				}
			}
		}
	}
	next_ma_cell = list_head(ma_sublinks);
	cur_ma_sublink = NULL;
	remaining_ma_columns = 0;

	/* Add the comma separated list of 'attname = value' */
	sep = "";
	foreach(l, targetList)
	{
		TargetEntry *tle = (TargetEntry *) lfirst(l);
		Node	   *expr;

		if (tle->resjunk)
			continue;			/* ignore junk entries */

		/* Emit separator (OK whether we're in multiassignment or not) */
		appendStringInfoString(buf, sep);
		sep = ", ";

		/*
		 * Check to see if we're starting a multiassignment group: if so,
		 * output a left paren.
		 */
		if (next_ma_cell != NULL && cur_ma_sublink == NULL)
		{
			/*
			 * We must dig down into the expr to see if it's a PARAM_MULTIEXPR
			 * Param.  That could be buried under FieldStores and ArrayRefs
			 * and CoerceToDomains (cf processIndirection()), and underneath
			 * those there could be an implicit type coercion.  Because we
			 * would ignore implicit type coercions anyway, we don't need to
			 * be as careful as processIndirection() is about descending past
			 * implicit CoerceToDomains.
			 */
			expr = (Node *) tle->expr;
			while (expr)
			{
				if (IsA(expr, FieldStore))
				{
					FieldStore *fstore = (FieldStore *) expr;

					expr = (Node *) linitial(fstore->newvals);
				}
				else if (IsA(expr, ArrayRef))
				{
					ArrayRef   *aref = (ArrayRef *) expr;

					if (aref->refassgnexpr == NULL)
						break;
					expr = (Node *) aref->refassgnexpr;
				}
				else if (IsA(expr, CoerceToDomain))
				{
					CoerceToDomain *cdomain = (CoerceToDomain *) expr;

					if (cdomain->coercionformat != COERCE_IMPLICIT_CAST)
						break;
					expr = (Node *) cdomain->arg;
				}
				else
					break;
			}
			expr = strip_implicit_coercions(expr);

			if (expr && IsA(expr, Param) &&
				((Param *) expr)->paramkind == PARAM_MULTIEXPR)
			{
				cur_ma_sublink = (SubLink *) lfirst(next_ma_cell);
				next_ma_cell = lnext(next_ma_cell);
				remaining_ma_columns = count_nonjunk_tlist_entries(
																   ((Query *) cur_ma_sublink->subselect)->targetList);
				Assert(((Param *) expr)->paramid ==
					   ((cur_ma_sublink->subLinkId << 16) | 1));
				appendStringInfoChar(buf, '(');
			}
		}

		/*
		 * Put out name of target column; look in the catalogs, not at
		 * tle->resname, since resname will fail to track RENAME.
		 */
		appendStringInfoString(buf,
							   quote_identifier(get_attname(rte->relid,
															tle->resno,
															false)));

		/*
		 * Print any indirection needed (subfields or subscripts), and strip
		 * off the top-level nodes representing the indirection assignments.
		 */
		expr = processIndirection((Node *) tle->expr, context);

		/*
		 * If we're in a multiassignment, skip printing anything more, unless
		 * this is the last column; in which case, what we print should be the
		 * sublink, not the Param.
		 */
		if (cur_ma_sublink != NULL)
		{
			if (--remaining_ma_columns > 0)
				continue;		/* not the last column of multiassignment */
			appendStringInfoChar(buf, ')');
			expr = (Node *) cur_ma_sublink;
			cur_ma_sublink = NULL;
		}

		appendStringInfoString(buf, " = ");

		get_rule_expr(expr, context, false);
	}
}


/* ----------
 * get_delete_query_def			- Parse back a DELETE parsetree
 * ----------
 */
static void
get_delete_query_def(Query *query, deparse_context *context)
{
	StringInfo	buf = context->buf;
	RangeTblEntry *rte;

	/* Insert the WITH clause if given */
	get_with_clause(query, context);

	/*
	 * Start the query with DELETE FROM relname
	 */
	rte = rt_fetch(query->resultRelation, query->rtable);
	Assert(rte->rtekind == RTE_RELATION);
	if (PRETTY_INDENT(context))
	{
		appendStringInfoChar(buf, ' ');
		context->indentLevel += PRETTYINDENT_STD;
	}
	appendStringInfo(buf, "DELETE FROM %s%s",
					 only_marker(rte),
					 generate_relation_name(rte->relid, NIL));
	if (rte->alias != NULL)
		appendStringInfo(buf, " %s",
						 quote_identifier(rte->alias->aliasname));

	/* Add the USING clause if given */
	get_from_clause(query, " USING ", context);

	/* Add a WHERE clause if given */
	if (query->jointree->quals != NULL)
	{
		appendContextKeyword(context, " WHERE ",
							 -PRETTYINDENT_STD, PRETTYINDENT_STD, 1);
		get_rule_expr(query->jointree->quals, context, false);
	}

	/* Add RETURNING if present */
	if (query->returningList)
	{
		appendContextKeyword(context, " RETURNING",
							 -PRETTYINDENT_STD, PRETTYINDENT_STD, 1);
		get_target_list(query->returningList, context, NULL);
	}
}


/* ----------
 * get_utility_query_def			- Parse back a UTILITY parsetree
 * ----------
 */
static void
get_utility_query_def(Query *query, deparse_context *context)
{
	StringInfo	buf = context->buf;

	if (query->utilityStmt && IsA(query->utilityStmt, NotifyStmt))
	{
		NotifyStmt *stmt = (NotifyStmt *) query->utilityStmt;

		appendContextKeyword(context, "",
							 0, PRETTYINDENT_STD, 1);
		appendStringInfo(buf, "NOTIFY %s",
						 quote_identifier(stmt->conditionname));
		if (stmt->payload)
		{
			appendStringInfoString(buf, ", ");
			simple_quote_literal(buf, stmt->payload);
		}
	}
	else
	{
		/* Currently only NOTIFY utility commands can appear in rules */
		elog(ERROR, "unexpected utility statement type");
	}
}

/*
 * Display a Var appropriately.
 *
 * In some cases (currently only when recursing into an unnamed join)
 * the Var's varlevelsup has to be interpreted with respect to a context
 * above the current one; levelsup indicates the offset.
 *
 * If istoplevel is true, the Var is at the top level of a SELECT's
 * targetlist, which means we need special treatment of whole-row Vars.
 * Instead of the normal "tab.*", we'll print "tab.*::typename", which is a
 * dirty hack to prevent "tab.*" from being expanded into multiple columns.
 * (The parser will strip the useless coercion, so no inefficiency is added in
 * dump and reload.)  We used to print just "tab" in such cases, but that is
 * ambiguous and will yield the wrong result if "tab" is also a plain column
 * name in the query.
 *
 * Returns the attname of the Var, or NULL if the Var has no attname (because
 * it is a whole-row Var or a subplan output reference).
 */
static char *
get_variable(Var *var, int levelsup, bool istoplevel, deparse_context *context)
{
	StringInfo	buf = context->buf;
	RangeTblEntry *rte;
	AttrNumber	attnum;
	int			netlevelsup;
	deparse_namespace *dpns;
	deparse_columns *colinfo;
	char	   *refname;
	char	   *attname;

	/* Find appropriate nesting depth */
	netlevelsup = var->varlevelsup + levelsup;
	if (netlevelsup >= list_length(context->namespaces))
		elog(ERROR, "bogus varlevelsup: %d offset %d",
			 var->varlevelsup, levelsup);
	dpns = (deparse_namespace *) list_nth(context->namespaces,
										  netlevelsup);

	/*
	 * Try to find the relevant RTE in this rtable.  In a plan tree, it's
	 * likely that varno is OUTER_VAR or INNER_VAR, in which case we must dig
	 * down into the subplans, or INDEX_VAR, which is resolved similarly. Also
	 * find the aliases previously assigned for this RTE.
	 */
	if (var->varno >= 1 && var->varno <= list_length(dpns->rtable))
	{
		rte = rt_fetch(var->varno, dpns->rtable);
		refname = (char *) list_nth(dpns->rtable_names, var->varno - 1);
		colinfo = deparse_columns_fetch(var->varno, dpns);
		attnum = var->varattno;
	}
	else
	{
		resolve_special_varno((Node *) var, context, NULL,
							  get_special_variable);
		return NULL;
	}

	/*
	 * The planner will sometimes emit Vars referencing resjunk elements of a
	 * subquery's target list (this is currently only possible if it chooses
	 * to generate a "physical tlist" for a SubqueryScan or CteScan node).
	 * Although we prefer to print subquery-referencing Vars using the
	 * subquery's alias, that's not possible for resjunk items since they have
	 * no alias.  So in that case, drill down to the subplan and print the
	 * contents of the referenced tlist item.  This works because in a plan
	 * tree, such Vars can only occur in a SubqueryScan or CteScan node, and
	 * we'll have set dpns->inner_planstate to reference the child plan node.
	 */
	if ((rte->rtekind == RTE_SUBQUERY || rte->rtekind == RTE_CTE) &&
		attnum > list_length(rte->eref->colnames) &&
		dpns->inner_planstate)
	{
		TargetEntry *tle;
		deparse_namespace save_dpns;

		tle = get_tle_by_resno(dpns->inner_tlist, var->varattno);
		if (!tle)
			elog(ERROR, "invalid attnum %d for relation \"%s\"",
				 var->varattno, rte->eref->aliasname);

		Assert(netlevelsup == 0);
		push_child_plan(dpns, dpns->inner_planstate, &save_dpns);

		/*
		 * Force parentheses because our caller probably assumed a Var is a
		 * simple expression.
		 */
		if (!IsA(tle->expr, Var))
			appendStringInfoChar(buf, '(');
		get_rule_expr((Node *) tle->expr, context, true);
		if (!IsA(tle->expr, Var))
			appendStringInfoChar(buf, ')');

		pop_child_plan(dpns, &save_dpns);
		return NULL;
	}

	/*
	 * If it's an unnamed join, look at the expansion of the alias variable.
	 * If it's a simple reference to one of the input vars, then recursively
	 * print the name of that var instead.  When it's not a simple reference,
	 * we have to just print the unqualified join column name.  (This can only
	 * happen with "dangerous" merged columns in a JOIN USING; we took pains
	 * previously to make the unqualified column name unique in such cases.)
	 *
	 * This wouldn't work in decompiling plan trees, because we don't store
	 * joinaliasvars lists after planning; but a plan tree should never
	 * contain a join alias variable.
	 */
	if (rte->rtekind == RTE_JOIN && rte->alias == NULL)
	{
		if (rte->joinaliasvars == NIL)
			elog(ERROR, "cannot decompile join alias var in plan tree");
		if (attnum > 0)
		{
			Var		   *aliasvar;

			aliasvar = (Var *) list_nth(rte->joinaliasvars, attnum - 1);
			/* we intentionally don't strip implicit coercions here */
			if (aliasvar && IsA(aliasvar, Var))
			{
				return get_variable(aliasvar, var->varlevelsup + levelsup,
									istoplevel, context);
			}
		}

		/*
		 * Unnamed join has no refname.  (Note: since it's unnamed, there is
		 * no way the user could have referenced it to create a whole-row Var
		 * for it.  So we don't have to cover that case below.)
		 */
		Assert(refname == NULL);
	}

	if (attnum == InvalidAttrNumber)
		attname = NULL;
	else if (attnum > 0)
	{
		/* Get column name to use from the colinfo struct */
		if (attnum > colinfo->num_cols)
			elog(ERROR, "invalid attnum %d for relation \"%s\"",
				 attnum, rte->eref->aliasname);
		attname = colinfo->colnames[attnum - 1];
		if (attname == NULL)	/* dropped column? */
			elog(ERROR, "invalid attnum %d for relation \"%s\"",
				 attnum, rte->eref->aliasname);
	}
	else
	{
		/* System column - name is fixed, get it from the catalog */
		attname = get_rte_attribute_name(rte, attnum);
	}

	if (refname && (context->varprefix || attname == NULL))
	{
		appendStringInfoString(buf, quote_identifier(refname));
		appendStringInfoChar(buf, '.');
	}
	if (attname)
		appendStringInfoString(buf, quote_identifier(attname));
	else
	{
		appendStringInfoChar(buf, '*');
		if (istoplevel)
			appendStringInfo(buf, "::%s",
							 format_type_with_typemod(var->vartype,
													  var->vartypmod));
	}

	return attname;
}

/*
 * Deparse a Var which references OUTER_VAR, INNER_VAR, or INDEX_VAR.  This
 * routine is actually a callback for get_special_varno, which handles finding
 * the correct TargetEntry.  We get the expression contained in that
 * TargetEntry and just need to deparse it, a job we can throw back on
 * get_rule_expr.
 */
static void
get_special_variable(Node *node, deparse_context *context, void *private)
{
	StringInfo	buf = context->buf;

	/*
	 * Force parentheses because our caller probably assumed a Var is a simple
	 * expression.
	 */
	if (!IsA(node, Var))
		appendStringInfoChar(buf, '(');
	get_rule_expr(node, context, true);
	if (!IsA(node, Var))
		appendStringInfoChar(buf, ')');
}

/*
 * Chase through plan references to special varnos (OUTER_VAR, INNER_VAR,
 * INDEX_VAR) until we find a real Var or some kind of non-Var node; then,
 * invoke the callback provided.
 */
static void
resolve_special_varno(Node *node, deparse_context *context, void *private,
					  void (*callback) (Node *, deparse_context *, void *))
{
	Var		   *var;
	deparse_namespace *dpns;

	/* If it's not a Var, invoke the callback. */
	if (!IsA(node, Var))
	{
		callback(node, context, private);
		return;
	}

	/* Find appropriate nesting depth */
	var = (Var *) node;
	dpns = (deparse_namespace *) list_nth(context->namespaces,
										  var->varlevelsup);

	/*
	 * It's a special RTE, so recurse.
	 */
	if (var->varno == OUTER_VAR && dpns->outer_tlist)
	{
		TargetEntry *tle;
		deparse_namespace save_dpns;

		tle = get_tle_by_resno(dpns->outer_tlist, var->varattno);
		if (!tle)
			elog(ERROR, "bogus varattno for OUTER_VAR var: %d", var->varattno);

		push_child_plan(dpns, dpns->outer_planstate, &save_dpns);
		resolve_special_varno((Node *) tle->expr, context, private, callback);
		pop_child_plan(dpns, &save_dpns);
		return;
	}
	else if (var->varno == INNER_VAR && dpns->inner_tlist)
	{
		TargetEntry *tle;
		deparse_namespace save_dpns;

		tle = get_tle_by_resno(dpns->inner_tlist, var->varattno);
		if (!tle)
			elog(ERROR, "bogus varattno for INNER_VAR var: %d", var->varattno);

		push_child_plan(dpns, dpns->inner_planstate, &save_dpns);
		resolve_special_varno((Node *) tle->expr, context, private, callback);
		pop_child_plan(dpns, &save_dpns);
		return;
	}
	else if (var->varno == INDEX_VAR && dpns->index_tlist)
	{
		TargetEntry *tle;

		tle = get_tle_by_resno(dpns->index_tlist, var->varattno);
		if (!tle)
			elog(ERROR, "bogus varattno for INDEX_VAR var: %d", var->varattno);

		resolve_special_varno((Node *) tle->expr, context, private, callback);
		return;
	}
	else if (var->varno < 1 || var->varno > list_length(dpns->rtable))
		elog(ERROR, "bogus varno: %d", var->varno);

	/* Not special.  Just invoke the callback. */
	callback(node, context, private);
}

/*
 * Get the name of a field of an expression of composite type.  The
 * expression is usually a Var, but we handle other cases too.
 *
 * levelsup is an extra offset to interpret the Var's varlevelsup correctly.
 *
 * This is fairly straightforward when the expression has a named composite
 * type; we need only look up the type in the catalogs.  However, the type
 * could also be RECORD.  Since no actual table or view column is allowed to
 * have type RECORD, a Var of type RECORD must refer to a JOIN or FUNCTION RTE
 * or to a subquery output.  We drill down to find the ultimate defining
 * expression and attempt to infer the field name from it.  We ereport if we
 * can't determine the name.
 *
 * Similarly, a PARAM of type RECORD has to refer to some expression of
 * a determinable composite type.
 */
static const char *
get_name_for_var_field(Var *var, int fieldno,
					   int levelsup, deparse_context *context)
{
	RangeTblEntry *rte;
	AttrNumber	attnum;
	int			netlevelsup;
	deparse_namespace *dpns;
	TupleDesc	tupleDesc;
	Node	   *expr;

	/*
	 * If it's a RowExpr that was expanded from a whole-row Var, use the
	 * column names attached to it.
	 */
	if (IsA(var, RowExpr))
	{
		RowExpr    *r = (RowExpr *) var;

		if (fieldno > 0 && fieldno <= list_length(r->colnames))
			return strVal(list_nth(r->colnames, fieldno - 1));
	}

	/*
	 * If it's a Param of type RECORD, try to find what the Param refers to.
	 */
	if (IsA(var, Param))
	{
		Param	   *param = (Param *) var;
		ListCell   *ancestor_cell;

		expr = find_param_referent(param, context, &dpns, &ancestor_cell);
		if (expr)
		{
			/* Found a match, so recurse to decipher the field name */
			deparse_namespace save_dpns;
			const char *result;

			push_ancestor_plan(dpns, ancestor_cell, &save_dpns);
			result = get_name_for_var_field((Var *) expr, fieldno,
											0, context);
			pop_ancestor_plan(dpns, &save_dpns);
			return result;
		}
	}

	/*
	 * If it's a Var of type RECORD, we have to find what the Var refers to;
	 * if not, we can use get_expr_result_tupdesc().
	 */
	if (!IsA(var, Var) ||
		var->vartype != RECORDOID)
	{
		tupleDesc = get_expr_result_tupdesc((Node *) var, false);
		/* Got the tupdesc, so we can extract the field name */
		Assert(fieldno >= 1 && fieldno <= tupleDesc->natts);
		return NameStr(TupleDescAttr(tupleDesc, fieldno - 1)->attname);
	}

	/* Find appropriate nesting depth */
	netlevelsup = var->varlevelsup + levelsup;
	if (netlevelsup >= list_length(context->namespaces))
		elog(ERROR, "bogus varlevelsup: %d offset %d",
			 var->varlevelsup, levelsup);
	dpns = (deparse_namespace *) list_nth(context->namespaces,
										  netlevelsup);

	/*
	 * Try to find the relevant RTE in this rtable.  In a plan tree, it's
	 * likely that varno is OUTER_VAR or INNER_VAR, in which case we must dig
	 * down into the subplans, or INDEX_VAR, which is resolved similarly.
	 */
	if (var->varno >= 1 && var->varno <= list_length(dpns->rtable))
	{
		rte = rt_fetch(var->varno, dpns->rtable);
		attnum = var->varattno;
	}
	else if (var->varno == OUTER_VAR && dpns->outer_tlist)
	{
		TargetEntry *tle;
		deparse_namespace save_dpns;
		const char *result;

		tle = get_tle_by_resno(dpns->outer_tlist, var->varattno);
		if (!tle)
			elog(ERROR, "bogus varattno for OUTER_VAR var: %d", var->varattno);

		Assert(netlevelsup == 0);
		push_child_plan(dpns, dpns->outer_planstate, &save_dpns);

		result = get_name_for_var_field((Var *) tle->expr, fieldno,
										levelsup, context);

		pop_child_plan(dpns, &save_dpns);
		return result;
	}
	else if (var->varno == INNER_VAR && dpns->inner_tlist)
	{
		TargetEntry *tle;
		deparse_namespace save_dpns;
		const char *result;

		tle = get_tle_by_resno(dpns->inner_tlist, var->varattno);
		if (!tle)
			elog(ERROR, "bogus varattno for INNER_VAR var: %d", var->varattno);

		Assert(netlevelsup == 0);
		push_child_plan(dpns, dpns->inner_planstate, &save_dpns);

		result = get_name_for_var_field((Var *) tle->expr, fieldno,
										levelsup, context);

		pop_child_plan(dpns, &save_dpns);
		return result;
	}
	else if (var->varno == INDEX_VAR && dpns->index_tlist)
	{
		TargetEntry *tle;
		const char *result;

		tle = get_tle_by_resno(dpns->index_tlist, var->varattno);
		if (!tle)
			elog(ERROR, "bogus varattno for INDEX_VAR var: %d", var->varattno);

		Assert(netlevelsup == 0);

		result = get_name_for_var_field((Var *) tle->expr, fieldno,
										levelsup, context);

		return result;
	}
	else
	{
		elog(ERROR, "bogus varno: %d", var->varno);
		return NULL;			/* keep compiler quiet */
	}

	if (attnum == InvalidAttrNumber)
	{
		/* Var is whole-row reference to RTE, so select the right field */
		return get_rte_attribute_name(rte, fieldno);
	}

	/*
	 * This part has essentially the same logic as the parser's
	 * expandRecordVariable() function, but we are dealing with a different
	 * representation of the input context, and we only need one field name
	 * not a TupleDesc.  Also, we need special cases for finding subquery and
	 * CTE subplans when deparsing Plan trees.
	 */
	expr = (Node *) var;		/* default if we can't drill down */

	switch (rte->rtekind)
	{
		case RTE_RELATION:
		case RTE_VALUES:
		case RTE_NAMEDTUPLESTORE:

			/*
			 * This case should not occur: a column of a table, values list,
			 * or ENR shouldn't have type RECORD.  Fall through and fail (most
			 * likely) at the bottom.
			 */
			break;
		case RTE_SUBQUERY:
			/* Subselect-in-FROM: examine sub-select's output expr */
			{
				if (rte->subquery)
				{
					TargetEntry *ste = get_tle_by_resno(rte->subquery->targetList,
														attnum);

					if (ste == NULL || ste->resjunk)
						elog(ERROR, "subquery %s does not have attribute %d",
							 rte->eref->aliasname, attnum);
					expr = (Node *) ste->expr;
					if (IsA(expr, Var))
					{
						/*
						 * Recurse into the sub-select to see what its Var
						 * refers to. We have to build an additional level of
						 * namespace to keep in step with varlevelsup in the
						 * subselect.
						 */
						deparse_namespace mydpns;
						const char *result;

						set_deparse_for_query(&mydpns, rte->subquery,
											  context->namespaces);

						context->namespaces = lcons(&mydpns,
													context->namespaces);

						result = get_name_for_var_field((Var *) expr, fieldno,
														0, context);

						context->namespaces =
							list_delete_first(context->namespaces);

						return result;
					}
					/* else fall through to inspect the expression */
				}
				else
				{
					/*
					 * We're deparsing a Plan tree so we don't have complete
					 * RTE entries (in particular, rte->subquery is NULL). But
					 * the only place we'd see a Var directly referencing a
					 * SUBQUERY RTE is in a SubqueryScan plan node, and we can
					 * look into the child plan's tlist instead.
					 */
					TargetEntry *tle;
					deparse_namespace save_dpns;
					const char *result;

					if (!dpns->inner_planstate)
						elog(ERROR, "failed to find plan for subquery %s",
							 rte->eref->aliasname);
					tle = get_tle_by_resno(dpns->inner_tlist, attnum);
					if (!tle)
						elog(ERROR, "bogus varattno for subquery var: %d",
							 attnum);
					Assert(netlevelsup == 0);
					push_child_plan(dpns, dpns->inner_planstate, &save_dpns);

					result = get_name_for_var_field((Var *) tle->expr, fieldno,
													levelsup, context);

					pop_child_plan(dpns, &save_dpns);
					return result;
				}
			}
			break;
		case RTE_JOIN:
			/* Join RTE --- recursively inspect the alias variable */
			if (rte->joinaliasvars == NIL)
				elog(ERROR, "cannot decompile join alias var in plan tree");
			Assert(attnum > 0 && attnum <= list_length(rte->joinaliasvars));
			expr = (Node *) list_nth(rte->joinaliasvars, attnum - 1);
			Assert(expr != NULL);
			/* we intentionally don't strip implicit coercions here */
			if (IsA(expr, Var))
				return get_name_for_var_field((Var *) expr, fieldno,
											  var->varlevelsup + levelsup,
											  context);
			/* else fall through to inspect the expression */
			break;
		case RTE_FUNCTION:
		case RTE_TABLEFUNC:

			/*
			 * We couldn't get here unless a function is declared with one of
			 * its result columns as RECORD, which is not allowed.
			 */
			break;
		case RTE_CTE:
			/* CTE reference: examine subquery's output expr */
			{
				CommonTableExpr *cte = NULL;
				Index		ctelevelsup;
				ListCell   *lc;

				/*
				 * Try to find the referenced CTE using the namespace stack.
				 */
				ctelevelsup = rte->ctelevelsup + netlevelsup;
				if (ctelevelsup >= list_length(context->namespaces))
					lc = NULL;
				else
				{
					deparse_namespace *ctedpns;

					ctedpns = (deparse_namespace *)
						list_nth(context->namespaces, ctelevelsup);
					foreach(lc, ctedpns->ctes)
					{
						cte = (CommonTableExpr *) lfirst(lc);
						if (strcmp(cte->ctename, rte->ctename) == 0)
							break;
					}
				}
				if (lc != NULL)
				{
					Query	   *ctequery = (Query *) cte->ctequery;
					TargetEntry *ste = get_tle_by_resno(GetCTETargetList(cte),
														attnum);

					if (ste == NULL || ste->resjunk)
						elog(ERROR, "subquery %s does not have attribute %d",
							 rte->eref->aliasname, attnum);
					expr = (Node *) ste->expr;
					if (IsA(expr, Var))
					{
						/*
						 * Recurse into the CTE to see what its Var refers to.
						 * We have to build an additional level of namespace
						 * to keep in step with varlevelsup in the CTE.
						 * Furthermore it could be an outer CTE, so we may
						 * have to delete some levels of namespace.
						 */
						List	   *save_nslist = context->namespaces;
						List	   *new_nslist;
						deparse_namespace mydpns;
						const char *result;

						set_deparse_for_query(&mydpns, ctequery,
											  context->namespaces);

						new_nslist = list_copy_tail(context->namespaces,
													ctelevelsup);
						context->namespaces = lcons(&mydpns, new_nslist);

						result = get_name_for_var_field((Var *) expr, fieldno,
														0, context);

						context->namespaces = save_nslist;

						return result;
					}
					/* else fall through to inspect the expression */
				}
				else
				{
					/*
					 * We're deparsing a Plan tree so we don't have a CTE
					 * list.  But the only place we'd see a Var directly
					 * referencing a CTE RTE is in a CteScan plan node, and we
					 * can look into the subplan's tlist instead.
					 */
					TargetEntry *tle;
					deparse_namespace save_dpns;
					const char *result;

					if (!dpns->inner_planstate)
						elog(ERROR, "failed to find plan for CTE %s",
							 rte->eref->aliasname);
					tle = get_tle_by_resno(dpns->inner_tlist, attnum);
					if (!tle)
						elog(ERROR, "bogus varattno for subquery var: %d",
							 attnum);
					Assert(netlevelsup == 0);
					push_child_plan(dpns, dpns->inner_planstate, &save_dpns);

					result = get_name_for_var_field((Var *) tle->expr, fieldno,
													levelsup, context);

					pop_child_plan(dpns, &save_dpns);
					return result;
				}
			}
			break;
	}

	/*
	 * We now have an expression we can't expand any more, so see if
	 * get_expr_result_tupdesc() can do anything with it.
	 */
	tupleDesc = get_expr_result_tupdesc(expr, false);
	/* Got the tupdesc, so we can extract the field name */
	Assert(fieldno >= 1 && fieldno <= tupleDesc->natts);
	return NameStr(TupleDescAttr(tupleDesc, fieldno - 1)->attname);
}

/*
 * Try to find the referenced expression for a PARAM_EXEC Param that might
 * reference a parameter supplied by an upper NestLoop or SubPlan plan node.
 *
 * If successful, return the expression and set *dpns_p and *ancestor_cell_p
 * appropriately for calling push_ancestor_plan().  If no referent can be
 * found, return NULL.
 */
static Node *
find_param_referent(Param *param, deparse_context *context,
					deparse_namespace **dpns_p, ListCell **ancestor_cell_p)
{
	/* Initialize output parameters to prevent compiler warnings */
	*dpns_p = NULL;
	*ancestor_cell_p = NULL;

	/*
	 * If it's a PARAM_EXEC parameter, look for a matching NestLoopParam or
	 * SubPlan argument.  This will necessarily be in some ancestor of the
	 * current expression's PlanState.
	 */
	if (param->paramkind == PARAM_EXEC)
	{
		deparse_namespace *dpns;
		PlanState  *child_ps;
		bool		in_same_plan_level;
		ListCell   *lc;

		dpns = (deparse_namespace *) linitial(context->namespaces);
		child_ps = dpns->planstate;
		in_same_plan_level = true;

		foreach(lc, dpns->ancestors)
		{
			PlanState  *ps = (PlanState *) lfirst(lc);
			ListCell   *lc2;

			/*
			 * NestLoops transmit params to their inner child only; also, once
			 * we've crawled up out of a subplan, this couldn't possibly be
			 * the right match.
			 */
			if (IsA(ps, NestLoopState) &&
				child_ps == innerPlanState(ps) &&
				in_same_plan_level)
			{
				NestLoop   *nl = (NestLoop *) ps->plan;

				foreach(lc2, nl->nestParams)
				{
					NestLoopParam *nlp = (NestLoopParam *) lfirst(lc2);

					if (nlp->paramno == param->paramid)
					{
						/* Found a match, so return it */
						*dpns_p = dpns;
						*ancestor_cell_p = lc;
						return (Node *) nlp->paramval;
					}
				}
			}

			/*
			 * Check to see if we're crawling up from a subplan.
			 */
			foreach(lc2, ps->subPlan)
			{
				SubPlanState *sstate = (SubPlanState *) lfirst(lc2);
				SubPlan    *subplan = sstate->subplan;
				ListCell   *lc3;
				ListCell   *lc4;

				if (child_ps != sstate->planstate)
					continue;

				/* Matched subplan, so check its arguments */
				forboth(lc3, subplan->parParam, lc4, subplan->args)
				{
					int			paramid = lfirst_int(lc3);
					Node	   *arg = (Node *) lfirst(lc4);

					if (paramid == param->paramid)
					{
						/* Found a match, so return it */
						*dpns_p = dpns;
						*ancestor_cell_p = lc;
						return arg;
					}
				}

				/* Keep looking, but we are emerging from a subplan. */
				in_same_plan_level = false;
				break;
			}

			/*
			 * Likewise check to see if we're emerging from an initplan.
			 * Initplans never have any parParams, so no need to search that
			 * list, but we need to know if we should reset
			 * in_same_plan_level.
			 */
			foreach(lc2, ps->initPlan)
			{
				SubPlanState *sstate = (SubPlanState *) lfirst(lc2);

				if (child_ps != sstate->planstate)
					continue;

				/* No parameters to be had here. */
				Assert(sstate->subplan->parParam == NIL);

				/* Keep looking, but we are emerging from an initplan. */
				in_same_plan_level = false;
				break;
			}

			/* No luck, crawl up to next ancestor */
			child_ps = ps;
		}
	}

	/* No referent found */
	return NULL;
}

/*
 * Display a Param appropriately.
 */
static void
get_parameter(Param *param, deparse_context *context)
{
	Node	   *expr;
	deparse_namespace *dpns;
	ListCell   *ancestor_cell;

	/*
	 * If it's a PARAM_EXEC parameter, try to locate the expression from which
	 * the parameter was computed.  Note that failing to find a referent isn't
	 * an error, since the Param might well be a subplan output rather than an
	 * input.
	 */
	expr = find_param_referent(param, context, &dpns, &ancestor_cell);
	if (expr)
	{
		/* Found a match, so print it */
		deparse_namespace save_dpns;
		bool		save_varprefix;
		bool		need_paren;

		/* Switch attention to the ancestor plan node */
		push_ancestor_plan(dpns, ancestor_cell, &save_dpns);

		/*
		 * Force prefixing of Vars, since they won't belong to the relation
		 * being scanned in the original plan node.
		 */
		save_varprefix = context->varprefix;
		context->varprefix = true;

		/*
		 * A Param's expansion is typically a Var, Aggref, or upper-level
		 * Param, which wouldn't need extra parentheses.  Otherwise, insert
		 * parens to ensure the expression looks atomic.
		 */
		need_paren = !(IsA(expr, Var) ||
					   IsA(expr, Aggref) ||
					   IsA(expr, Param));
		if (need_paren)
			appendStringInfoChar(context->buf, '(');

		get_rule_expr(expr, context, false);

		if (need_paren)
			appendStringInfoChar(context->buf, ')');

		context->varprefix = save_varprefix;

		pop_ancestor_plan(dpns, &save_dpns);

		return;
	}

	/*
	 * Not PARAM_EXEC, or couldn't find referent: just print $N.
	 */
	appendStringInfo(context->buf, "$%d", param->paramid);
}

/*
 * get_simple_binary_op_name
 *
 * helper function for isSimpleNode
 * will return single char binary operator name, or NULL if it's not
 */
static const char *
get_simple_binary_op_name(OpExpr *expr)
{
	List	   *args = expr->args;

	if (list_length(args) == 2)
	{
		/* binary operator */
		Node	   *arg1 = (Node *) linitial(args);
		Node	   *arg2 = (Node *) lsecond(args);
		const char *op;

		op = generate_operator_name(expr->opno, exprType(arg1), exprType(arg2));
		if (strlen(op) == 1)
			return op;
	}
	return NULL;
}


/*
 * isSimpleNode - check if given node is simple (doesn't need parenthesizing)
 *
 *	true   : simple in the context of parent node's type
 *	false  : not simple
 */
static bool
isSimpleNode(Node *node, Node *parentNode, int prettyFlags)
{
	if (!node)
		return false;

	switch (nodeTag(node))
	{
		case T_Var:
		case T_Const:
		case T_Param:
		case T_CoerceToDomainValue:
		case T_SetToDefault:
		case T_CurrentOfExpr:
			/* single words: always simple */
			return true;

		case T_ArrayRef:
		case T_ArrayExpr:
		case T_RowExpr:
		case T_CoalesceExpr:
		case T_MinMaxExpr:
		case T_SQLValueFunction:
		case T_XmlExpr:
		case T_NextValueExpr:
		case T_NullIfExpr:
		case T_Aggref:
		case T_WindowFunc:
		case T_FuncExpr:
			/* function-like: name(..) or name[..] */
			return true;

			/* CASE keywords act as parentheses */
		case T_CaseExpr:
			return true;

		case T_FieldSelect:

			/*
			 * appears simple since . has top precedence, unless parent is
			 * T_FieldSelect itself!
			 */
			return (IsA(parentNode, FieldSelect) ? false : true);

		case T_FieldStore:

			/*
			 * treat like FieldSelect (probably doesn't matter)
			 */
			return (IsA(parentNode, FieldStore) ? false : true);

		case T_CoerceToDomain:
			/* maybe simple, check args */
			return isSimpleNode((Node *) ((CoerceToDomain *) node)->arg,
								node, prettyFlags);
		case T_RelabelType:
			return isSimpleNode((Node *) ((RelabelType *) node)->arg,
								node, prettyFlags);
		case T_CoerceViaIO:
			return isSimpleNode((Node *) ((CoerceViaIO *) node)->arg,
								node, prettyFlags);
		case T_ArrayCoerceExpr:
			return isSimpleNode((Node *) ((ArrayCoerceExpr *) node)->arg,
								node, prettyFlags);
		case T_ConvertRowtypeExpr:
			return isSimpleNode((Node *) ((ConvertRowtypeExpr *) node)->arg,
								node, prettyFlags);

		case T_OpExpr:
			{
				/* depends on parent node type; needs further checking */
				if (prettyFlags & PRETTYFLAG_PAREN && IsA(parentNode, OpExpr))
				{
					const char *op;
					const char *parentOp;
					bool		is_lopriop;
					bool		is_hipriop;
					bool		is_lopriparent;
					bool		is_hipriparent;

					op = get_simple_binary_op_name((OpExpr *) node);
					if (!op)
						return false;

					/* We know only the basic operators + - and * / % */
					is_lopriop = (strchr("+-", *op) != NULL);
					is_hipriop = (strchr("*/%", *op) != NULL);
					if (!(is_lopriop || is_hipriop))
						return false;

					parentOp = get_simple_binary_op_name((OpExpr *) parentNode);
					if (!parentOp)
						return false;

					is_lopriparent = (strchr("+-", *parentOp) != NULL);
					is_hipriparent = (strchr("*/%", *parentOp) != NULL);
					if (!(is_lopriparent || is_hipriparent))
						return false;

					if (is_hipriop && is_lopriparent)
						return true;	/* op binds tighter than parent */

					if (is_lopriop && is_hipriparent)
						return false;

					/*
					 * Operators are same priority --- can skip parens only if
					 * we have (a - b) - c, not a - (b - c).
					 */
					if (node == (Node *) linitial(((OpExpr *) parentNode)->args))
						return true;

					return false;
				}
				/* else do the same stuff as for T_SubLink et al. */
				/* FALL THROUGH */
			}

		case T_SubLink:
		case T_NullTest:
		case T_BooleanTest:
		case T_DistinctExpr:
			switch (nodeTag(parentNode))
			{
				case T_FuncExpr:
					{
						/* special handling for casts */
						CoercionForm type = ((FuncExpr *) parentNode)->funcformat;

						if (type == COERCE_EXPLICIT_CAST ||
							type == COERCE_IMPLICIT_CAST)
							return false;
						return true;	/* own parentheses */
					}
				case T_BoolExpr:	/* lower precedence */
				case T_ArrayRef:	/* other separators */
				case T_ArrayExpr:	/* other separators */
				case T_RowExpr: /* other separators */
				case T_CoalesceExpr:	/* own parentheses */
				case T_MinMaxExpr:	/* own parentheses */
				case T_XmlExpr: /* own parentheses */
				case T_NullIfExpr:	/* other separators */
				case T_Aggref:	/* own parentheses */
				case T_WindowFunc:	/* own parentheses */
				case T_CaseExpr:	/* other separators */
					return true;
				default:
					return false;
			}

		case T_BoolExpr:
			switch (nodeTag(parentNode))
			{
				case T_BoolExpr:
					if (prettyFlags & PRETTYFLAG_PAREN)
					{
						BoolExprType type;
						BoolExprType parentType;

						type = ((BoolExpr *) node)->boolop;
						parentType = ((BoolExpr *) parentNode)->boolop;
						switch (type)
						{
							case NOT_EXPR:
							case AND_EXPR:
								if (parentType == AND_EXPR || parentType == OR_EXPR)
									return true;
								break;
							case OR_EXPR:
								if (parentType == OR_EXPR)
									return true;
								break;
						}
					}
					return false;
				case T_FuncExpr:
					{
						/* special handling for casts */
						CoercionForm type = ((FuncExpr *) parentNode)->funcformat;

						if (type == COERCE_EXPLICIT_CAST ||
							type == COERCE_IMPLICIT_CAST)
							return false;
						return true;	/* own parentheses */
					}
				case T_ArrayRef:	/* other separators */
				case T_ArrayExpr:	/* other separators */
				case T_RowExpr: /* other separators */
				case T_CoalesceExpr:	/* own parentheses */
				case T_MinMaxExpr:	/* own parentheses */
				case T_XmlExpr: /* own parentheses */
				case T_NullIfExpr:	/* other separators */
				case T_Aggref:	/* own parentheses */
				case T_WindowFunc:	/* own parentheses */
				case T_CaseExpr:	/* other separators */
					return true;
				default:
					return false;
			}

		default:
			break;
	}
	/* those we don't know: in dubio complexo */
	return false;
}


/*
 * appendContextKeyword - append a keyword to buffer
 *
 * If prettyPrint is enabled, perform a line break, and adjust indentation.
 * Otherwise, just append the keyword.
 */
static void
appendContextKeyword(deparse_context *context, const char *str,
					 int indentBefore, int indentAfter, int indentPlus)
{
	StringInfo	buf = context->buf;

	if (PRETTY_INDENT(context))
	{
		int			indentAmount;

		context->indentLevel += indentBefore;

		/* remove any trailing spaces currently in the buffer ... */
		removeStringInfoSpaces(buf);
		/* ... then add a newline and some spaces */
		appendStringInfoChar(buf, '\n');

		if (context->indentLevel < PRETTYINDENT_LIMIT)
			indentAmount = Max(context->indentLevel, 0) + indentPlus;
		else
		{
			/*
			 * If we're indented more than PRETTYINDENT_LIMIT characters, try
			 * to conserve horizontal space by reducing the per-level
			 * indentation.  For best results the scale factor here should
			 * divide all the indent amounts that get added to indentLevel
			 * (PRETTYINDENT_STD, etc).  It's important that the indentation
			 * not grow unboundedly, else deeply-nested trees use O(N^2)
			 * whitespace; so we also wrap modulo PRETTYINDENT_LIMIT.
			 */
			indentAmount = PRETTYINDENT_LIMIT +
				(context->indentLevel - PRETTYINDENT_LIMIT) /
				(PRETTYINDENT_STD / 2);
			indentAmount %= PRETTYINDENT_LIMIT;
			/* scale/wrap logic affects indentLevel, but not indentPlus */
			indentAmount += indentPlus;
		}
		appendStringInfoSpaces(buf, indentAmount);

		appendStringInfoString(buf, str);

		context->indentLevel += indentAfter;
		if (context->indentLevel < 0)
			context->indentLevel = 0;
	}
	else
		appendStringInfoString(buf, str);
}

/*
 * removeStringInfoSpaces - delete trailing spaces from a buffer.
 *
 * Possibly this should move to stringinfo.c at some point.
 */
static void
removeStringInfoSpaces(StringInfo str)
{
	while (str->len > 0 && str->data[str->len - 1] == ' ')
		str->data[--(str->len)] = '\0';
}


/*
 * get_rule_expr_paren	- deparse expr using get_rule_expr,
 * embracing the string with parentheses if necessary for prettyPrint.
 *
 * Never embrace if prettyFlags=0, because it's done in the calling node.
 *
 * Any node that does *not* embrace its argument node by sql syntax (with
 * parentheses, non-operator keywords like CASE/WHEN/ON, or comma etc) should
 * use get_rule_expr_paren instead of get_rule_expr so parentheses can be
 * added.
 */
static void
get_rule_expr_paren(Node *node, deparse_context *context,
					bool showimplicit, Node *parentNode)
{
	bool		need_paren;

	need_paren = PRETTY_PAREN(context) &&
		!isSimpleNode(node, parentNode, context->prettyFlags);

	if (need_paren)
		appendStringInfoChar(context->buf, '(');

	get_rule_expr(node, context, showimplicit);

	if (need_paren)
		appendStringInfoChar(context->buf, ')');
}


/* ----------
 * get_rule_expr			- Parse back an expression
 *
 * Note: showimplicit determines whether we display any implicit cast that
 * is present at the top of the expression tree.  It is a passed argument,
 * not a field of the context struct, because we change the value as we
 * recurse down into the expression.  In general we suppress implicit casts
 * when the result type is known with certainty (eg, the arguments of an
 * OR must be boolean).  We display implicit casts for arguments of functions
 * and operators, since this is needed to be certain that the same function
 * or operator will be chosen when the expression is re-parsed.
 * ----------
 */
static void
get_rule_expr(Node *node, deparse_context *context,
			  bool showimplicit)
{
	StringInfo	buf = context->buf;

	if (node == NULL)
		return;

	/* Guard against excessively long or deeply-nested queries */
	CHECK_FOR_INTERRUPTS();
	check_stack_depth();

	/*
	 * Each level of get_rule_expr must emit an indivisible term
	 * (parenthesized if necessary) to ensure result is reparsed into the same
	 * expression tree.  The only exception is that when the input is a List,
	 * we emit the component items comma-separated with no surrounding
	 * decoration; this is convenient for most callers.
	 */
	switch (nodeTag(node))
	{
		case T_Var:
			(void) get_variable((Var *) node, 0, false, context);
			break;

		case T_Const:
			get_const_expr((Const *) node, context, 0);
			break;

		case T_Param:
			get_parameter((Param *) node, context);
			break;

		case T_Aggref:
			get_agg_expr((Aggref *) node, context, (Aggref *) node);
			break;

		case T_GroupingFunc:
			{
				GroupingFunc *gexpr = (GroupingFunc *) node;

				appendStringInfoString(buf, "GROUPING(");
				get_rule_expr((Node *) gexpr->args, context, true);
				appendStringInfoChar(buf, ')');
			}
			break;

		case T_WindowFunc:
			get_windowfunc_expr((WindowFunc *) node, context);
			break;

		case T_ArrayRef:
			{
				ArrayRef   *aref = (ArrayRef *) node;
				bool		need_parens;

				/*
				 * If the argument is a CaseTestExpr, we must be inside a
				 * FieldStore, ie, we are assigning to an element of an array
				 * within a composite column.  Since we already punted on
				 * displaying the FieldStore's target information, just punt
				 * here too, and display only the assignment source
				 * expression.
				 */
				if (IsA(aref->refexpr, CaseTestExpr))
				{
					Assert(aref->refassgnexpr);
					get_rule_expr((Node *) aref->refassgnexpr,
								  context, showimplicit);
					break;
				}

				/*
				 * Parenthesize the argument unless it's a simple Var or a
				 * FieldSelect.  (In particular, if it's another ArrayRef, we
				 * *must* parenthesize to avoid confusion.)
				 */
				need_parens = !IsA(aref->refexpr, Var) &&
					!IsA(aref->refexpr, FieldSelect);
				if (need_parens)
					appendStringInfoChar(buf, '(');
				get_rule_expr((Node *) aref->refexpr, context, showimplicit);
				if (need_parens)
					appendStringInfoChar(buf, ')');

				/*
				 * If there's a refassgnexpr, we want to print the node in the
				 * format "array[subscripts] := refassgnexpr".  This is not
				 * legal SQL, so decompilation of INSERT or UPDATE statements
				 * should always use processIndirection as part of the
				 * statement-level syntax.  We should only see this when
				 * EXPLAIN tries to print the targetlist of a plan resulting
				 * from such a statement.
				 */
				if (aref->refassgnexpr)
				{
					Node	   *refassgnexpr;

					/*
					 * Use processIndirection to print this node's subscripts
					 * as well as any additional field selections or
					 * subscripting in immediate descendants.  It returns the
					 * RHS expr that is actually being "assigned".
					 */
					refassgnexpr = processIndirection(node, context);
					appendStringInfoString(buf, " := ");
					get_rule_expr(refassgnexpr, context, showimplicit);
				}
				else
				{
					/* Just an ordinary array fetch, so print subscripts */
					printSubscripts(aref, context);
				}
			}
			break;

		case T_FuncExpr:
			get_func_expr((FuncExpr *) node, context, showimplicit);
			break;

		case T_NamedArgExpr:
			{
				NamedArgExpr *na = (NamedArgExpr *) node;

				appendStringInfo(buf, "%s => ", quote_identifier(na->name));
				get_rule_expr((Node *) na->arg, context, showimplicit);
			}
			break;

		case T_OpExpr:
			get_oper_expr((OpExpr *) node, context);
			break;

		case T_DistinctExpr:
			{
				DistinctExpr *expr = (DistinctExpr *) node;
				List	   *args = expr->args;
				Node	   *arg1 = (Node *) linitial(args);
				Node	   *arg2 = (Node *) lsecond(args);

				if (!PRETTY_PAREN(context))
					appendStringInfoChar(buf, '(');
				get_rule_expr_paren(arg1, context, true, node);
				appendStringInfoString(buf, " IS DISTINCT FROM ");
				get_rule_expr_paren(arg2, context, true, node);
				if (!PRETTY_PAREN(context))
					appendStringInfoChar(buf, ')');
			}
			break;

		case T_NullIfExpr:
			{
				NullIfExpr *nullifexpr = (NullIfExpr *) node;

				appendStringInfoString(buf, "NULLIF(");
				get_rule_expr((Node *) nullifexpr->args, context, true);
				appendStringInfoChar(buf, ')');
			}
			break;

		case T_ScalarArrayOpExpr:
			{
				ScalarArrayOpExpr *expr = (ScalarArrayOpExpr *) node;
				List	   *args = expr->args;
				Node	   *arg1 = (Node *) linitial(args);
				Node	   *arg2 = (Node *) lsecond(args);

				if (!PRETTY_PAREN(context))
					appendStringInfoChar(buf, '(');
				get_rule_expr_paren(arg1, context, true, node);
				appendStringInfo(buf, " %s %s (",
								 generate_operator_name(expr->opno,
														exprType(arg1),
														get_base_element_type(exprType(arg2))),
								 expr->useOr ? "ANY" : "ALL");
				get_rule_expr_paren(arg2, context, true, node);

				/*
				 * There's inherent ambiguity in "x op ANY/ALL (y)" when y is
				 * a bare sub-SELECT.  Since we're here, the sub-SELECT must
				 * be meant as a scalar sub-SELECT yielding an array value to
				 * be used in ScalarArrayOpExpr; but the grammar will
				 * preferentially interpret such a construct as an ANY/ALL
				 * SubLink.  To prevent misparsing the output that way, insert
				 * a dummy coercion (which will be stripped by parse analysis,
				 * so no inefficiency is added in dump and reload).  This is
				 * indeed most likely what the user wrote to get the construct
				 * accepted in the first place.
				 */
				if (IsA(arg2, SubLink) &&
					((SubLink *) arg2)->subLinkType == EXPR_SUBLINK)
					appendStringInfo(buf, "::%s",
									 format_type_with_typemod(exprType(arg2),
															  exprTypmod(arg2)));
				appendStringInfoChar(buf, ')');
				if (!PRETTY_PAREN(context))
					appendStringInfoChar(buf, ')');
			}
			break;

		case T_BoolExpr:
			{
				BoolExpr   *expr = (BoolExpr *) node;
				Node	   *first_arg = linitial(expr->args);
				ListCell   *arg = lnext(list_head(expr->args));

				switch (expr->boolop)
				{
					case AND_EXPR:
						if (!PRETTY_PAREN(context))
							appendStringInfoChar(buf, '(');
						get_rule_expr_paren(first_arg, context,
											false, node);
						while (arg)
						{
							appendStringInfoString(buf, " AND ");
							get_rule_expr_paren((Node *) lfirst(arg), context,
												false, node);
							arg = lnext(arg);
						}
						if (!PRETTY_PAREN(context))
							appendStringInfoChar(buf, ')');
						break;

					case OR_EXPR:
						if (!PRETTY_PAREN(context))
							appendStringInfoChar(buf, '(');
						get_rule_expr_paren(first_arg, context,
											false, node);
						while (arg)
						{
							appendStringInfoString(buf, " OR ");
							get_rule_expr_paren((Node *) lfirst(arg), context,
												false, node);
							arg = lnext(arg);
						}
						if (!PRETTY_PAREN(context))
							appendStringInfoChar(buf, ')');
						break;

					case NOT_EXPR:
						if (!PRETTY_PAREN(context))
							appendStringInfoChar(buf, '(');
						appendStringInfoString(buf, "NOT ");
						get_rule_expr_paren(first_arg, context,
											false, node);
						if (!PRETTY_PAREN(context))
							appendStringInfoChar(buf, ')');
						break;

					default:
						elog(ERROR, "unrecognized boolop: %d",
							 (int) expr->boolop);
				}
			}
			break;

		case T_SubLink:
			get_sublink_expr((SubLink *) node, context);
			break;

		case T_SubPlan:
			{
				SubPlan    *subplan = (SubPlan *) node;

				/*
				 * We cannot see an already-planned subplan in rule deparsing,
				 * only while EXPLAINing a query plan.  We don't try to
				 * reconstruct the original SQL, just reference the subplan
				 * that appears elsewhere in EXPLAIN's result.
				 */
				if (subplan->useHashTable)
					appendStringInfo(buf, "(hashed %s)", subplan->plan_name);
				else
					appendStringInfo(buf, "(%s)", subplan->plan_name);
			}
			break;

		case T_AlternativeSubPlan:
			{
				AlternativeSubPlan *asplan = (AlternativeSubPlan *) node;
				ListCell   *lc;

				/* As above, this can only happen during EXPLAIN */
				appendStringInfoString(buf, "(alternatives: ");
				foreach(lc, asplan->subplans)
				{
					SubPlan    *splan = lfirst_node(SubPlan, lc);

					if (splan->useHashTable)
						appendStringInfo(buf, "hashed %s", splan->plan_name);
					else
						appendStringInfoString(buf, splan->plan_name);
					if (lnext(lc))
						appendStringInfoString(buf, " or ");
				}
				appendStringInfoChar(buf, ')');
			}
			break;

		case T_FieldSelect:
			{
				FieldSelect *fselect = (FieldSelect *) node;
				Node	   *arg = (Node *) fselect->arg;
				int			fno = fselect->fieldnum;
				const char *fieldname;
				bool		need_parens;

				/*
				 * Parenthesize the argument unless it's an ArrayRef or
				 * another FieldSelect.  Note in particular that it would be
				 * WRONG to not parenthesize a Var argument; simplicity is not
				 * the issue here, having the right number of names is.
				 */
				need_parens = !IsA(arg, ArrayRef) &&!IsA(arg, FieldSelect);
				if (need_parens)
					appendStringInfoChar(buf, '(');
				get_rule_expr(arg, context, true);
				if (need_parens)
					appendStringInfoChar(buf, ')');

				/*
				 * Get and print the field name.
				 */
				fieldname = get_name_for_var_field((Var *) arg, fno,
												   0, context);
				appendStringInfo(buf, ".%s", quote_identifier(fieldname));
			}
			break;

		case T_FieldStore:
			{
				FieldStore *fstore = (FieldStore *) node;
				bool		need_parens;

				/*
				 * There is no good way to represent a FieldStore as real SQL,
				 * so decompilation of INSERT or UPDATE statements should
				 * always use processIndirection as part of the
				 * statement-level syntax.  We should only get here when
				 * EXPLAIN tries to print the targetlist of a plan resulting
				 * from such a statement.  The plan case is even harder than
				 * ordinary rules would be, because the planner tries to
				 * collapse multiple assignments to the same field or subfield
				 * into one FieldStore; so we can see a list of target fields
				 * not just one, and the arguments could be FieldStores
				 * themselves.  We don't bother to try to print the target
				 * field names; we just print the source arguments, with a
				 * ROW() around them if there's more than one.  This isn't
				 * terribly complete, but it's probably good enough for
				 * EXPLAIN's purposes; especially since anything more would be
				 * either hopelessly confusing or an even poorer
				 * representation of what the plan is actually doing.
				 */
				need_parens = (list_length(fstore->newvals) != 1);
				if (need_parens)
					appendStringInfoString(buf, "ROW(");
				get_rule_expr((Node *) fstore->newvals, context, showimplicit);
				if (need_parens)
					appendStringInfoChar(buf, ')');
			}
			break;

		case T_RelabelType:
			{
				RelabelType *relabel = (RelabelType *) node;
				Node	   *arg = (Node *) relabel->arg;

				if (relabel->relabelformat == COERCE_IMPLICIT_CAST &&
					!showimplicit)
				{
					/* don't show the implicit cast */
					get_rule_expr_paren(arg, context, false, node);
				}
				else
				{
					get_coercion_expr(arg, context,
									  relabel->resulttype,
									  relabel->resulttypmod,
									  node);
				}
			}
			break;

		case T_CoerceViaIO:
			{
				CoerceViaIO *iocoerce = (CoerceViaIO *) node;
				Node	   *arg = (Node *) iocoerce->arg;

				if (iocoerce->coerceformat == COERCE_IMPLICIT_CAST &&
					!showimplicit)
				{
					/* don't show the implicit cast */
					get_rule_expr_paren(arg, context, false, node);
				}
				else
				{
					get_coercion_expr(arg, context,
									  iocoerce->resulttype,
									  -1,
									  node);
				}
			}
			break;

		case T_ArrayCoerceExpr:
			{
				ArrayCoerceExpr *acoerce = (ArrayCoerceExpr *) node;
				Node	   *arg = (Node *) acoerce->arg;

				if (acoerce->coerceformat == COERCE_IMPLICIT_CAST &&
					!showimplicit)
				{
					/* don't show the implicit cast */
					get_rule_expr_paren(arg, context, false, node);
				}
				else
				{
					get_coercion_expr(arg, context,
									  acoerce->resulttype,
									  acoerce->resulttypmod,
									  node);
				}
			}
			break;

		case T_ConvertRowtypeExpr:
			{
				ConvertRowtypeExpr *convert = (ConvertRowtypeExpr *) node;
				Node	   *arg = (Node *) convert->arg;

				if (convert->convertformat == COERCE_IMPLICIT_CAST &&
					!showimplicit)
				{
					/* don't show the implicit cast */
					get_rule_expr_paren(arg, context, false, node);
				}
				else
				{
					get_coercion_expr(arg, context,
									  convert->resulttype, -1,
									  node);
				}
			}
			break;

		case T_CollateExpr:
			{
				CollateExpr *collate = (CollateExpr *) node;
				Node	   *arg = (Node *) collate->arg;

				if (!PRETTY_PAREN(context))
					appendStringInfoChar(buf, '(');
				get_rule_expr_paren(arg, context, showimplicit, node);
				appendStringInfo(buf, " COLLATE %s",
								 generate_collation_name(collate->collOid));
				if (!PRETTY_PAREN(context))
					appendStringInfoChar(buf, ')');
			}
			break;

		case T_CaseExpr:
			{
				CaseExpr   *caseexpr = (CaseExpr *) node;
				ListCell   *temp;

				appendContextKeyword(context, "CASE",
									 0, PRETTYINDENT_VAR, 0);
				if (caseexpr->arg)
				{
					appendStringInfoChar(buf, ' ');
					get_rule_expr((Node *) caseexpr->arg, context, true);
				}
				foreach(temp, caseexpr->args)
				{
					CaseWhen   *when = (CaseWhen *) lfirst(temp);
					Node	   *w = (Node *) when->expr;

					if (caseexpr->arg)
					{
						/*
						 * The parser should have produced WHEN clauses of the
						 * form "CaseTestExpr = RHS", possibly with an
						 * implicit coercion inserted above the CaseTestExpr.
						 * For accurate decompilation of rules it's essential
						 * that we show just the RHS.  However in an
						 * expression that's been through the optimizer, the
						 * WHEN clause could be almost anything (since the
						 * equality operator could have been expanded into an
						 * inline function).  If we don't recognize the form
						 * of the WHEN clause, just punt and display it as-is.
						 */
						if (IsA(w, OpExpr))
						{
							List	   *args = ((OpExpr *) w)->args;

							if (list_length(args) == 2 &&
								IsA(strip_implicit_coercions(linitial(args)),
									CaseTestExpr))
								w = (Node *) lsecond(args);
						}
					}

					if (!PRETTY_INDENT(context))
						appendStringInfoChar(buf, ' ');
					appendContextKeyword(context, "WHEN ",
										 0, 0, 0);
					get_rule_expr(w, context, false);
					appendStringInfoString(buf, " THEN ");
					get_rule_expr((Node *) when->result, context, true);
				}
				if (!PRETTY_INDENT(context))
					appendStringInfoChar(buf, ' ');
				appendContextKeyword(context, "ELSE ",
									 0, 0, 0);
				get_rule_expr((Node *) caseexpr->defresult, context, true);
				if (!PRETTY_INDENT(context))
					appendStringInfoChar(buf, ' ');
				appendContextKeyword(context, "END",
									 -PRETTYINDENT_VAR, 0, 0);
			}
			break;

		case T_CaseTestExpr:
			{
				/*
				 * Normally we should never get here, since for expressions
				 * that can contain this node type we attempt to avoid
				 * recursing to it.  But in an optimized expression we might
				 * be unable to avoid that (see comments for CaseExpr).  If we
				 * do see one, print it as CASE_TEST_EXPR.
				 */
				appendStringInfoString(buf, "CASE_TEST_EXPR");
			}
			break;

		case T_ArrayExpr:
			{
				ArrayExpr  *arrayexpr = (ArrayExpr *) node;

				appendStringInfoString(buf, "ARRAY[");
				get_rule_expr((Node *) arrayexpr->elements, context, true);
				appendStringInfoChar(buf, ']');

				/*
				 * If the array isn't empty, we assume its elements are
				 * coerced to the desired type.  If it's empty, though, we
				 * need an explicit coercion to the array type.
				 */
				if (arrayexpr->elements == NIL)
					appendStringInfo(buf, "::%s",
									 format_type_with_typemod(arrayexpr->array_typeid, -1));
			}
			break;

		case T_RowExpr:
			{
				RowExpr    *rowexpr = (RowExpr *) node;
				TupleDesc	tupdesc = NULL;
				ListCell   *arg;
				int			i;
				char	   *sep;

				/*
				 * If it's a named type and not RECORD, we may have to skip
				 * dropped columns and/or claim there are NULLs for added
				 * columns.
				 */
				if (rowexpr->row_typeid != RECORDOID)
				{
					tupdesc = lookup_rowtype_tupdesc(rowexpr->row_typeid, -1);
					Assert(list_length(rowexpr->args) <= tupdesc->natts);
				}

				/*
				 * SQL99 allows "ROW" to be omitted when there is more than
				 * one column, but for simplicity we always print it.
				 */
				appendStringInfoString(buf, "ROW(");
				sep = "";
				i = 0;
				foreach(arg, rowexpr->args)
				{
					Node	   *e = (Node *) lfirst(arg);

					if (tupdesc == NULL ||
						!TupleDescAttr(tupdesc, i)->attisdropped)
					{
						appendStringInfoString(buf, sep);
						/* Whole-row Vars need special treatment here */
						get_rule_expr_toplevel(e, context, true);
						sep = ", ";
					}
					i++;
				}
				if (tupdesc != NULL)
				{
					while (i < tupdesc->natts)
					{
						if (!TupleDescAttr(tupdesc, i)->attisdropped)
						{
							appendStringInfoString(buf, sep);
							appendStringInfoString(buf, "NULL");
							sep = ", ";
						}
						i++;
					}

					ReleaseTupleDesc(tupdesc);
				}
				appendStringInfoChar(buf, ')');
				if (rowexpr->row_format == COERCE_EXPLICIT_CAST)
					appendStringInfo(buf, "::%s",
									 format_type_with_typemod(rowexpr->row_typeid, -1));
			}
			break;

		case T_RowCompareExpr:
			{
				RowCompareExpr *rcexpr = (RowCompareExpr *) node;
				ListCell   *arg;
				char	   *sep;

				/*
				 * SQL99 allows "ROW" to be omitted when there is more than
				 * one column, but for simplicity we always print it.
				 */
				appendStringInfoString(buf, "(ROW(");
				sep = "";
				foreach(arg, rcexpr->largs)
				{
					Node	   *e = (Node *) lfirst(arg);

					appendStringInfoString(buf, sep);
					get_rule_expr(e, context, true);
					sep = ", ";
				}

				/*
				 * We assume that the name of the first-column operator will
				 * do for all the rest too.  This is definitely open to
				 * failure, eg if some but not all operators were renamed
				 * since the construct was parsed, but there seems no way to
				 * be perfect.
				 */
				appendStringInfo(buf, ") %s ROW(",
								 generate_operator_name(linitial_oid(rcexpr->opnos),
														exprType(linitial(rcexpr->largs)),
														exprType(linitial(rcexpr->rargs))));
				sep = "";
				foreach(arg, rcexpr->rargs)
				{
					Node	   *e = (Node *) lfirst(arg);

					appendStringInfoString(buf, sep);
					get_rule_expr(e, context, true);
					sep = ", ";
				}
				appendStringInfoString(buf, "))");
			}
			break;

		case T_CoalesceExpr:
			{
				CoalesceExpr *coalesceexpr = (CoalesceExpr *) node;

				appendStringInfoString(buf, "COALESCE(");
				get_rule_expr((Node *) coalesceexpr->args, context, true);
				appendStringInfoChar(buf, ')');
			}
			break;

		case T_MinMaxExpr:
			{
				MinMaxExpr *minmaxexpr = (MinMaxExpr *) node;

				switch (minmaxexpr->op)
				{
					case IS_GREATEST:
						appendStringInfoString(buf, "GREATEST(");
						break;
					case IS_LEAST:
						appendStringInfoString(buf, "LEAST(");
						break;
				}
				get_rule_expr((Node *) minmaxexpr->args, context, true);
				appendStringInfoChar(buf, ')');
			}
			break;

		case T_SQLValueFunction:
			{
				SQLValueFunction *svf = (SQLValueFunction *) node;

				/*
				 * Note: this code knows that typmod for time, timestamp, and
				 * timestamptz just prints as integer.
				 */
				switch (svf->op)
				{
					case SVFOP_CURRENT_DATE:
						appendStringInfoString(buf, "CURRENT_DATE");
						break;
					case SVFOP_CURRENT_TIME:
						appendStringInfoString(buf, "CURRENT_TIME");
						break;
					case SVFOP_CURRENT_TIME_N:
						appendStringInfo(buf, "CURRENT_TIME(%d)", svf->typmod);
						break;
					case SVFOP_CURRENT_TIMESTAMP:
						appendStringInfoString(buf, "CURRENT_TIMESTAMP");
						break;
					case SVFOP_CURRENT_TIMESTAMP_N:
						appendStringInfo(buf, "CURRENT_TIMESTAMP(%d)",
										 svf->typmod);
						break;
					case SVFOP_LOCALTIME:
						appendStringInfoString(buf, "LOCALTIME");
						break;
					case SVFOP_LOCALTIME_N:
						appendStringInfo(buf, "LOCALTIME(%d)", svf->typmod);
						break;
					case SVFOP_LOCALTIMESTAMP:
						appendStringInfoString(buf, "LOCALTIMESTAMP");
						break;
					case SVFOP_LOCALTIMESTAMP_N:
						appendStringInfo(buf, "LOCALTIMESTAMP(%d)",
										 svf->typmod);
						break;
					case SVFOP_CURRENT_ROLE:
						appendStringInfoString(buf, "CURRENT_ROLE");
						break;
					case SVFOP_CURRENT_USER:
						appendStringInfoString(buf, "CURRENT_USER");
						break;
					case SVFOP_USER:
						appendStringInfoString(buf, "USER");
						break;
					case SVFOP_SESSION_USER:
						appendStringInfoString(buf, "SESSION_USER");
						break;
					case SVFOP_CURRENT_CATALOG:
						appendStringInfoString(buf, "CURRENT_CATALOG");
						break;
					case SVFOP_CURRENT_SCHEMA:
						appendStringInfoString(buf, "CURRENT_SCHEMA");
						break;
				}
			}
			break;

		case T_XmlExpr:
			{
				XmlExpr    *xexpr = (XmlExpr *) node;
				bool		needcomma = false;
				ListCell   *arg;
				ListCell   *narg;
				Const	   *con;

				switch (xexpr->op)
				{
					case IS_XMLCONCAT:
						appendStringInfoString(buf, "XMLCONCAT(");
						break;
					case IS_XMLELEMENT:
						appendStringInfoString(buf, "XMLELEMENT(");
						break;
					case IS_XMLFOREST:
						appendStringInfoString(buf, "XMLFOREST(");
						break;
					case IS_XMLPARSE:
						appendStringInfoString(buf, "XMLPARSE(");
						break;
					case IS_XMLPI:
						appendStringInfoString(buf, "XMLPI(");
						break;
					case IS_XMLROOT:
						appendStringInfoString(buf, "XMLROOT(");
						break;
					case IS_XMLSERIALIZE:
						appendStringInfoString(buf, "XMLSERIALIZE(");
						break;
					case IS_DOCUMENT:
						break;
				}
				if (xexpr->op == IS_XMLPARSE || xexpr->op == IS_XMLSERIALIZE)
				{
					if (xexpr->xmloption == XMLOPTION_DOCUMENT)
						appendStringInfoString(buf, "DOCUMENT ");
					else
						appendStringInfoString(buf, "CONTENT ");
				}
				if (xexpr->name)
				{
					appendStringInfo(buf, "NAME %s",
									 quote_identifier(map_xml_name_to_sql_identifier(xexpr->name)));
					needcomma = true;
				}
				if (xexpr->named_args)
				{
					if (xexpr->op != IS_XMLFOREST)
					{
						if (needcomma)
							appendStringInfoString(buf, ", ");
						appendStringInfoString(buf, "XMLATTRIBUTES(");
						needcomma = false;
					}
					forboth(arg, xexpr->named_args, narg, xexpr->arg_names)
					{
						Node	   *e = (Node *) lfirst(arg);
						char	   *argname = strVal(lfirst(narg));

						if (needcomma)
							appendStringInfoString(buf, ", ");
						get_rule_expr((Node *) e, context, true);
						appendStringInfo(buf, " AS %s",
										 quote_identifier(map_xml_name_to_sql_identifier(argname)));
						needcomma = true;
					}
					if (xexpr->op != IS_XMLFOREST)
						appendStringInfoChar(buf, ')');
				}
				if (xexpr->args)
				{
					if (needcomma)
						appendStringInfoString(buf, ", ");
					switch (xexpr->op)
					{
						case IS_XMLCONCAT:
						case IS_XMLELEMENT:
						case IS_XMLFOREST:
						case IS_XMLPI:
						case IS_XMLSERIALIZE:
							/* no extra decoration needed */
							get_rule_expr((Node *) xexpr->args, context, true);
							break;
						case IS_XMLPARSE:
							Assert(list_length(xexpr->args) == 2);

							get_rule_expr((Node *) linitial(xexpr->args),
										  context, true);

							con = lsecond_node(Const, xexpr->args);
							Assert(!con->constisnull);
							if (DatumGetBool(con->constvalue))
								appendStringInfoString(buf,
													   " PRESERVE WHITESPACE");
							else
								appendStringInfoString(buf,
													   " STRIP WHITESPACE");
							break;
						case IS_XMLROOT:
							Assert(list_length(xexpr->args) == 3);

							get_rule_expr((Node *) linitial(xexpr->args),
										  context, true);

							appendStringInfoString(buf, ", VERSION ");
							con = (Const *) lsecond(xexpr->args);
							if (IsA(con, Const) &&
								con->constisnull)
								appendStringInfoString(buf, "NO VALUE");
							else
								get_rule_expr((Node *) con, context, false);

							con = lthird_node(Const, xexpr->args);
							if (con->constisnull)
								 /* suppress STANDALONE NO VALUE */ ;
							else
							{
								switch (DatumGetInt32(con->constvalue))
								{
									case XML_STANDALONE_YES:
										appendStringInfoString(buf,
															   ", STANDALONE YES");
										break;
									case XML_STANDALONE_NO:
										appendStringInfoString(buf,
															   ", STANDALONE NO");
										break;
									case XML_STANDALONE_NO_VALUE:
										appendStringInfoString(buf,
															   ", STANDALONE NO VALUE");
										break;
									default:
										break;
								}
							}
							break;
						case IS_DOCUMENT:
							get_rule_expr_paren((Node *) xexpr->args, context, false, node);
							break;
					}

				}
				if (xexpr->op == IS_XMLSERIALIZE)
					appendStringInfo(buf, " AS %s",
									 format_type_with_typemod(xexpr->type,
															  xexpr->typmod));
				if (xexpr->op == IS_DOCUMENT)
					appendStringInfoString(buf, " IS DOCUMENT");
				else
					appendStringInfoChar(buf, ')');
			}
			break;

		case T_NullTest:
			{
				NullTest   *ntest = (NullTest *) node;

				if (!PRETTY_PAREN(context))
					appendStringInfoChar(buf, '(');
				get_rule_expr_paren((Node *) ntest->arg, context, true, node);

				/*
				 * For scalar inputs, we prefer to print as IS [NOT] NULL,
				 * which is shorter and traditional.  If it's a rowtype input
				 * but we're applying a scalar test, must print IS [NOT]
				 * DISTINCT FROM NULL to be semantically correct.
				 */
				if (ntest->argisrow ||
					!type_is_rowtype(exprType((Node *) ntest->arg)))
				{
					switch (ntest->nulltesttype)
					{
						case IS_NULL:
							appendStringInfoString(buf, " IS NULL");
							break;
						case IS_NOT_NULL:
							appendStringInfoString(buf, " IS NOT NULL");
							break;
						default:
							elog(ERROR, "unrecognized nulltesttype: %d",
								 (int) ntest->nulltesttype);
					}
				}
				else
				{
					switch (ntest->nulltesttype)
					{
						case IS_NULL:
							appendStringInfoString(buf, " IS NOT DISTINCT FROM NULL");
							break;
						case IS_NOT_NULL:
							appendStringInfoString(buf, " IS DISTINCT FROM NULL");
							break;
						default:
							elog(ERROR, "unrecognized nulltesttype: %d",
								 (int) ntest->nulltesttype);
					}
				}
				if (!PRETTY_PAREN(context))
					appendStringInfoChar(buf, ')');
			}
			break;

		case T_BooleanTest:
			{
				BooleanTest *btest = (BooleanTest *) node;

				if (!PRETTY_PAREN(context))
					appendStringInfoChar(buf, '(');
				get_rule_expr_paren((Node *) btest->arg, context, false, node);
				switch (btest->booltesttype)
				{
					case IS_TRUE:
						appendStringInfoString(buf, " IS TRUE");
						break;
					case IS_NOT_TRUE:
						appendStringInfoString(buf, " IS NOT TRUE");
						break;
					case IS_FALSE:
						appendStringInfoString(buf, " IS FALSE");
						break;
					case IS_NOT_FALSE:
						appendStringInfoString(buf, " IS NOT FALSE");
						break;
					case IS_UNKNOWN:
						appendStringInfoString(buf, " IS UNKNOWN");
						break;
					case IS_NOT_UNKNOWN:
						appendStringInfoString(buf, " IS NOT UNKNOWN");
						break;
					default:
						elog(ERROR, "unrecognized booltesttype: %d",
							 (int) btest->booltesttype);
				}
				if (!PRETTY_PAREN(context))
					appendStringInfoChar(buf, ')');
			}
			break;

		case T_CoerceToDomain:
			{
				CoerceToDomain *ctest = (CoerceToDomain *) node;
				Node	   *arg = (Node *) ctest->arg;

				if (ctest->coercionformat == COERCE_IMPLICIT_CAST &&
					!showimplicit)
				{
					/* don't show the implicit cast */
					get_rule_expr(arg, context, false);
				}
				else
				{
					get_coercion_expr(arg, context,
									  ctest->resulttype,
									  ctest->resulttypmod,
									  node);
				}
			}
			break;

		case T_CoerceToDomainValue:
			appendStringInfoString(buf, "VALUE");
			break;

		case T_SetToDefault:
			appendStringInfoString(buf, "DEFAULT");
			break;

		case T_CurrentOfExpr:
			{
				CurrentOfExpr *cexpr = (CurrentOfExpr *) node;

				if (cexpr->cursor_name)
					appendStringInfo(buf, "CURRENT OF %s",
									 quote_identifier(cexpr->cursor_name));
				else
					appendStringInfo(buf, "CURRENT OF $%d",
									 cexpr->cursor_param);
			}
			break;

		case T_NextValueExpr:
			{
				NextValueExpr *nvexpr = (NextValueExpr *) node;

				/*
				 * This isn't exactly nextval(), but that seems close enough
				 * for EXPLAIN's purposes.
				 */
				appendStringInfoString(buf, "nextval(");
				simple_quote_literal(buf,
									 generate_relation_name(nvexpr->seqid,
															NIL));
				appendStringInfoChar(buf, ')');
			}
			break;

		case T_InferenceElem:
			{
				InferenceElem *iexpr = (InferenceElem *) node;
				bool		save_varprefix;
				bool		need_parens;

				/*
				 * InferenceElem can only refer to target relation, so a
				 * prefix is not useful, and indeed would cause parse errors.
				 */
				save_varprefix = context->varprefix;
				context->varprefix = false;

				/*
				 * Parenthesize the element unless it's a simple Var or a bare
				 * function call.  Follows pg_get_indexdef_worker().
				 */
				need_parens = !IsA(iexpr->expr, Var);
				if (IsA(iexpr->expr, FuncExpr) &&
					((FuncExpr *) iexpr->expr)->funcformat ==
					COERCE_EXPLICIT_CALL)
					need_parens = false;

				if (need_parens)
					appendStringInfoChar(buf, '(');
				get_rule_expr((Node *) iexpr->expr,
							  context, false);
				if (need_parens)
					appendStringInfoChar(buf, ')');

				context->varprefix = save_varprefix;

				if (iexpr->infercollid)
					appendStringInfo(buf, " COLLATE %s",
									 generate_collation_name(iexpr->infercollid));

				/* Add the operator class name, if not default */
				if (iexpr->inferopclass)
				{
					Oid			inferopclass = iexpr->inferopclass;
					Oid			inferopcinputtype = get_opclass_input_type(iexpr->inferopclass);

					get_opclass_name(inferopclass, inferopcinputtype, buf);
				}
			}
			break;

		case T_PartitionBoundSpec:
			{
				PartitionBoundSpec *spec = (PartitionBoundSpec *) node;
				ListCell   *cell;
				char	   *sep;

				if (spec->is_default)
				{
					appendStringInfoString(buf, "DEFAULT");
					break;
				}

				switch (spec->strategy)
				{
					case PARTITION_STRATEGY_HASH:
						Assert(spec->modulus > 0 && spec->remainder >= 0);
						Assert(spec->modulus > spec->remainder);

						appendStringInfoString(buf, "FOR VALUES");
						appendStringInfo(buf, " WITH (modulus %d, remainder %d)",
										 spec->modulus, spec->remainder);
						break;

					case PARTITION_STRATEGY_LIST:
						Assert(spec->listdatums != NIL);

						appendStringInfoString(buf, "FOR VALUES IN (");
						sep = "";
						foreach(cell, spec->listdatums)
						{
							Const	   *val = castNode(Const, lfirst(cell));

							appendStringInfoString(buf, sep);
							get_const_expr(val, context, -1);
							sep = ", ";
						}

						appendStringInfoChar(buf, ')');
						break;

					case PARTITION_STRATEGY_RANGE:
						Assert(spec->lowerdatums != NIL &&
							   spec->upperdatums != NIL &&
							   list_length(spec->lowerdatums) ==
							   list_length(spec->upperdatums));

						appendStringInfo(buf, "FOR VALUES FROM %s TO %s",
										 get_range_partbound_string(spec->lowerdatums),
										 get_range_partbound_string(spec->upperdatums));
						break;

					default:
						elog(ERROR, "unrecognized partition strategy: %d",
							 (int) spec->strategy);
						break;
				}
			}
			break;

		case T_List:
			{
				char	   *sep;
				ListCell   *l;

				sep = "";
				foreach(l, (List *) node)
				{
					appendStringInfoString(buf, sep);
					get_rule_expr((Node *) lfirst(l), context, showimplicit);
					sep = ", ";
				}
			}
			break;

<<<<<<< HEAD
		case T_EdgeRefProp:
			{
				EdgeRefProp *erp = (EdgeRefProp *) node;

				appendStringInfoString(buf, "EDGEREFPROP(");
				get_rule_expr((Node *) erp->arg, context, true);
				appendStringInfoChar(buf, ')');
			}
			break;

		case T_EdgeRefRow:
			{
				EdgeRefRow *err = (EdgeRefRow *) node;

				appendStringInfoString(buf, "EDGEREFROW(");
				get_rule_expr((Node *) err->arg, context, true);
				appendStringInfoChar(buf, ')');
			}
			break;

		case T_EdgeRefRows:
			{
				EdgeRefRows *err = (EdgeRefRows *) node;

				appendStringInfoString(buf, "EDGEREFROWS(");
				get_rule_expr((Node *) err->arg, context, true);
				appendStringInfoChar(buf, ')');
			}
			break;

		case T_CypherMapExpr:
			{
				CypherMapExpr *m = (CypherMapExpr *) node;
				char	   *sep = "";
				ListCell   *le;

				appendStringInfoChar(buf, '{');
				le = list_head(m->keyvals);
				while (le != NULL)
				{
					Node	   *e;

					appendStringInfoString(buf, sep);

					e = lfirst(le);
					le = lnext(le);

					get_rule_expr((Node *) e, context, true);

					appendBinaryStringInfo(buf, ": ", 2);

					e = lfirst(le);
					le = lnext(le);

					get_rule_expr((Node *) e, context, true);

					sep = ", ";
				}
				appendStringInfoChar(buf, '}');
			}
			break;

		case T_CypherListExpr:
			{
				CypherListExpr *cl = (CypherListExpr *) node;

				appendStringInfoChar(buf, '[');
				get_rule_expr((Node *) cl->elems, context, true);
				appendStringInfoChar(buf, ']');
			}
			break;

		case T_CypherListCompExpr:
			{
				CypherListCompExpr *clc = (CypherListCompExpr *) node;

				appendStringInfoChar(buf, '[');
				appendStringInfo(buf, "%s IN ", clc->varname);
				get_rule_expr((Node *) clc->list, context, true);
				if (clc->cond != NULL)
				{
					appendBinaryStringInfo(buf, " WHERE ", 7);
					get_rule_expr((Node *) clc->cond, context, true);
				}
				if (clc->elem != NULL)
				{
					appendBinaryStringInfo(buf, " | ", 3);
					get_rule_expr((Node *) clc->elem, context, true);
				}
				appendStringInfoChar(buf, ']');
			}
			break;

		case T_CypherListCompVar:
			{
				CypherListCompVar *clcvar = (CypherListCompVar *) node;

				appendStringInfoString(buf, clcvar->varname);
			}
			break;

		case T_CypherAccessExpr:
			{
				CypherAccessExpr *a = (CypherAccessExpr *) node;
				bool		dot;
				ListCell   *le;

				dot = get_access_arg_expr((Node *) a->arg, context, true);

				foreach(le, a->path)
				{
					Node	   *e = lfirst(le);

					if (IsA(e, CypherIndices))
					{
						CypherIndices *cind = (CypherIndices *) e;

						appendStringInfoChar(buf, '[');

						if (cind->is_slice)
						{
							get_rule_expr(cind->lidx, context, true);
							appendBinaryStringInfo(buf, "..", 2);
						}
						get_pathelem_expr(cind->uidx, context, true);

						appendStringInfoChar(buf, ']');
					}
					else
					{
						if (dot)
							appendStringInfoChar(buf, '.');
						else
							dot = true;

						get_pathelem_expr(e, context, true);
					}
				}
			}
=======
		case T_TableFunc:
			get_tablefunc((TableFunc *) node, context, showimplicit);
>>>>>>> 5b570d77
			break;

		default:
			elog(ERROR, "unrecognized node type: %d", (int) nodeTag(node));
			break;
	}
}

static bool
get_access_arg_expr(Node *node, deparse_context *context, bool showimplicit)
{
	StringInfoData si;
	StringInfo	buf;

	if (!context->cypherexpr)
	{
		get_rule_expr(node, context, true);
		return true;
	}

	initStringInfo(&si);

	buf = context->buf;
	context->buf = &si;

	get_rule_expr(node, context, true);

	context->buf = buf;

	if (strcmp(si.data, AG_ELEM_PROP_MAP) != 0)
	{
		appendBinaryStringInfo(buf, si.data, si.len);
		return true;
	}

	return false;
}

static void
get_pathelem_expr(Node *node, deparse_context *context, bool showimplicit)
{
	StringInfoData si;
	StringInfo	buf;

	if (!context->cypherexpr)
	{
		get_rule_expr(node, context, true);
		return;
	}

	initStringInfo(&si);

	buf = context->buf;
	context->buf = &si;

	get_rule_expr(node, context, true);

	context->buf = buf;

	if (si.len > 2 && si.data[0] == '\'' && si.data[si.len - 1] == '\'')
	{
		si.data[si.len - 1] = '\0';
		if (is_ident(si.data + 1, si.len - 2))
		{
			appendBinaryStringInfo(buf, si.data + 1, si.len - 2);
			return;
		}
		else
		{
			si.data[si.len -1] = '\'';
		}
	}

	appendBinaryStringInfo(buf, si.data, si.len);
}

static bool
is_ident(const char *str, const int len)
{
	int			i;

	for (i = 0; i < len; i++)
	{
		char		c = str[i];

		if ((c >= 'a' && c <= 'z') || (c >= 'A' && c <= 'Z') ||
			IS_HIGHBIT_SET(c) || c == '_')
			continue;

		if (i > 0 && ((c >= '0' && c <= '9') || c == '$'))
			continue;

		return false;
	}

	return true;
}

/*
 * get_rule_expr_toplevel		- Parse back a toplevel expression
 *
 * Same as get_rule_expr(), except that if the expr is just a Var, we pass
 * istoplevel = true not false to get_variable().  This causes whole-row Vars
 * to get printed with decoration that will prevent expansion of "*".
 * We need to use this in contexts such as ROW() and VALUES(), where the
 * parser would expand "foo.*" appearing at top level.  (In principle we'd
 * use this in get_target_list() too, but that has additional worries about
 * whether to print AS, so it needs to invoke get_variable() directly anyway.)
 */
static void
get_rule_expr_toplevel(Node *node, deparse_context *context,
					   bool showimplicit)
{
	if (node && IsA(node, Var))
		(void) get_variable((Var *) node, 0, true, context);
	else
		get_rule_expr(node, context, showimplicit);
}

/*
 * get_rule_expr_funccall		- Parse back a function-call expression
 *
 * Same as get_rule_expr(), except that we guarantee that the output will
 * look like a function call, or like one of the things the grammar treats as
 * equivalent to a function call (see the func_expr_windowless production).
 * This is needed in places where the grammar uses func_expr_windowless and
 * you can't substitute a parenthesized a_expr.  If what we have isn't going
 * to look like a function call, wrap it in a dummy CAST() expression, which
 * will satisfy the grammar --- and, indeed, is likely what the user wrote to
 * produce such a thing.
 */
static void
get_rule_expr_funccall(Node *node, deparse_context *context,
					   bool showimplicit)
{
	if (looks_like_function(node))
		get_rule_expr(node, context, showimplicit);
	else
	{
		StringInfo	buf = context->buf;

		appendStringInfoString(buf, "CAST(");
		/* no point in showing any top-level implicit cast */
		get_rule_expr(node, context, false);
		appendStringInfo(buf, " AS %s)",
						 format_type_with_typemod(exprType(node),
												  exprTypmod(node)));
	}
}

/*
 * Helper function to identify node types that satisfy func_expr_windowless.
 * If in doubt, "false" is always a safe answer.
 */
static bool
looks_like_function(Node *node)
{
	if (node == NULL)
		return false;			/* probably shouldn't happen */
	switch (nodeTag(node))
	{
		case T_FuncExpr:
			/* OK, unless it's going to deparse as a cast */
			return (((FuncExpr *) node)->funcformat == COERCE_EXPLICIT_CALL);
		case T_NullIfExpr:
		case T_CoalesceExpr:
		case T_MinMaxExpr:
		case T_SQLValueFunction:
		case T_XmlExpr:
			/* these are all accepted by func_expr_common_subexpr */
			return true;
		default:
			break;
	}
	return false;
}


/*
 * get_oper_expr			- Parse back an OpExpr node
 */
static void
get_oper_expr(OpExpr *expr, deparse_context *context)
{
	StringInfo	buf = context->buf;
	Oid			opno = expr->opno;
	List	   *args = expr->args;

	if (!PRETTY_PAREN(context))
		appendStringInfoChar(buf, '(');
	if (list_length(args) == 2)
	{
		/* binary operator */
		Node	   *arg1 = (Node *) linitial(args);
		Node	   *arg2 = (Node *) lsecond(args);
		char	   *oprname;

		get_rule_expr_paren(arg1, context, true, (Node *) expr);

		oprname = generate_operator_name(opno, exprType(arg1), exprType(arg2));
		if (context->cypherexpr &&
			(strcmp(oprname, "`+`") == 0 ||
			 strcmp(oprname, "`-`") == 0 ||
			 strcmp(oprname, "`*`") == 0 ||
			 strcmp(oprname, "`/`") == 0 ||
			 strcmp(oprname, "`%`") == 0 ||
			 strcmp(oprname, "`^`") == 0))
		{
			oprname[2] = '\0';
			oprname = oprname + 1;
		}
		appendStringInfo(buf, " %s ", oprname);

		get_rule_expr_paren(arg2, context, true, (Node *) expr);
	}
	else
	{
		/* unary operator --- but which side? */
		Node	   *arg = (Node *) linitial(args);
		HeapTuple	tp;
		Form_pg_operator optup;

		tp = SearchSysCache1(OPEROID, ObjectIdGetDatum(opno));
		if (!HeapTupleIsValid(tp))
			elog(ERROR, "cache lookup failed for operator %u", opno);
		optup = (Form_pg_operator) GETSTRUCT(tp);
		switch (optup->oprkind)
		{
			case 'l':
				appendStringInfo(buf, "%s ",
								 generate_operator_name(opno,
														InvalidOid,
														exprType(arg)));
				get_rule_expr_paren(arg, context, true, (Node *) expr);
				break;
			case 'r':
				get_rule_expr_paren(arg, context, true, (Node *) expr);
				appendStringInfo(buf, " %s",
								 generate_operator_name(opno,
														exprType(arg),
														InvalidOid));
				break;
			default:
				elog(ERROR, "bogus oprkind: %d", optup->oprkind);
		}
		ReleaseSysCache(tp);
	}
	if (!PRETTY_PAREN(context))
		appendStringInfoChar(buf, ')');
}

/*
 * get_func_expr			- Parse back a FuncExpr node
 */
static void
get_func_expr(FuncExpr *expr, deparse_context *context,
			  bool showimplicit)
{
	StringInfo	buf = context->buf;
	Oid			funcoid = expr->funcid;
	Oid			argtypes[FUNC_MAX_ARGS];
	int			nargs;
	List	   *argnames;
	bool		use_variadic;
	ListCell   *l;

	/*
	 * If the function call came from an implicit coercion, then just show the
	 * first argument --- unless caller wants to see implicit coercions.
	 */
	if (expr->funcformat == COERCE_IMPLICIT_CAST && !showimplicit)
	{
		get_rule_expr_paren((Node *) linitial(expr->args), context,
							false, (Node *) expr);
		return;
	}

	/*
	 * If the function call came from a cast, then show the first argument
	 * plus an explicit cast operation.
	 */
	if (expr->funcformat == COERCE_EXPLICIT_CAST ||
		expr->funcformat == COERCE_IMPLICIT_CAST)
	{
		Node	   *arg = linitial(expr->args);
		Oid			rettype = expr->funcresulttype;
		int32		coercedTypmod;

		/* Get the typmod if this is a length-coercion function */
		(void) exprIsLengthCoercion((Node *) expr, &coercedTypmod);

		get_coercion_expr(arg, context,
						  rettype, coercedTypmod,
						  (Node *) expr);

		return;
	}

	/*
	 * Normal function: display as proname(args).  First we need to extract
	 * the argument datatypes.
	 */
	if (list_length(expr->args) > FUNC_MAX_ARGS)
		ereport(ERROR,
				(errcode(ERRCODE_TOO_MANY_ARGUMENTS),
				 errmsg("too many arguments")));
	nargs = 0;
	argnames = NIL;
	foreach(l, expr->args)
	{
		Node	   *arg = (Node *) lfirst(l);

		if (IsA(arg, NamedArgExpr))
			argnames = lappend(argnames, ((NamedArgExpr *) arg)->name);
		argtypes[nargs] = exprType(arg);
		nargs++;
	}

	appendStringInfo(buf, "%s(",
					 generate_function_name(funcoid, nargs,
											argnames, argtypes,
											expr->funcvariadic,
											&use_variadic,
											context->special_exprkind));
	nargs = 0;
	foreach(l, expr->args)
	{
		if (nargs++ > 0)
			appendStringInfoString(buf, ", ");
		if (use_variadic && lnext(l) == NULL)
			appendStringInfoString(buf, "VARIADIC ");
		get_rule_expr((Node *) lfirst(l), context, true);
	}
	appendStringInfoChar(buf, ')');
}

/*
 * get_agg_expr			- Parse back an Aggref node
 */
static void
get_agg_expr(Aggref *aggref, deparse_context *context,
			 Aggref *original_aggref)
{
	StringInfo	buf = context->buf;
	Oid			argtypes[FUNC_MAX_ARGS];
	int			nargs;
	bool		use_variadic;

	/*
	 * For a combining aggregate, we look up and deparse the corresponding
	 * partial aggregate instead.  This is necessary because our input
	 * argument list has been replaced; the new argument list always has just
	 * one element, which will point to a partial Aggref that supplies us with
	 * transition states to combine.
	 */
	if (DO_AGGSPLIT_COMBINE(aggref->aggsplit))
	{
		TargetEntry *tle = linitial_node(TargetEntry, aggref->args);

		Assert(list_length(aggref->args) == 1);
		resolve_special_varno((Node *) tle->expr, context, original_aggref,
							  get_agg_combine_expr);
		return;
	}

	/*
	 * Mark as PARTIAL, if appropriate.  We look to the original aggref so as
	 * to avoid printing this when recursing from the code just above.
	 */
	if (DO_AGGSPLIT_SKIPFINAL(original_aggref->aggsplit))
		appendStringInfoString(buf, "PARTIAL ");

	/* Extract the argument types as seen by the parser */
	nargs = get_aggregate_argtypes(aggref, argtypes);

	/* Print the aggregate name, schema-qualified if needed */
	appendStringInfo(buf, "%s(%s",
					 generate_function_name(aggref->aggfnoid, nargs,
											NIL, argtypes,
											aggref->aggvariadic,
											&use_variadic,
											context->special_exprkind),
					 (aggref->aggdistinct != NIL) ? "DISTINCT " : "");

	if (AGGKIND_IS_ORDERED_SET(aggref->aggkind))
	{
		/*
		 * Ordered-set aggregates do not use "*" syntax.  Also, we needn't
		 * worry about inserting VARIADIC.  So we can just dump the direct
		 * args as-is.
		 */
		Assert(!aggref->aggvariadic);
		get_rule_expr((Node *) aggref->aggdirectargs, context, true);
		Assert(aggref->aggorder != NIL);
		appendStringInfoString(buf, ") WITHIN GROUP (ORDER BY ");
		get_rule_orderby(aggref->aggorder, aggref->args, false, context);
	}
	else
	{
		/* aggstar can be set only in zero-argument aggregates */
		if (aggref->aggstar)
			appendStringInfoChar(buf, '*');
		else
		{
			ListCell   *l;
			int			i;

			i = 0;
			foreach(l, aggref->args)
			{
				TargetEntry *tle = (TargetEntry *) lfirst(l);
				Node	   *arg = (Node *) tle->expr;

				Assert(!IsA(arg, NamedArgExpr));
				if (tle->resjunk)
					continue;
				if (i++ > 0)
					appendStringInfoString(buf, ", ");
				if (use_variadic && i == nargs)
					appendStringInfoString(buf, "VARIADIC ");
				get_rule_expr(arg, context, true);
			}
		}

		if (aggref->aggorder != NIL)
		{
			appendStringInfoString(buf, " ORDER BY ");
			get_rule_orderby(aggref->aggorder, aggref->args, false, context);
		}
	}

	if (aggref->aggfilter != NULL)
	{
		appendStringInfoString(buf, ") FILTER (WHERE ");
		get_rule_expr((Node *) aggref->aggfilter, context, false);
	}

	appendStringInfoChar(buf, ')');
}

/*
 * This is a helper function for get_agg_expr().  It's used when we deparse
 * a combining Aggref; resolve_special_varno locates the corresponding partial
 * Aggref and then calls this.
 */
static void
get_agg_combine_expr(Node *node, deparse_context *context, void *private)
{
	Aggref	   *aggref;
	Aggref	   *original_aggref = private;

	if (!IsA(node, Aggref))
		elog(ERROR, "combining Aggref does not point to an Aggref");

	aggref = (Aggref *) node;
	get_agg_expr(aggref, context, original_aggref);
}

/*
 * get_windowfunc_expr	- Parse back a WindowFunc node
 */
static void
get_windowfunc_expr(WindowFunc *wfunc, deparse_context *context)
{
	StringInfo	buf = context->buf;
	Oid			argtypes[FUNC_MAX_ARGS];
	int			nargs;
	List	   *argnames;
	ListCell   *l;

	if (list_length(wfunc->args) > FUNC_MAX_ARGS)
		ereport(ERROR,
				(errcode(ERRCODE_TOO_MANY_ARGUMENTS),
				 errmsg("too many arguments")));
	nargs = 0;
	argnames = NIL;
	foreach(l, wfunc->args)
	{
		Node	   *arg = (Node *) lfirst(l);

		if (IsA(arg, NamedArgExpr))
			argnames = lappend(argnames, ((NamedArgExpr *) arg)->name);
		argtypes[nargs] = exprType(arg);
		nargs++;
	}

	appendStringInfo(buf, "%s(",
					 generate_function_name(wfunc->winfnoid, nargs,
											argnames, argtypes,
											false, NULL,
											context->special_exprkind));
	/* winstar can be set only in zero-argument aggregates */
	if (wfunc->winstar)
		appendStringInfoChar(buf, '*');
	else
		get_rule_expr((Node *) wfunc->args, context, true);

	if (wfunc->aggfilter != NULL)
	{
		appendStringInfoString(buf, ") FILTER (WHERE ");
		get_rule_expr((Node *) wfunc->aggfilter, context, false);
	}

	appendStringInfoString(buf, ") OVER ");

	foreach(l, context->windowClause)
	{
		WindowClause *wc = (WindowClause *) lfirst(l);

		if (wc->winref == wfunc->winref)
		{
			if (wc->name)
				appendStringInfoString(buf, quote_identifier(wc->name));
			else
				get_rule_windowspec(wc, context->windowTList, context);
			break;
		}
	}
	if (l == NULL)
	{
		if (context->windowClause)
			elog(ERROR, "could not find window clause for winref %u",
				 wfunc->winref);

		/*
		 * In EXPLAIN, we don't have window context information available, so
		 * we have to settle for this:
		 */
		appendStringInfoString(buf, "(?)");
	}
}

/* ----------
 * get_coercion_expr
 *
 *	Make a string representation of a value coerced to a specific type
 * ----------
 */
static void
get_coercion_expr(Node *arg, deparse_context *context,
				  Oid resulttype, int32 resulttypmod,
				  Node *parentNode)
{
	StringInfo	buf = context->buf;

	/*
	 * Since parse_coerce.c doesn't immediately collapse application of
	 * length-coercion functions to constants, what we'll typically see in
	 * such cases is a Const with typmod -1 and a length-coercion function
	 * right above it.  Avoid generating redundant output. However, beware of
	 * suppressing casts when the user actually wrote something like
	 * 'foo'::text::char(3).
	 *
	 * Note: it might seem that we are missing the possibility of needing to
	 * print a COLLATE clause for such a Const.  However, a Const could only
	 * have nondefault collation in a post-constant-folding tree, in which the
	 * length coercion would have been folded too.  See also the special
	 * handling of CollateExpr in coerce_to_target_type(): any collation
	 * marking will be above the coercion node, not below it.
	 */
	if (arg && IsA(arg, Const) &&
		((Const *) arg)->consttype == resulttype &&
		((Const *) arg)->consttypmod == -1)
	{
		/* Show the constant without normal ::typename decoration */
		get_const_expr((Const *) arg, context, -1);
	}
	else
	{
		if (!PRETTY_PAREN(context))
			appendStringInfoChar(buf, '(');
		get_rule_expr_paren(arg, context, false, parentNode);
		if (!PRETTY_PAREN(context))
			appendStringInfoChar(buf, ')');
	}
	appendStringInfo(buf, "::%s",
					 format_type_with_typemod(resulttype, resulttypmod));
}

/* ----------
 * get_const_expr
 *
 *	Make a string representation of a Const
 *
 * showtype can be -1 to never show "::typename" decoration, or +1 to always
 * show it, or 0 to show it only if the constant wouldn't be assumed to be
 * the right type by default.
 *
 * If the Const's collation isn't default for its type, show that too.
 * We mustn't do this when showtype is -1 (since that means the caller will
 * print "::typename", and we can't put a COLLATE clause in between).  It's
 * caller's responsibility that collation isn't missed in such cases.
 * ----------
 */
static void
get_const_expr(Const *constval, deparse_context *context, int showtype)
{
	StringInfo	buf = context->buf;
	Oid			typoutput;
	bool		typIsVarlena;
	char	   *extval;
	bool		needlabel = false;

	if (constval->constisnull)
	{
		/*
		 * Always label the type of a NULL constant to prevent misdecisions
		 * about type when reparsing.
		 */
		appendStringInfoString(buf, "NULL");
		if (showtype >= 0 && !context->cypherexpr)
		{
			appendStringInfo(buf, "::%s",
							 format_type_with_typemod(constval->consttype,
													  constval->consttypmod));
			get_const_collation(constval, context);
		}
		return;
	}

	getTypeOutputInfo(constval->consttype,
					  &typoutput, &typIsVarlena);

	extval = OidOutputFunctionCall(typoutput, constval->constvalue);

	switch (constval->consttype)
	{
		case INT4OID:

			/*
			 * INT4 can be printed without any decoration, unless it is
			 * negative; in that case print it as '-nnn'::integer to ensure
			 * that the output will re-parse as a constant, not as a constant
			 * plus operator.  In most cases we could get away with printing
			 * (-nnn) instead, because of the way that gram.y handles negative
			 * literals; but that doesn't work for INT_MIN, and it doesn't
			 * seem that much prettier anyway.
			 */
			if (extval[0] != '-')
				appendStringInfoString(buf, extval);
			else
			{
				appendStringInfo(buf, "'%s'", extval);
				needlabel = true;	/* we must attach a cast */
			}
			break;

		case NUMERICOID:

			/*
			 * NUMERIC can be printed without quotes if it looks like a float
			 * constant (not an integer, and not Infinity or NaN) and doesn't
			 * have a leading sign (for the same reason as for INT4).
			 */
			if (isdigit((unsigned char) extval[0]) &&
				strcspn(extval, "eE.") != strlen(extval))
			{
				appendStringInfoString(buf, extval);
			}
			else
			{
				appendStringInfo(buf, "'%s'", extval);
				needlabel = true;	/* we must attach a cast */
			}
			break;

		case BITOID:
		case VARBITOID:
			appendStringInfo(buf, "B'%s'", extval);
			break;

		case BOOLOID:
			if (strcmp(extval, "t") == 0)
				appendStringInfoString(buf, "true");
			else
				appendStringInfoString(buf, "false");
			break;

		case JSONBOID:
			if (context->cypherexpr)
			{
				Jsonb	   *j = DatumGetJsonb(constval->constvalue);
				JsonbIterator *it;
				bool		first = true;
				bool		raw_scalar = false;

				it = JsonbIteratorInit(&j->root);

				for (;;)
				{
					JsonbValue	jv;
					JsonbIteratorToken tok;

					tok = JsonbIteratorNext(&it, &jv, false);
					if (tok == WJB_DONE)
						break;

					switch (tok)
					{
						case WJB_KEY:
							if (!first)
								appendBinaryStringInfo(buf, ", ", 2);
							get_jsonb_scalar(&jv, context);
							appendBinaryStringInfo(buf, ": ", 2);
							break;
						case WJB_VALUE:
							get_jsonb_scalar(&jv, context);
							first = false;
							break;
						case WJB_ELEM:
							if (!first)
								appendBinaryStringInfo(buf, ", ", 2);
							get_jsonb_scalar(&jv, context);
							first = false;
							break;
						case WJB_BEGIN_ARRAY:
							if (!first)
								appendBinaryStringInfo(buf, ", ", 2);
							if (jv.val.array.rawScalar)
								raw_scalar = true;
							else
								appendStringInfoCharMacro(buf, '[');
							first = true;
							break;
						case WJB_END_ARRAY:
							if (!raw_scalar)
								appendStringInfoCharMacro(buf, ']');
							first = false;
							break;
						case WJB_BEGIN_OBJECT:
							if (!first)
								appendBinaryStringInfo(buf, ", ", 2);
							appendStringInfoCharMacro(buf, '{');
							first = true;
							break;
						case WJB_END_OBJECT:
							appendStringInfoCharMacro(buf, '}');
							first = false;
							break;
						default:
							elog(ERROR, "unknown jsonb iterator token type");
					}
				}

				break;
			}

		default:
			simple_quote_literal(buf, extval);
			break;
	}

	pfree(extval);

	if (showtype < 0)
		return;

	/*
	 * For showtype == 0, append ::typename unless the constant will be
	 * implicitly typed as the right type when it is read in.
	 *
	 * XXX this code has to be kept in sync with the behavior of the parser,
	 * especially make_const.
	 */
	switch (constval->consttype)
	{
		case BOOLOID:
		case UNKNOWNOID:
			/* These types can be left unlabeled */
			needlabel = false;
			break;
		case INT4OID:
			/* We determined above whether a label is needed */
			break;
		case NUMERICOID:

			/*
			 * Float-looking constants will be typed as numeric, which we
			 * checked above; but if there's a nondefault typmod we need to
			 * show it.
			 */
			needlabel |= (constval->consttypmod >= 0);
			break;
		default:
			needlabel = !context->cypherexpr;
			break;
	}
	if (needlabel || showtype > 0)
		appendStringInfo(buf, "::%s",
						 format_type_with_typemod(constval->consttype,
												  constval->consttypmod));

	get_const_collation(constval, context);
}

static void
get_jsonb_scalar(JsonbValue *scalar, deparse_context *context)
{
	StringInfo	buf = context->buf;

	switch (scalar->type)
	{
		case jbvNull:
			appendBinaryStringInfo(buf, "null", 4);
			break;
		case jbvString:
			{
				StringInfoData si;
				char	   *str;
				const char *c;

				initStringInfo(&si);
				escape_json(&si, pnstrdup(scalar->val.string.val,
										  scalar->val.string.len));
				str = si.data;

				str[strlen(str) - 1] = '\0';
				appendStringInfoCharMacro(buf, '\'');
				for (c = str + 1; *c != '\0'; c++)
				{
					if (*c == '\'')
						appendStringInfoCharMacro(buf, '\'');
					appendStringInfoCharMacro(buf, *c);
				}
				appendStringInfoCharMacro(buf, '\'');
			}
			break;
		case jbvNumeric:
			{
				Datum		s;

				s = DirectFunctionCall1(numeric_out,
										NumericGetDatum(scalar->val.numeric));

				appendStringInfoString(buf, DatumGetCString(s));
			}
			break;
		case jbvBool:
			if (scalar->val.boolean)
				appendBinaryStringInfo(buf, "true", 4);
			else
				appendBinaryStringInfo(buf, "false", 5);
			break;
		default:
			elog(ERROR, "unknown jsonb scalar type");
	}
}

/*
 * helper for get_const_expr: append COLLATE if needed
 */
static void
get_const_collation(Const *constval, deparse_context *context)
{
	StringInfo	buf = context->buf;

	if (OidIsValid(constval->constcollid) && !context->cypherexpr)
	{
		Oid			typcollation = get_typcollation(constval->consttype);

		if (constval->constcollid != typcollation)
		{
			appendStringInfo(buf, " COLLATE %s",
							 generate_collation_name(constval->constcollid));
		}
	}
}

/*
 * simple_quote_literal - Format a string as a SQL literal, append to buf
 */
static void
simple_quote_literal(StringInfo buf, const char *val)
{
	const char *valptr;

	/*
	 * We form the string literal according to the prevailing setting of
	 * standard_conforming_strings; we never use E''. User is responsible for
	 * making sure result is used correctly.
	 */
	appendStringInfoChar(buf, '\'');
	for (valptr = val; *valptr; valptr++)
	{
		char		ch = *valptr;

		if (SQL_STR_DOUBLE(ch, !standard_conforming_strings))
			appendStringInfoChar(buf, ch);
		appendStringInfoChar(buf, ch);
	}
	appendStringInfoChar(buf, '\'');
}


/* ----------
 * get_sublink_expr			- Parse back a sublink
 * ----------
 */
static void
get_sublink_expr(SubLink *sublink, deparse_context *context)
{
	StringInfo	buf = context->buf;
	Query	   *query = (Query *) (sublink->subselect);
	char	   *opname = NULL;
	bool		need_paren;

	if (sublink->subLinkType == ARRAY_SUBLINK)
		appendStringInfoString(buf, "ARRAY(");
	else
		appendStringInfoChar(buf, '(');

	/*
	 * Note that we print the name of only the first operator, when there are
	 * multiple combining operators.  This is an approximation that could go
	 * wrong in various scenarios (operators in different schemas, renamed
	 * operators, etc) but there is not a whole lot we can do about it, since
	 * the syntax allows only one operator to be shown.
	 */
	if (sublink->testexpr)
	{
		if (IsA(sublink->testexpr, OpExpr))
		{
			/* single combining operator */
			OpExpr	   *opexpr = (OpExpr *) sublink->testexpr;

			get_rule_expr(linitial(opexpr->args), context, true);
			opname = generate_operator_name(opexpr->opno,
											exprType(linitial(opexpr->args)),
											exprType(lsecond(opexpr->args)));
		}
		else if (IsA(sublink->testexpr, BoolExpr))
		{
			/* multiple combining operators, = or <> cases */
			char	   *sep;
			ListCell   *l;

			appendStringInfoChar(buf, '(');
			sep = "";
			foreach(l, ((BoolExpr *) sublink->testexpr)->args)
			{
				OpExpr	   *opexpr = lfirst_node(OpExpr, l);

				appendStringInfoString(buf, sep);
				get_rule_expr(linitial(opexpr->args), context, true);
				if (!opname)
					opname = generate_operator_name(opexpr->opno,
													exprType(linitial(opexpr->args)),
													exprType(lsecond(opexpr->args)));
				sep = ", ";
			}
			appendStringInfoChar(buf, ')');
		}
		else if (IsA(sublink->testexpr, RowCompareExpr))
		{
			/* multiple combining operators, < <= > >= cases */
			RowCompareExpr *rcexpr = (RowCompareExpr *) sublink->testexpr;

			appendStringInfoChar(buf, '(');
			get_rule_expr((Node *) rcexpr->largs, context, true);
			opname = generate_operator_name(linitial_oid(rcexpr->opnos),
											exprType(linitial(rcexpr->largs)),
											exprType(linitial(rcexpr->rargs)));
			appendStringInfoChar(buf, ')');
		}
		else
			elog(ERROR, "unrecognized testexpr type: %d",
				 (int) nodeTag(sublink->testexpr));
	}

	need_paren = true;

	switch (sublink->subLinkType)
	{
		case EXISTS_SUBLINK:
			appendStringInfoString(buf, "EXISTS ");
			break;

		case ANY_SUBLINK:
			if (strcmp(opname, "=") == 0)	/* Represent = ANY as IN */
				appendStringInfoString(buf, " IN ");
			else
				appendStringInfo(buf, " %s ANY ", opname);
			break;

		case ALL_SUBLINK:
			appendStringInfo(buf, " %s ALL ", opname);
			break;

		case ROWCOMPARE_SUBLINK:
			appendStringInfo(buf, " %s ", opname);
			break;

		case EXPR_SUBLINK:
		case MULTIEXPR_SUBLINK:
		case ARRAY_SUBLINK:
			need_paren = false;
			break;

		case CTE_SUBLINK:		/* shouldn't occur in a SubLink */
		default:
			elog(ERROR, "unrecognized sublink type: %d",
				 (int) sublink->subLinkType);
			break;
	}

	if (need_paren)
		appendStringInfoChar(buf, '(');

	get_query_def(query, buf, context->namespaces, NULL,
				  context->prettyFlags, context->wrapColumn,
				  context->indentLevel);

	if (need_paren)
		appendStringInfoString(buf, "))");
	else
		appendStringInfoChar(buf, ')');
}


/* ----------
 * get_tablefunc			- Parse back a table function
 * ----------
 */
static void
get_tablefunc(TableFunc *tf, deparse_context *context, bool showimplicit)
{
	StringInfo	buf = context->buf;

	/* XMLTABLE is the only existing implementation.  */

	appendStringInfoString(buf, "XMLTABLE(");

	if (tf->ns_uris != NIL)
	{
		ListCell   *lc1,
				   *lc2;
		bool		first = true;

		appendStringInfoString(buf, "XMLNAMESPACES (");
		forboth(lc1, tf->ns_uris, lc2, tf->ns_names)
		{
			Node	   *expr = (Node *) lfirst(lc1);
			char	   *name = strVal(lfirst(lc2));

			if (!first)
				appendStringInfoString(buf, ", ");
			else
				first = false;

			if (name != NULL)
			{
				get_rule_expr(expr, context, showimplicit);
				appendStringInfo(buf, " AS %s", name);
			}
			else
			{
				appendStringInfoString(buf, "DEFAULT ");
				get_rule_expr(expr, context, showimplicit);
			}
		}
		appendStringInfoString(buf, "), ");
	}

	appendStringInfoChar(buf, '(');
	get_rule_expr((Node *) tf->rowexpr, context, showimplicit);
	appendStringInfoString(buf, ") PASSING (");
	get_rule_expr((Node *) tf->docexpr, context, showimplicit);
	appendStringInfoChar(buf, ')');

	if (tf->colexprs != NIL)
	{
		ListCell   *l1;
		ListCell   *l2;
		ListCell   *l3;
		ListCell   *l4;
		ListCell   *l5;
		int			colnum = 0;

		l2 = list_head(tf->coltypes);
		l3 = list_head(tf->coltypmods);
		l4 = list_head(tf->colexprs);
		l5 = list_head(tf->coldefexprs);

		appendStringInfoString(buf, " COLUMNS ");
		foreach(l1, tf->colnames)
		{
			char	   *colname = strVal(lfirst(l1));
			Oid			typid;
			int32		typmod;
			Node	   *colexpr;
			Node	   *coldefexpr;
			bool		ordinality = tf->ordinalitycol == colnum;
			bool		notnull = bms_is_member(colnum, tf->notnulls);

			typid = lfirst_oid(l2);
			l2 = lnext(l2);
			typmod = lfirst_int(l3);
			l3 = lnext(l3);
			colexpr = (Node *) lfirst(l4);
			l4 = lnext(l4);
			coldefexpr = (Node *) lfirst(l5);
			l5 = lnext(l5);

			if (colnum > 0)
				appendStringInfoString(buf, ", ");
			colnum++;

			appendStringInfo(buf, "%s %s", quote_identifier(colname),
							 ordinality ? "FOR ORDINALITY" :
							 format_type_with_typemod(typid, typmod));
			if (ordinality)
				continue;

			if (coldefexpr != NULL)
			{
				appendStringInfoString(buf, " DEFAULT (");
				get_rule_expr((Node *) coldefexpr, context, showimplicit);
				appendStringInfoChar(buf, ')');
			}
			if (colexpr != NULL)
			{
				appendStringInfoString(buf, " PATH (");
				get_rule_expr((Node *) colexpr, context, showimplicit);
				appendStringInfoChar(buf, ')');
			}
			if (notnull)
				appendStringInfoString(buf, " NOT NULL");
		}
	}

	appendStringInfoChar(buf, ')');
}

/* ----------
 * get_from_clause			- Parse back a FROM clause
 *
 * "prefix" is the keyword that denotes the start of the list of FROM
 * elements. It is FROM when used to parse back SELECT and UPDATE, but
 * is USING when parsing back DELETE.
 * ----------
 */
static void
get_from_clause(Query *query, const char *prefix, deparse_context *context)
{
	StringInfo	buf = context->buf;
	bool		first = true;
	ListCell   *l;

	/*
	 * We use the query's jointree as a guide to what to print.  However, we
	 * must ignore auto-added RTEs that are marked not inFromCl. (These can
	 * only appear at the top level of the jointree, so it's sufficient to
	 * check here.)  This check also ensures we ignore the rule pseudo-RTEs
	 * for NEW and OLD.
	 */
	foreach(l, query->jointree->fromlist)
	{
		Node	   *jtnode = (Node *) lfirst(l);

		if (IsA(jtnode, RangeTblRef))
		{
			int			varno = ((RangeTblRef *) jtnode)->rtindex;
			RangeTblEntry *rte = rt_fetch(varno, query->rtable);

			if (!rte->inFromCl)
				continue;
		}

		if (first)
		{
			appendContextKeyword(context, prefix,
								 -PRETTYINDENT_STD, PRETTYINDENT_STD, 2);
			first = false;

			get_from_clause_item(jtnode, query, context);
		}
		else
		{
			StringInfoData itembuf;

			appendStringInfoString(buf, ", ");

			/*
			 * Put the new FROM item's text into itembuf so we can decide
			 * after we've got it whether or not it needs to go on a new line.
			 */
			initStringInfo(&itembuf);
			context->buf = &itembuf;

			get_from_clause_item(jtnode, query, context);

			/* Restore context's output buffer */
			context->buf = buf;

			/* Consider line-wrapping if enabled */
			if (PRETTY_INDENT(context) && context->wrapColumn >= 0)
			{
				/* Does the new item start with a new line? */
				if (itembuf.len > 0 && itembuf.data[0] == '\n')
				{
					/* If so, we shouldn't add anything */
					/* instead, remove any trailing spaces currently in buf */
					removeStringInfoSpaces(buf);
				}
				else
				{
					char	   *trailing_nl;

					/* Locate the start of the current line in the buffer */
					trailing_nl = strrchr(buf->data, '\n');
					if (trailing_nl == NULL)
						trailing_nl = buf->data;
					else
						trailing_nl++;

					/*
					 * Add a newline, plus some indentation, if the new item
					 * would cause an overflow.
					 */
					if (strlen(trailing_nl) + itembuf.len > context->wrapColumn)
						appendContextKeyword(context, "", -PRETTYINDENT_STD,
											 PRETTYINDENT_STD,
											 PRETTYINDENT_VAR);
				}
			}

			/* Add the new item */
			appendStringInfoString(buf, itembuf.data);

			/* clean up */
			pfree(itembuf.data);
		}
	}
}

static void
get_from_clause_item(Node *jtnode, Query *query, deparse_context *context)
{
	StringInfo	buf = context->buf;
	deparse_namespace *dpns = (deparse_namespace *) linitial(context->namespaces);

	if (IsA(jtnode, RangeTblRef))
	{
		int			varno = ((RangeTblRef *) jtnode)->rtindex;
		RangeTblEntry *rte = rt_fetch(varno, query->rtable);
		char	   *refname = get_rtable_name(varno, context);
		deparse_columns *colinfo = deparse_columns_fetch(varno, dpns);
		RangeTblFunction *rtfunc1 = NULL;
		bool		printalias;

		if (rte->lateral)
			appendStringInfoString(buf, "LATERAL ");

		/* Print the FROM item proper */
		switch (rte->rtekind)
		{
			case RTE_RELATION:
				/* Normal relation RTE */
				appendStringInfo(buf, "%s%s",
								 only_marker(rte),
								 generate_relation_name(rte->relid,
														context->namespaces));
				break;
			case RTE_SUBQUERY:
				/* Subquery RTE */
				appendStringInfoChar(buf, '(');
				get_query_def(rte->subquery, buf, context->namespaces, NULL,
							  context->prettyFlags, context->wrapColumn,
							  context->indentLevel);
				appendStringInfoChar(buf, ')');
				break;
			case RTE_FUNCTION:
				/* Function RTE */
				rtfunc1 = (RangeTblFunction *) linitial(rte->functions);

				/*
				 * Omit ROWS FROM() syntax for just one function, unless it
				 * has both a coldeflist and WITH ORDINALITY. If it has both,
				 * we must use ROWS FROM() syntax to avoid ambiguity about
				 * whether the coldeflist includes the ordinality column.
				 */
				if (list_length(rte->functions) == 1 &&
					(rtfunc1->funccolnames == NIL || !rte->funcordinality))
				{
					get_rule_expr_funccall(rtfunc1->funcexpr, context, true);
					/* we'll print the coldeflist below, if it has one */
				}
				else
				{
					bool		all_unnest;
					ListCell   *lc;

					/*
					 * If all the function calls in the list are to unnest,
					 * and none need a coldeflist, then collapse the list back
					 * down to UNNEST(args).  (If we had more than one
					 * built-in unnest function, this would get more
					 * difficult.)
					 *
					 * XXX This is pretty ugly, since it makes not-terribly-
					 * future-proof assumptions about what the parser would do
					 * with the output; but the alternative is to emit our
					 * nonstandard ROWS FROM() notation for what might have
					 * been a perfectly spec-compliant multi-argument
					 * UNNEST().
					 */
					all_unnest = true;
					foreach(lc, rte->functions)
					{
						RangeTblFunction *rtfunc = (RangeTblFunction *) lfirst(lc);

						if (!IsA(rtfunc->funcexpr, FuncExpr) ||
							((FuncExpr *) rtfunc->funcexpr)->funcid != F_ARRAY_UNNEST ||
							rtfunc->funccolnames != NIL)
						{
							all_unnest = false;
							break;
						}
					}

					if (all_unnest)
					{
						List	   *allargs = NIL;

						foreach(lc, rte->functions)
						{
							RangeTblFunction *rtfunc = (RangeTblFunction *) lfirst(lc);
							List	   *args = ((FuncExpr *) rtfunc->funcexpr)->args;

							allargs = list_concat(allargs, list_copy(args));
						}

						appendStringInfoString(buf, "UNNEST(");
						get_rule_expr((Node *) allargs, context, true);
						appendStringInfoChar(buf, ')');
					}
					else
					{
						int			funcno = 0;

						appendStringInfoString(buf, "ROWS FROM(");
						foreach(lc, rte->functions)
						{
							RangeTblFunction *rtfunc = (RangeTblFunction *) lfirst(lc);

							if (funcno > 0)
								appendStringInfoString(buf, ", ");
							get_rule_expr_funccall(rtfunc->funcexpr, context, true);
							if (rtfunc->funccolnames != NIL)
							{
								/* Reconstruct the column definition list */
								appendStringInfoString(buf, " AS ");
								get_from_clause_coldeflist(rtfunc,
														   NULL,
														   context);
							}
							funcno++;
						}
						appendStringInfoChar(buf, ')');
					}
					/* prevent printing duplicate coldeflist below */
					rtfunc1 = NULL;
				}
				if (rte->funcordinality)
					appendStringInfoString(buf, " WITH ORDINALITY");
				break;
			case RTE_TABLEFUNC:
				get_tablefunc(rte->tablefunc, context, true);
				break;
			case RTE_VALUES:
				/* Values list RTE */
				appendStringInfoChar(buf, '(');
				get_values_def(rte->values_lists, context);
				appendStringInfoChar(buf, ')');
				break;
			case RTE_CTE:
				appendStringInfoString(buf, quote_identifier(rte->ctename));
				break;
			default:
				elog(ERROR, "unrecognized RTE kind: %d", (int) rte->rtekind);
				break;
		}

		/* Print the relation alias, if needed */
		printalias = false;
		if (rte->alias != NULL)
		{
			/* Always print alias if user provided one */
			printalias = true;
		}
		else if (colinfo->printaliases)
		{
			/* Always print alias if we need to print column aliases */
			printalias = true;
		}
		else if (rte->rtekind == RTE_RELATION)
		{
			/*
			 * No need to print alias if it's same as relation name (this
			 * would normally be the case, but not if set_rtable_names had to
			 * resolve a conflict).
			 */
			if (strcmp(refname, get_relation_name(rte->relid)) != 0)
				printalias = true;
		}
		else if (rte->rtekind == RTE_FUNCTION)
		{
			/*
			 * For a function RTE, always print alias.  This covers possible
			 * renaming of the function and/or instability of the
			 * FigureColname rules for things that aren't simple functions.
			 * Note we'd need to force it anyway for the columndef list case.
			 */
			printalias = true;
		}
		else if (rte->rtekind == RTE_VALUES)
		{
			/* Alias is syntactically required for VALUES */
			printalias = true;
		}
		else if (rte->rtekind == RTE_CTE)
		{
			/*
			 * No need to print alias if it's same as CTE name (this would
			 * normally be the case, but not if set_rtable_names had to
			 * resolve a conflict).
			 */
			if (strcmp(refname, rte->ctename) != 0)
				printalias = true;
		}
		if (printalias)
			appendStringInfo(buf, " %s", quote_identifier(refname));

		/* Print the column definitions or aliases, if needed */
		if (rtfunc1 && rtfunc1->funccolnames != NIL)
		{
			/* Reconstruct the columndef list, which is also the aliases */
			get_from_clause_coldeflist(rtfunc1, colinfo, context);
		}
		else
		{
			/* Else print column aliases as needed */
			get_column_alias_list(colinfo, context);
		}

		/* Tablesample clause must go after any alias */
		if (rte->rtekind == RTE_RELATION && rte->tablesample)
			get_tablesample_def(rte->tablesample, context);
	}
	else if (IsA(jtnode, JoinExpr))
	{
		JoinExpr   *j = (JoinExpr *) jtnode;
		deparse_columns *colinfo = deparse_columns_fetch(j->rtindex, dpns);
		bool		need_paren_on_right;

		need_paren_on_right = PRETTY_PAREN(context) &&
			!IsA(j->rarg, RangeTblRef) &&
			!(IsA(j->rarg, JoinExpr) &&((JoinExpr *) j->rarg)->alias != NULL);

		if (!PRETTY_PAREN(context) || j->alias != NULL)
			appendStringInfoChar(buf, '(');

		get_from_clause_item(j->larg, query, context);

		switch (j->jointype)
		{
			case JOIN_INNER:
				if (j->quals)
					appendContextKeyword(context, " JOIN ",
										 -PRETTYINDENT_STD,
										 PRETTYINDENT_STD,
										 PRETTYINDENT_JOIN);
				else
					appendContextKeyword(context, " CROSS JOIN ",
										 -PRETTYINDENT_STD,
										 PRETTYINDENT_STD,
										 PRETTYINDENT_JOIN);
				break;
			case JOIN_LEFT:
				appendContextKeyword(context, " LEFT JOIN ",
									 -PRETTYINDENT_STD,
									 PRETTYINDENT_STD,
									 PRETTYINDENT_JOIN);
				break;
			case JOIN_FULL:
				appendContextKeyword(context, " FULL JOIN ",
									 -PRETTYINDENT_STD,
									 PRETTYINDENT_STD,
									 PRETTYINDENT_JOIN);
				break;
			case JOIN_RIGHT:
				appendContextKeyword(context, " RIGHT JOIN ",
									 -PRETTYINDENT_STD,
									 PRETTYINDENT_STD,
									 PRETTYINDENT_JOIN);
				break;
			case JOIN_CYPHER_MERGE:
				appendContextKeyword(context, " CYPHER MERGE JOIN ",
									 -PRETTYINDENT_STD,
									 PRETTYINDENT_STD,
									 PRETTYINDENT_JOIN);
				break;
			default:
				elog(ERROR, "unrecognized join type: %d",
					 (int) j->jointype);
		}

		if (need_paren_on_right)
			appendStringInfoChar(buf, '(');
		get_from_clause_item(j->rarg, query, context);
		if (need_paren_on_right)
			appendStringInfoChar(buf, ')');

		if (j->usingClause)
		{
			ListCell   *lc;
			bool		first = true;

			appendStringInfoString(buf, " USING (");
			/* Use the assigned names, not what's in usingClause */
			foreach(lc, colinfo->usingNames)
			{
				char	   *colname = (char *) lfirst(lc);

				if (first)
					first = false;
				else
					appendStringInfoString(buf, ", ");
				appendStringInfoString(buf, quote_identifier(colname));
			}
			appendStringInfoChar(buf, ')');
		}
		else if (j->quals)
		{
			appendStringInfoString(buf, " ON ");
			if (!PRETTY_PAREN(context))
				appendStringInfoChar(buf, '(');
			get_rule_expr(j->quals, context, false);
			if (!PRETTY_PAREN(context))
				appendStringInfoChar(buf, ')');
		}
		else if (j->jointype != JOIN_INNER)
		{
			/* If we didn't say CROSS JOIN above, we must provide an ON */
			appendStringInfoString(buf, " ON TRUE");
		}

		if (!PRETTY_PAREN(context) || j->alias != NULL)
			appendStringInfoChar(buf, ')');

		/* Yes, it's correct to put alias after the right paren ... */
		if (j->alias != NULL)
		{
			appendStringInfo(buf, " %s",
							 quote_identifier(j->alias->aliasname));
			get_column_alias_list(colinfo, context);
		}
	}
	else
		elog(ERROR, "unrecognized node type: %d",
			 (int) nodeTag(jtnode));
}

/*
 * get_column_alias_list - print column alias list for an RTE
 *
 * Caller must already have printed the relation's alias name.
 */
static void
get_column_alias_list(deparse_columns *colinfo, deparse_context *context)
{
	StringInfo	buf = context->buf;
	int			i;
	bool		first = true;

	/* Don't print aliases if not needed */
	if (!colinfo->printaliases)
		return;

	for (i = 0; i < colinfo->num_new_cols; i++)
	{
		char	   *colname = colinfo->new_colnames[i];

		if (first)
		{
			appendStringInfoChar(buf, '(');
			first = false;
		}
		else
			appendStringInfoString(buf, ", ");
		appendStringInfoString(buf, quote_identifier(colname));
	}
	if (!first)
		appendStringInfoChar(buf, ')');
}

/*
 * get_from_clause_coldeflist - reproduce FROM clause coldeflist
 *
 * When printing a top-level coldeflist (which is syntactically also the
 * relation's column alias list), use column names from colinfo.  But when
 * printing a coldeflist embedded inside ROWS FROM(), we prefer to use the
 * original coldeflist's names, which are available in rtfunc->funccolnames.
 * Pass NULL for colinfo to select the latter behavior.
 *
 * The coldeflist is appended immediately (no space) to buf.  Caller is
 * responsible for ensuring that an alias or AS is present before it.
 */
static void
get_from_clause_coldeflist(RangeTblFunction *rtfunc,
						   deparse_columns *colinfo,
						   deparse_context *context)
{
	StringInfo	buf = context->buf;
	ListCell   *l1;
	ListCell   *l2;
	ListCell   *l3;
	ListCell   *l4;
	int			i;

	appendStringInfoChar(buf, '(');

	/* there's no forfour(), so must chase one list the hard way */
	i = 0;
	l4 = list_head(rtfunc->funccolnames);
	forthree(l1, rtfunc->funccoltypes,
			 l2, rtfunc->funccoltypmods,
			 l3, rtfunc->funccolcollations)
	{
		Oid			atttypid = lfirst_oid(l1);
		int32		atttypmod = lfirst_int(l2);
		Oid			attcollation = lfirst_oid(l3);
		char	   *attname;

		if (colinfo)
			attname = colinfo->colnames[i];
		else
			attname = strVal(lfirst(l4));

		Assert(attname);		/* shouldn't be any dropped columns here */

		if (i > 0)
			appendStringInfoString(buf, ", ");
		appendStringInfo(buf, "%s %s",
						 quote_identifier(attname),
						 format_type_with_typemod(atttypid, atttypmod));
		if (OidIsValid(attcollation) &&
			attcollation != get_typcollation(atttypid))
			appendStringInfo(buf, " COLLATE %s",
							 generate_collation_name(attcollation));

		l4 = lnext(l4);
		i++;
	}

	appendStringInfoChar(buf, ')');
}

/*
 * get_tablesample_def			- print a TableSampleClause
 */
static void
get_tablesample_def(TableSampleClause *tablesample, deparse_context *context)
{
	StringInfo	buf = context->buf;
	Oid			argtypes[1];
	int			nargs;
	ListCell   *l;

	/*
	 * We should qualify the handler's function name if it wouldn't be
	 * resolved by lookup in the current search path.
	 */
	argtypes[0] = INTERNALOID;
	appendStringInfo(buf, " TABLESAMPLE %s (",
					 generate_function_name(tablesample->tsmhandler, 1,
											NIL, argtypes,
											false, NULL, EXPR_KIND_NONE));

	nargs = 0;
	foreach(l, tablesample->args)
	{
		if (nargs++ > 0)
			appendStringInfoString(buf, ", ");
		get_rule_expr((Node *) lfirst(l), context, false);
	}
	appendStringInfoChar(buf, ')');

	if (tablesample->repeatable != NULL)
	{
		appendStringInfoString(buf, " REPEATABLE (");
		get_rule_expr((Node *) tablesample->repeatable, context, false);
		appendStringInfoChar(buf, ')');
	}
}

/*
 * get_opclass_name			- fetch name of an index operator class
 *
 * The opclass name is appended (after a space) to buf.
 *
 * Output is suppressed if the opclass is the default for the given
 * actual_datatype.  (If you don't want this behavior, just pass
 * InvalidOid for actual_datatype.)
 */
static void
get_opclass_name(Oid opclass, Oid actual_datatype,
				 StringInfo buf)
{
	HeapTuple	ht_opc;
	Form_pg_opclass opcrec;
	char	   *opcname;
	char	   *nspname;

	ht_opc = SearchSysCache1(CLAOID, ObjectIdGetDatum(opclass));
	if (!HeapTupleIsValid(ht_opc))
		elog(ERROR, "cache lookup failed for opclass %u", opclass);
	opcrec = (Form_pg_opclass) GETSTRUCT(ht_opc);

	if (!OidIsValid(actual_datatype) ||
		GetDefaultOpClass(actual_datatype, opcrec->opcmethod) != opclass)
	{
		/* Okay, we need the opclass name.  Do we need to qualify it? */
		opcname = NameStr(opcrec->opcname);
		if (OpclassIsVisible(opclass))
			appendStringInfo(buf, " %s", quote_identifier(opcname));
		else
		{
			nspname = get_namespace_name(opcrec->opcnamespace);
			appendStringInfo(buf, " %s.%s",
							 quote_identifier(nspname),
							 quote_identifier(opcname));
		}
	}
	ReleaseSysCache(ht_opc);
}

/*
 * processIndirection - take care of array and subfield assignment
 *
 * We strip any top-level FieldStore or assignment ArrayRef nodes that
 * appear in the input, printing them as decoration for the base column
 * name (which we assume the caller just printed).  We might also need to
 * strip CoerceToDomain nodes, but only ones that appear above assignment
 * nodes.
 *
 * Returns the subexpression that's to be assigned.
 */
static Node *
processIndirection(Node *node, deparse_context *context)
{
	StringInfo	buf = context->buf;
	CoerceToDomain *cdomain = NULL;

	for (;;)
	{
		if (node == NULL)
			break;
		if (IsA(node, FieldStore))
		{
			FieldStore *fstore = (FieldStore *) node;
			Oid			typrelid;
			char	   *fieldname;

			/* lookup tuple type */
			typrelid = get_typ_typrelid(fstore->resulttype);
			if (!OidIsValid(typrelid))
				elog(ERROR, "argument type %s of FieldStore is not a tuple type",
					 format_type_be(fstore->resulttype));

			/*
			 * Print the field name.  There should only be one target field in
			 * stored rules.  There could be more than that in executable
			 * target lists, but this function cannot be used for that case.
			 */
			Assert(list_length(fstore->fieldnums) == 1);
			fieldname = get_attname(typrelid,
									linitial_int(fstore->fieldnums), false);
			appendStringInfo(buf, ".%s", quote_identifier(fieldname));

			/*
			 * We ignore arg since it should be an uninteresting reference to
			 * the target column or subcolumn.
			 */
			node = (Node *) linitial(fstore->newvals);
		}
		else if (IsA(node, ArrayRef))
		{
			ArrayRef   *aref = (ArrayRef *) node;

			if (aref->refassgnexpr == NULL)
				break;
			printSubscripts(aref, context);

			/*
			 * We ignore refexpr since it should be an uninteresting reference
			 * to the target column or subcolumn.
			 */
			node = (Node *) aref->refassgnexpr;
		}
		else if (IsA(node, CoerceToDomain))
		{
			cdomain = (CoerceToDomain *) node;
			/* If it's an explicit domain coercion, we're done */
			if (cdomain->coercionformat != COERCE_IMPLICIT_CAST)
				break;
			/* Tentatively descend past the CoerceToDomain */
			node = (Node *) cdomain->arg;
		}
		else
			break;
	}

	/*
	 * If we descended past a CoerceToDomain whose argument turned out not to
	 * be a FieldStore or array assignment, back up to the CoerceToDomain.
	 * (This is not enough to be fully correct if there are nested implicit
	 * CoerceToDomains, but such cases shouldn't ever occur.)
	 */
	if (cdomain && node == (Node *) cdomain->arg)
		node = (Node *) cdomain;

	return node;
}

static void
printSubscripts(ArrayRef *aref, deparse_context *context)
{
	StringInfo	buf = context->buf;
	ListCell   *lowlist_item;
	ListCell   *uplist_item;

	lowlist_item = list_head(aref->reflowerindexpr);	/* could be NULL */
	foreach(uplist_item, aref->refupperindexpr)
	{
		appendStringInfoChar(buf, '[');
		if (lowlist_item)
		{
			/* If subexpression is NULL, get_rule_expr prints nothing */
			get_rule_expr((Node *) lfirst(lowlist_item), context, false);
			appendStringInfoChar(buf, ':');
			lowlist_item = lnext(lowlist_item);
		}
		/* If subexpression is NULL, get_rule_expr prints nothing */
		get_rule_expr((Node *) lfirst(uplist_item), context, false);
		appendStringInfoChar(buf, ']');
	}
}

/*
 * quote_identifier			- Quote an identifier only if needed
 *
 * When quotes are needed, we palloc the required space; slightly
 * space-wasteful but well worth it for notational simplicity.
 */
const char *
quote_identifier(const char *ident)
{
	/*
	 * Can avoid quoting if ident starts with a lowercase letter or underscore
	 * and contains only lowercase letters, digits, and underscores, *and* is
	 * not any SQL keyword.  Otherwise, supply quotes.
	 */
	int			nquotes = 0;
	bool		safe;
	const char *ptr;
	char	   *result;
	char	   *optr;

	/*
	 * would like to use <ctype.h> macros here, but they might yield unwanted
	 * locale-specific results...
	 */
	safe = ((ident[0] >= 'a' && ident[0] <= 'z') || ident[0] == '_');

	for (ptr = ident; *ptr; ptr++)
	{
		char		ch = *ptr;

		if ((ch >= 'a' && ch <= 'z') ||
			(ch >= '0' && ch <= '9') ||
			(ch == '_'))
		{
			/* okay */
		}
		else
		{
			safe = false;
			if (ch == '"')
				nquotes++;
		}
	}

	if (quote_all_identifiers)
		safe = false;

	if (safe)
	{
		/*
		 * Check for keyword.  We quote keywords except for unreserved ones.
		 * (In some cases we could avoid quoting a col_name or type_func_name
		 * keyword, but it seems much harder than it's worth to tell that.)
		 *
		 * Note: ScanKeywordLookup() does case-insensitive comparison, but
		 * that's fine, since we already know we have all-lower-case.
		 */
		const ScanKeyword *keyword = ScanKeywordLookup(ident,
													   ScanKeywords,
													   NumScanKeywords);

		if (keyword != NULL && keyword->category != UNRESERVED_KEYWORD)
			safe = false;
	}

	if (safe)
		return ident;			/* no change needed */

	result = (char *) palloc(strlen(ident) + nquotes + 2 + 1);

	optr = result;
	*optr++ = '"';
	for (ptr = ident; *ptr; ptr++)
	{
		char		ch = *ptr;

		if (ch == '"')
			*optr++ = '"';
		*optr++ = ch;
	}
	*optr++ = '"';
	*optr = '\0';

	return result;
}

/*
 * quote_qualified_identifier	- Quote a possibly-qualified identifier
 *
 * Return a name of the form qualifier.ident, or just ident if qualifier
 * is NULL, quoting each component if necessary.  The result is palloc'd.
 */
char *
quote_qualified_identifier(const char *qualifier,
						   const char *ident)
{
	StringInfoData buf;

	initStringInfo(&buf);
	if (qualifier)
		appendStringInfo(&buf, "%s.", quote_identifier(qualifier));
	appendStringInfoString(&buf, quote_identifier(ident));
	return buf.data;
}

/*
 * get_relation_name
 *		Get the unqualified name of a relation specified by OID
 *
 * This differs from the underlying get_rel_name() function in that it will
 * throw error instead of silently returning NULL if the OID is bad.
 */
static char *
get_relation_name(Oid relid)
{
	char	   *relname = get_rel_name(relid);

	if (!relname)
		elog(ERROR, "cache lookup failed for relation %u", relid);
	return relname;
}

/*
 * generate_relation_name
 *		Compute the name to display for a relation specified by OID
 *
 * The result includes all necessary quoting and schema-prefixing.
 *
 * If namespaces isn't NIL, it must be a list of deparse_namespace nodes.
 * We will forcibly qualify the relation name if it equals any CTE name
 * visible in the namespace list.
 */
static char *
generate_relation_name(Oid relid, List *namespaces)
{
	HeapTuple	tp;
	Form_pg_class reltup;
	bool		need_qual;
	ListCell   *nslist;
	char	   *relname;
	char	   *nspname;
	char	   *result;

	tp = SearchSysCache1(RELOID, ObjectIdGetDatum(relid));
	if (!HeapTupleIsValid(tp))
		elog(ERROR, "cache lookup failed for relation %u", relid);
	reltup = (Form_pg_class) GETSTRUCT(tp);
	relname = NameStr(reltup->relname);

	/* Check for conflicting CTE name */
	need_qual = false;
	foreach(nslist, namespaces)
	{
		deparse_namespace *dpns = (deparse_namespace *) lfirst(nslist);
		ListCell   *ctlist;

		foreach(ctlist, dpns->ctes)
		{
			CommonTableExpr *cte = (CommonTableExpr *) lfirst(ctlist);

			if (strcmp(cte->ctename, relname) == 0)
			{
				need_qual = true;
				break;
			}
		}
		if (need_qual)
			break;
	}

	/* Otherwise, qualify the name if not visible in search path */
	if (!need_qual)
		need_qual = !RelationIsVisible(relid);

	if (need_qual)
		nspname = get_namespace_name(reltup->relnamespace);
	else
		nspname = NULL;

	result = quote_qualified_identifier(nspname, relname);

	ReleaseSysCache(tp);

	return result;
}

/*
 * generate_qualified_relation_name
 *		Compute the name to display for a relation specified by OID
 *
 * As above, but unconditionally schema-qualify the name.
 */
static char *
generate_qualified_relation_name(Oid relid)
{
	HeapTuple	tp;
	Form_pg_class reltup;
	char	   *relname;
	char	   *nspname;
	char	   *result;

	tp = SearchSysCache1(RELOID, ObjectIdGetDatum(relid));
	if (!HeapTupleIsValid(tp))
		elog(ERROR, "cache lookup failed for relation %u", relid);
	reltup = (Form_pg_class) GETSTRUCT(tp);
	relname = NameStr(reltup->relname);

	nspname = get_namespace_name(reltup->relnamespace);
	if (!nspname)
		elog(ERROR, "cache lookup failed for namespace %u",
			 reltup->relnamespace);

	result = quote_qualified_identifier(nspname, relname);

	ReleaseSysCache(tp);

	return result;
}

/*
 * generate_function_name
 *		Compute the name to display for a function specified by OID,
 *		given that it is being called with the specified actual arg names and
 *		types.  (Those matter because of ambiguous-function resolution rules.)
 *
 * If we're dealing with a potentially variadic function (in practice, this
 * means a FuncExpr or Aggref, not some other way of calling a function), then
 * has_variadic must specify whether variadic arguments have been merged,
 * and *use_variadic_p will be set to indicate whether to print VARIADIC in
 * the output.  For non-FuncExpr cases, has_variadic should be false and
 * use_variadic_p can be NULL.
 *
 * The result includes all necessary quoting and schema-prefixing.
 */
static char *
generate_function_name(Oid funcid, int nargs, List *argnames, Oid *argtypes,
					   bool has_variadic, bool *use_variadic_p,
					   ParseExprKind special_exprkind)
{
	char	   *result;
	HeapTuple	proctup;
	Form_pg_proc procform;
	char	   *proname;
	bool		use_variadic;
	char	   *nspname;
	FuncDetailCode p_result;
	Oid			p_funcid;
	Oid			p_rettype;
	bool		p_retset;
	int			p_nvargs;
	Oid			p_vatype;
	Oid		   *p_true_typeids;
	bool		force_qualify = false;

	proctup = SearchSysCache1(PROCOID, ObjectIdGetDatum(funcid));
	if (!HeapTupleIsValid(proctup))
		elog(ERROR, "cache lookup failed for function %u", funcid);
	procform = (Form_pg_proc) GETSTRUCT(proctup);
	proname = NameStr(procform->proname);

	/*
	 * Due to parser hacks to avoid needing to reserve CUBE, we need to force
	 * qualification in some special cases.
	 */
	if (special_exprkind == EXPR_KIND_GROUP_BY)
	{
		if (strcmp(proname, "cube") == 0 || strcmp(proname, "rollup") == 0)
			force_qualify = true;
	}

	/*
	 * Determine whether VARIADIC should be printed.  We must do this first
	 * since it affects the lookup rules in func_get_detail().
	 *
	 * Currently, we always print VARIADIC if the function has a merged
	 * variadic-array argument.  Note that this is always the case for
	 * functions taking a VARIADIC argument type other than VARIADIC ANY.
	 *
	 * In principle, if VARIADIC wasn't originally specified and the array
	 * actual argument is deconstructable, we could print the array elements
	 * separately and not print VARIADIC, thus more nearly reproducing the
	 * original input.  For the moment that seems like too much complication
	 * for the benefit, and anyway we do not know whether VARIADIC was
	 * originally specified if it's a non-ANY type.
	 */
	if (use_variadic_p)
	{
		/* Parser should not have set funcvariadic unless fn is variadic */
		Assert(!has_variadic || OidIsValid(procform->provariadic));
		use_variadic = has_variadic;
		*use_variadic_p = use_variadic;
	}
	else
	{
		Assert(!has_variadic);
		use_variadic = false;
	}

	/*
	 * The idea here is to schema-qualify only if the parser would fail to
	 * resolve the correct function given the unqualified func name with the
	 * specified argtypes and VARIADIC flag.  But if we already decided to
	 * force qualification, then we can skip the lookup and pretend we didn't
	 * find it.
	 */
	if (!force_qualify)
		p_result = func_get_detail(list_make1(makeString(proname)),
								   NIL, argnames, nargs, argtypes,
								   !use_variadic, true,
								   &p_funcid, &p_rettype,
								   &p_retset, &p_nvargs, &p_vatype,
								   &p_true_typeids, NULL);
	else
	{
		p_result = FUNCDETAIL_NOTFOUND;
		p_funcid = InvalidOid;
	}

	if ((p_result == FUNCDETAIL_NORMAL ||
		 p_result == FUNCDETAIL_AGGREGATE ||
		 p_result == FUNCDETAIL_WINDOWFUNC) &&
		p_funcid == funcid)
		nspname = NULL;
	else
		nspname = get_namespace_name(procform->pronamespace);

	result = quote_qualified_identifier(nspname, proname);

	ReleaseSysCache(proctup);

	return result;
}

/*
 * generate_operator_name
 *		Compute the name to display for an operator specified by OID,
 *		given that it is being called with the specified actual arg types.
 *		(Arg types matter because of ambiguous-operator resolution rules.
 *		Pass InvalidOid for unused arg of a unary operator.)
 *
 * The result includes all necessary quoting and schema-prefixing,
 * plus the OPERATOR() decoration needed to use a qualified operator name
 * in an expression.
 */
static char *
generate_operator_name(Oid operid, Oid arg1, Oid arg2)
{
	StringInfoData buf;
	HeapTuple	opertup;
	Form_pg_operator operform;
	char	   *oprname;
	char	   *nspname;
	Operator	p_result;

	initStringInfo(&buf);

	opertup = SearchSysCache1(OPEROID, ObjectIdGetDatum(operid));
	if (!HeapTupleIsValid(opertup))
		elog(ERROR, "cache lookup failed for operator %u", operid);
	operform = (Form_pg_operator) GETSTRUCT(opertup);
	oprname = NameStr(operform->oprname);

	/*
	 * The idea here is to schema-qualify only if the parser would fail to
	 * resolve the correct operator given the unqualified op name with the
	 * specified argtypes.
	 */
	switch (operform->oprkind)
	{
		case 'b':
			p_result = oper(NULL, list_make1(makeString(oprname)), arg1, arg2,
							true, -1);
			break;
		case 'l':
			p_result = left_oper(NULL, list_make1(makeString(oprname)), arg2,
								 true, -1);
			break;
		case 'r':
			p_result = right_oper(NULL, list_make1(makeString(oprname)), arg1,
								  true, -1);
			break;
		default:
			elog(ERROR, "unrecognized oprkind: %d", operform->oprkind);
			p_result = NULL;	/* keep compiler quiet */
			break;
	}

	if (p_result != NULL && oprid(p_result) == operid)
		nspname = NULL;
	else
	{
		nspname = get_namespace_name(operform->oprnamespace);
		appendStringInfo(&buf, "OPERATOR(%s.", quote_identifier(nspname));
	}

	appendStringInfoString(&buf, oprname);

	if (nspname)
		appendStringInfoChar(&buf, ')');

	if (p_result != NULL)
		ReleaseSysCache(p_result);

	ReleaseSysCache(opertup);

	return buf.data;
}

/*
 * generate_qualified_type_name
 *		Compute the name to display for a type specified by OID
 *
 * This is different from format_type_be() in that we unconditionally
 * schema-qualify the name.  That also means no special syntax for
 * SQL-standard type names ... although in current usage, this should
 * only get used for domains, so such cases wouldn't occur anyway.
 */
static char *
generate_qualified_type_name(Oid typid)
{
	HeapTuple	tp;
	Form_pg_type typtup;
	char	   *typname;
	char	   *nspname;
	char	   *result;

	tp = SearchSysCache1(TYPEOID, ObjectIdGetDatum(typid));
	if (!HeapTupleIsValid(tp))
		elog(ERROR, "cache lookup failed for type %u", typid);
	typtup = (Form_pg_type) GETSTRUCT(tp);
	typname = NameStr(typtup->typname);

	nspname = get_namespace_name(typtup->typnamespace);
	if (!nspname)
		elog(ERROR, "cache lookup failed for namespace %u",
			 typtup->typnamespace);

	result = quote_qualified_identifier(nspname, typname);

	ReleaseSysCache(tp);

	return result;
}

/*
 * generate_collation_name
 *		Compute the name to display for a collation specified by OID
 *
 * The result includes all necessary quoting and schema-prefixing.
 */
char *
generate_collation_name(Oid collid)
{
	HeapTuple	tp;
	Form_pg_collation colltup;
	char	   *collname;
	char	   *nspname;
	char	   *result;

	tp = SearchSysCache1(COLLOID, ObjectIdGetDatum(collid));
	if (!HeapTupleIsValid(tp))
		elog(ERROR, "cache lookup failed for collation %u", collid);
	colltup = (Form_pg_collation) GETSTRUCT(tp);
	collname = NameStr(colltup->collname);

	if (!CollationIsVisible(collid))
		nspname = get_namespace_name(colltup->collnamespace);
	else
		nspname = NULL;

	result = quote_qualified_identifier(nspname, collname);

	ReleaseSysCache(tp);

	return result;
}

/*
 * Given a C string, produce a TEXT datum.
 *
 * We assume that the input was palloc'd and may be freed.
 */
static text *
string_to_text(char *str)
{
	text	   *result;

	result = cstring_to_text(str);
	pfree(str);
	return result;
}

/*
 * Generate a C string representing a relation's reloptions, or NULL if none.
 */
static char *
flatten_reloptions(Oid relid)
{
	char	   *result = NULL;
	HeapTuple	tuple;
	Datum		reloptions;
	bool		isnull;

	tuple = SearchSysCache1(RELOID, ObjectIdGetDatum(relid));
	if (!HeapTupleIsValid(tuple))
		elog(ERROR, "cache lookup failed for relation %u", relid);

	reloptions = SysCacheGetAttr(RELOID, tuple,
								 Anum_pg_class_reloptions, &isnull);
	if (!isnull)
	{
		StringInfoData buf;
		Datum	   *options;
		int			noptions;
		int			i;

		initStringInfo(&buf);

		deconstruct_array(DatumGetArrayTypeP(reloptions),
						  TEXTOID, -1, false, 'i',
						  &options, NULL, &noptions);

		for (i = 0; i < noptions; i++)
		{
			char	   *option = TextDatumGetCString(options[i]);
			char	   *name;
			char	   *separator;
			char	   *value;

			/*
			 * Each array element should have the form name=value.  If the "="
			 * is missing for some reason, treat it like an empty value.
			 */
			name = option;
			separator = strchr(option, '=');
			if (separator)
			{
				*separator = '\0';
				value = separator + 1;
			}
			else
				value = "";

			if (i > 0)
				appendStringInfoString(&buf, ", ");
			appendStringInfo(&buf, "%s=", quote_identifier(name));

			/*
			 * In general we need to quote the value; but to avoid unnecessary
			 * clutter, do not quote if it is an identifier that would not
			 * need quoting.  (We could also allow numbers, but that is a bit
			 * trickier than it looks --- for example, are leading zeroes
			 * significant?  We don't want to assume very much here about what
			 * custom reloptions might mean.)
			 */
			if (quote_identifier(value) == value)
				appendStringInfoString(&buf, value);
			else
				simple_quote_literal(&buf, value);

			pfree(option);
		}

		result = buf.data;
	}

	ReleaseSysCache(tuple);

	return result;
}

<<<<<<< HEAD
/* ----------
 * ag_get_propindexdef	- Get the definition of a property index
 *
 * Based on pg_get_indexdef()
 * ----------
 */
Datum
ag_get_propindexdef(PG_FUNCTION_ARGS)
{
	Oid			indexrelid = PG_GETARG_OID(0);
	int			prettyFlags;
	char	   *res;

	prettyFlags = PRETTYFLAG_PAREN | PRETTYFLAG_INDENT;

	res = ag_get_propindexdef_worker(indexrelid, NULL, prettyFlags, true);

	if (res == NULL)
		PG_RETURN_NULL();

	PG_RETURN_TEXT_P(string_to_text(res));
}

/*
 * Changes expressions of AG_PROP_ELEM to '.' expression.
 * e.g. properties #>> '{a,b,c}'   ->   a.b.c
 *
 * Based on pg_get_indexdef_worker()
 */
static char *
ag_get_propindexdef_worker(Oid indexrelid, const Oid *excludeOps,
						   int prettyFlags, bool missing_ok)
{
	/* might want a separate isConstraint parameter later */
	bool		isConstraint = (excludeOps != NULL);
	HeapTuple	ht_idx;
	HeapTuple	ht_idxrel;
	HeapTuple	ht_am;
	Form_pg_index idxrec;
	Form_pg_class idxrelrec;
	Form_pg_am	amrec;
	IndexAmRoutine *amroutine;
	List	   *indexprs;
	ListCell   *indexpr_item;
	List	   *context;
	Oid			indrelid;
	int			keyno;
	Datum		indcollDatum;
	Datum		indclassDatum;
	Datum		indoptionDatum;
	bool		isnull;
	oidvector  *indcollation;
	oidvector  *indclass;
	int2vector *indoption;
	StringInfoData buf;
	char	   *str;
	char	   *sep;

	/*
	 * Fetch the pg_index tuple by the Oid of the index
	 */
	ht_idx = SearchSysCache1(INDEXRELID, ObjectIdGetDatum(indexrelid));
	if (!HeapTupleIsValid(ht_idx))
	{
		if (missing_ok)
			return NULL;
		elog(ERROR, "cache lookup failed for index %u", indexrelid);
	}
	idxrec = (Form_pg_index) GETSTRUCT(ht_idx);

	indrelid = idxrec->indrelid;
	Assert(indexrelid == idxrec->indexrelid);

	/* Must get indcollation, indclass, and indoption the hard way */
	indcollDatum = SysCacheGetAttr(INDEXRELID, ht_idx,
								   Anum_pg_index_indcollation, &isnull);
	Assert(!isnull);
	indcollation = (oidvector *) DatumGetPointer(indcollDatum);

	indclassDatum = SysCacheGetAttr(INDEXRELID, ht_idx,
									Anum_pg_index_indclass, &isnull);
	Assert(!isnull);
	indclass = (oidvector *) DatumGetPointer(indclassDatum);

	indoptionDatum = SysCacheGetAttr(INDEXRELID, ht_idx,
									 Anum_pg_index_indoption, &isnull);
	Assert(!isnull);
	indoption = (int2vector *) DatumGetPointer(indoptionDatum);

	/*
	 * Fetch the pg_class tuple of the index relation
	 */
	ht_idxrel = SearchSysCache1(RELOID, ObjectIdGetDatum(indexrelid));
	if (!HeapTupleIsValid(ht_idxrel))
		elog(ERROR, "cache lookup failed for relation %u", indexrelid);
	idxrelrec = (Form_pg_class) GETSTRUCT(ht_idxrel);

	if (!OidIsValid(get_relid_laboid(indrelid)))
		elog(ERROR, "'%s' is not property index", NameStr(idxrelrec->relname));

	/*
	 * Fetch the pg_am tuple of the index' access method
	 */
	ht_am = SearchSysCache1(AMOID, ObjectIdGetDatum(idxrelrec->relam));
	if (!HeapTupleIsValid(ht_am))
		elog(ERROR, "cache lookup failed for access method %u",
			 idxrelrec->relam);
	amrec = (Form_pg_am) GETSTRUCT(ht_am);

	/* Fetch the index AM's API struct */
	amroutine = GetIndexAmRoutine(amrec->amhandler);

	/* Get the index expressions. */
	if (!heap_attisnull(ht_idx, Anum_pg_index_indexprs))
	{
		Datum		exprsDatum;
		bool		isnull;
		char	   *exprsString;

		exprsDatum = SysCacheGetAttr(INDEXRELID, ht_idx,
									 Anum_pg_index_indexprs, &isnull);
		Assert(!isnull);
		exprsString = TextDatumGetCString(exprsDatum);
		indexprs = (List *) stringToNode(exprsString);
		pfree(exprsString);
	}
	else
		elog(ERROR, "property index '%s' must be expression index",
			 NameStr(idxrelrec->relname));

	indexpr_item = list_head(indexprs);

	context = deparse_context_for(get_relation_name(indrelid), indrelid);

	/*
	 * Start the index definition.  Note that the index's name should never be
	 * schema-qualified, but the indexed rel's name may be.
	 */
	initStringInfo(&buf);

	if (!isConstraint)
	{
		appendStringInfo(&buf, "CREATE %sINDEX %s ON %s USING %s (",
						 idxrec->indisunique ? "UNIQUE " : "",
						 quote_identifier(NameStr(idxrelrec->relname)),
						 generate_relation_name(indrelid, NIL),
						 quote_identifier(NameStr(amrec->amname)));
	}
	else
	{
		/*
		 * Currently, must be EXCLUDE constraint.
		 * And unique constraint uses EXCLUDE index.
		 */
		appendStringInfo(&buf, "UNIQUE USING %s (",
						 quote_identifier(NameStr(amrec->amname)));
	}

	/*
	 * Report the indexed attributes
	 */
	sep = "";
	for (keyno = 0; keyno < idxrec->indnatts; keyno++)
	{
		AttrNumber	attnum = idxrec->indkey.values[keyno];
		int16		opt = indoption->values[keyno];
		Oid			keycoltype;
		Oid			keycolcollation;
		Node	   *indexkey;
		Oid			indcoll;

		appendStringInfoString(&buf, sep);
		sep = ", ";

		if (attnum != 0)
			elog(ERROR, "invalid property index, attnum: %u", attnum);

		if (indexpr_item == NULL)
			elog(ERROR, "too few entries in indexprs list");
		indexkey = (Node *) lfirst(indexpr_item);
		indexpr_item = lnext(indexpr_item);
		/* Deparse */
		str = deparse_prop_expression_pretty(indexkey, context, prettyFlags);
		appendStringInfo(&buf, "%s", str);
		keycoltype = exprType(indexkey);
		keycolcollation = exprCollation(indexkey);

		/* Add collation, if not default for column */
		indcoll = indcollation->values[keyno];
		if (OidIsValid(indcoll) && indcoll != keycolcollation)
			appendStringInfo(&buf, " COLLATE %s",
							 generate_collation_name((indcoll)));

		/* Add the operator class name, if not default */
		get_opclass_name(indclass->values[keyno], keycoltype, &buf);

		/* Add options if relevant */
		if (amroutine->amcanorder)
		{
			/* if it supports sort ordering, report DESC and NULLS opts */
			if (opt & INDOPTION_DESC)
			{
				appendStringInfoString(&buf, " DESC");
				/* NULLS FIRST is the default in this case */
				if (!(opt & INDOPTION_NULLS_FIRST))
					appendStringInfoString(&buf, " NULLS LAST");
			}
			else
			{
				if (opt & INDOPTION_NULLS_FIRST)
					appendStringInfoString(&buf, " NULLS FIRST");
			}
		}

		/* Add the exclusion operator if relevant */
		if (excludeOps != NULL)
		{
			char *op;

			op = generate_operator_name(excludeOps[keyno],
										keycoltype, keycoltype);
			if (strcmp(op, "=") != 0)
				elog(ERROR, "invalid property index on '%s'",
					 NameStr(idxrelrec->relname));
		}
	}
	appendStringInfoChar(&buf, ')');

	/*
	 * If it has options, append "WITH (options)"
	 */
	str = flatten_reloptions(indexrelid);
	if (str)
	{
		appendStringInfo(&buf, " WITH (%s)", str);
		pfree(str);
	}

	/*
	 * If it's a partial index, decompile and append the predicate
	 */
	if (!heap_attisnull(ht_idx, Anum_pg_index_indpred))
	{
		Node	   *node;
		Datum		predDatum;
		bool		isnull;
		char	   *predString;

		/* Convert text string to node tree */
		predDatum = SysCacheGetAttr(INDEXRELID, ht_idx,
									Anum_pg_index_indpred, &isnull);
		Assert(!isnull);
		predString = TextDatumGetCString(predDatum);
		node = (Node *) stringToNode(predString);
		pfree(predString);

		/* Deparse */
		str = deparse_prop_expression_pretty(node, context, prettyFlags);

		if (isConstraint)
			appendStringInfo(&buf, " WHERE (%s)", str);
		else
			appendStringInfo(&buf, " WHERE %s", str);
	}

	/* Clean up */
	ReleaseSysCache(ht_idx);
	ReleaseSysCache(ht_idxrel);
	ReleaseSysCache(ht_am);

	return buf.data;
}

/*
 * Based on pg_get_constraintdef()
 */
Datum
ag_get_graphconstraintdef(PG_FUNCTION_ARGS)
{
	Oid			constraintId = PG_GETARG_OID(0);
	int			prettyFlags;
	char	   *res;

	prettyFlags = PRETTYFLAG_PAREN | PRETTYFLAG_INDENT;

	res = ag_get_graphconstraintdef_worker(constraintId, prettyFlags, true);

	if (res == NULL)
		PG_RETURN_NULL();

	PG_RETURN_TEXT_P(string_to_text(res));
}

/*
 * Based on pg_get_constraintdef_worker()
 */
static char *
ag_get_graphconstraintdef_worker(Oid constraintId, int prettyFlags,
								 bool missing_ok)
{
	HeapTuple	tup;
	Form_pg_constraint conForm;
	StringInfoData buf;
	SysScanDesc scandesc;
	ScanKeyData scankey[1];
	Snapshot	snapshot = RegisterSnapshot(GetTransactionSnapshot());
	Relation	relation = heap_open(ConstraintRelationId, AccessShareLock);

	ScanKeyInit(&scankey[0],
				ObjectIdAttributeNumber,
				BTEqualStrategyNumber, F_OIDEQ,
				ObjectIdGetDatum(constraintId));

	scandesc = systable_beginscan(relation,
								  ConstraintOidIndexId,
								  true,
								  snapshot,
								  1,
								  scankey);

	/*
	 * We later use the tuple with SysCacheGetAttr() as if we had obtained it
	 * via SearchSysCache, which works fine.
	 */
	tup = systable_getnext(scandesc);

	UnregisterSnapshot(snapshot);

	if (!HeapTupleIsValid(tup))
	{
		if (missing_ok)
		{
			systable_endscan(scandesc);
			heap_close(relation, AccessShareLock);
			return NULL;
		}
		elog(ERROR, "cache lookup failed for constraint %u", constraintId);
	}

	conForm = (Form_pg_constraint) GETSTRUCT(tup);

	initStringInfo(&buf);

	switch (conForm->contype)
	{
		case CONSTRAINT_CHECK:
			{
				Datum		val;
				bool		isnull;
				char	   *conbin;
				char	   *consrc;
				Node	   *expr;
				List	   *context;

				/* Fetch constraint expression in parsetree form */
				val = SysCacheGetAttr(CONSTROID, tup,
									  Anum_pg_constraint_conbin, &isnull);
				if (isnull)
					elog(ERROR, "null conbin for constraint %u",
						 constraintId);

				conbin = TextDatumGetCString(val);
				expr = stringToNode(conbin);

				/* Set up deparsing context for Var nodes in constraint */
				if (conForm->conrelid != InvalidOid)
				{
					/* relation constraint */
					context = deparse_context_for(get_relation_name(conForm->conrelid),
												  conForm->conrelid);
				}
				else
				{
					/* domain constraint --- can't have Vars */
					context = NIL;
				}

				consrc = deparse_prop_expression_pretty(expr, context,
														prettyFlags);

				appendStringInfo(&buf, "CHECK (%s)", consrc);
				break;
			}
		/* Unique constraint on AgensGraph is implemented using exclude index */
		case CONSTRAINT_EXCLUSION:
			{
				Oid			indexOid = conForm->conindid;
				Datum		val;
				bool		isnull;
				Datum	   *elems;
				int			nElems;
				int			i;
				Oid		   *operators;

				/* Extract operator OIDs from the pg_constraint tuple */
				val = SysCacheGetAttr(CONSTROID, tup,
									  Anum_pg_constraint_conexclop,
									  &isnull);
				if (isnull)
					elog(ERROR, "null conexclop for constraint %u",
						 constraintId);

				deconstruct_array(DatumGetArrayTypeP(val),
								  OIDOID, sizeof(Oid), true, 'i',
								  &elems, NULL, &nElems);

				operators = (Oid *) palloc(nElems * sizeof(Oid));
				for (i = 0; i < nElems; i++)
					operators[i] = DatumGetObjectId(elems[i]);

				/* pg_get_indexdef_worker does the rest */
				/* suppress tablespace because pg_dump wants it that way */
				appendStringInfoString(&buf,
									   ag_get_propindexdef_worker(indexOid,
																  operators,
																  prettyFlags,
																  false));
				break;
			}
		case CONSTRAINT_FOREIGN:
		case CONSTRAINT_PRIMARY:
		case CONSTRAINT_UNIQUE:
		case CONSTRAINT_TRIGGER:
			elog(ERROR, "invalid graph constraint type '%c'", conForm->contype);
			break;
		default:
			elog(ERROR, "invalid constraint type \"%c\"", conForm->contype);
			break;
	}

	if (conForm->condeferrable)
		appendStringInfoString(&buf, " DEFERRABLE");
	if (conForm->condeferred)
		appendStringInfoString(&buf, " INITIALLY DEFERRED");
	if (!conForm->convalidated)
		appendStringInfoString(&buf, " NOT VALID");

	/* Cleanup */
	systable_endscan(scandesc);
	heap_close(relation, AccessShareLock);

	return buf.data;
}

/*
 * agens-graph utility for deparsing expressions
 */
static char *
deparse_prop_expression_pretty(Node *expr, List *dpcontext, int prettyFlags)
{
	StringInfoData si;
	deparse_context context;

	initStringInfo(&si);

	context.buf = &si;
	context.namespaces = dpcontext;
	context.windowClause = NIL;
	context.windowTList = NIL;
	context.varprefix = false;
	context.prettyFlags = prettyFlags;
	context.wrapColumn = WRAP_COLUMN_DEFAULT;
	context.indentLevel = 0;
	context.special_exprkind = EXPR_KIND_NONE;
	context.cypherexpr = true;

	get_rule_expr(expr, &context, false);

	return si.data;
=======
/*
 * get_one_range_partition_bound_string
 *		A C string representation of one range partition bound
 */
char *
get_range_partbound_string(List *bound_datums)
{
	deparse_context context;
	StringInfo	buf = makeStringInfo();
	ListCell   *cell;
	char	   *sep;

	memset(&context, 0, sizeof(deparse_context));
	context.buf = buf;

	appendStringInfoString(buf, "(");
	sep = "";
	foreach(cell, bound_datums)
	{
		PartitionRangeDatum *datum =
		castNode(PartitionRangeDatum, lfirst(cell));

		appendStringInfoString(buf, sep);
		if (datum->kind == PARTITION_RANGE_DATUM_MINVALUE)
			appendStringInfoString(buf, "MINVALUE");
		else if (datum->kind == PARTITION_RANGE_DATUM_MAXVALUE)
			appendStringInfoString(buf, "MAXVALUE");
		else
		{
			Const	   *val = castNode(Const, datum->value);

			get_const_expr(val, &context, -1);
		}
		sep = ", ";
	}
	appendStringInfoChar(buf, ')');

	return buf->data;
>>>>>>> 5b570d77
}<|MERGE_RESOLUTION|>--- conflicted
+++ resolved
@@ -115,17 +115,11 @@
 	int			prettyFlags;	/* enabling of pretty-print functions */
 	int			wrapColumn;		/* max line length, or -1 for no limit */
 	int			indentLevel;	/* current indent level for prettyprint */
-<<<<<<< HEAD
-	bool		varprefix;		/* TRUE to print prefixes on Vars */
-	ParseExprKind special_exprkind;		/* set only for exprkinds needing
-										 * special handling */
-
-	bool		cypherexpr;		/* true if deparsing is for Cypher expr */
-=======
 	bool		varprefix;		/* true to print prefixes on Vars */
 	ParseExprKind special_exprkind; /* set only for exprkinds needing special
 									 * handling */
->>>>>>> 5b570d77
+
+	bool		cypherexpr;		/* true if deparsing is for Cypher expr */
 } deparse_context;
 
 /*
@@ -8832,7 +8826,6 @@
 			}
 			break;
 
-<<<<<<< HEAD
 		case T_EdgeRefProp:
 			{
 				EdgeRefProp *erp = (EdgeRefProp *) node;
@@ -8972,10 +8965,10 @@
 					}
 				}
 			}
-=======
+			break;
+
 		case T_TableFunc:
 			get_tablefunc((TableFunc *) node, context, showimplicit);
->>>>>>> 5b570d77
 			break;
 
 		default:
@@ -11396,7 +11389,46 @@
 	return result;
 }
 
-<<<<<<< HEAD
+/*
+ * get_one_range_partition_bound_string
+ *		A C string representation of one range partition bound
+ */
+char *
+get_range_partbound_string(List *bound_datums)
+{
+	deparse_context context;
+	StringInfo	buf = makeStringInfo();
+	ListCell   *cell;
+	char	   *sep;
+
+	memset(&context, 0, sizeof(deparse_context));
+	context.buf = buf;
+
+	appendStringInfoString(buf, "(");
+	sep = "";
+	foreach(cell, bound_datums)
+	{
+		PartitionRangeDatum *datum =
+		castNode(PartitionRangeDatum, lfirst(cell));
+
+		appendStringInfoString(buf, sep);
+		if (datum->kind == PARTITION_RANGE_DATUM_MINVALUE)
+			appendStringInfoString(buf, "MINVALUE");
+		else if (datum->kind == PARTITION_RANGE_DATUM_MAXVALUE)
+			appendStringInfoString(buf, "MAXVALUE");
+		else
+		{
+			Const	   *val = castNode(Const, datum->value);
+
+			get_const_expr(val, &context, -1);
+		}
+		sep = ", ";
+	}
+	appendStringInfoChar(buf, ')');
+
+	return buf->data;
+}
+
 /* ----------
  * ag_get_propindexdef	- Get the definition of a property index
  *
@@ -11866,44 +11898,4 @@
 	get_rule_expr(expr, &context, false);
 
 	return si.data;
-=======
-/*
- * get_one_range_partition_bound_string
- *		A C string representation of one range partition bound
- */
-char *
-get_range_partbound_string(List *bound_datums)
-{
-	deparse_context context;
-	StringInfo	buf = makeStringInfo();
-	ListCell   *cell;
-	char	   *sep;
-
-	memset(&context, 0, sizeof(deparse_context));
-	context.buf = buf;
-
-	appendStringInfoString(buf, "(");
-	sep = "";
-	foreach(cell, bound_datums)
-	{
-		PartitionRangeDatum *datum =
-		castNode(PartitionRangeDatum, lfirst(cell));
-
-		appendStringInfoString(buf, sep);
-		if (datum->kind == PARTITION_RANGE_DATUM_MINVALUE)
-			appendStringInfoString(buf, "MINVALUE");
-		else if (datum->kind == PARTITION_RANGE_DATUM_MAXVALUE)
-			appendStringInfoString(buf, "MAXVALUE");
-		else
-		{
-			Const	   *val = castNode(Const, datum->value);
-
-			get_const_expr(val, &context, -1);
-		}
-		sep = ", ";
-	}
-	appendStringInfoChar(buf, ')');
-
-	return buf->data;
->>>>>>> 5b570d77
 }