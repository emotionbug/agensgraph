--- conflicted
+++ resolved
@@ -1892,12 +1892,9 @@
 	AT_AddIdentity,				/* ADD IDENTITY */
 	AT_SetIdentity,				/* SET identity column options */
 	AT_DropIdentity,			/* DROP IDENTITY */
-<<<<<<< HEAD
+	AT_AlterCollationRefreshVersion, /* ALTER COLLATION ... REFRESH VERSION */
 
 	AT_DisableIndex				/* DISABLE INDEX for graph labels */
-=======
-	AT_AlterCollationRefreshVersion /* ALTER COLLATION ... REFRESH VERSION */
->>>>>>> 40c24bfe
 } AlterTableType;
 
 typedef struct ReplicaIdentityStmt
