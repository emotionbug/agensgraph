/*-------------------------------------------------------------------------
 *
 * parsenodes.h
 *	  definitions for parse tree nodes
 *
 * Many of the node types used in parsetrees include a "location" field.
 * This is a byte (not character) offset in the original source text, to be
 * used for positioning an error cursor when there is an error related to
 * the node.  Access to the original source text is needed to make use of
 * the location.  At the topmost (statement) level, we also provide a
 * statement length, likewise measured in bytes, for convenience in
 * identifying statement boundaries in multi-statement source strings.
 *
 *
 * Portions Copyright (c) 1996-2021, PostgreSQL Global Development Group
 * Portions Copyright (c) 1994, Regents of the University of California
 *
 * src/include/nodes/parsenodes.h
 *
 *-------------------------------------------------------------------------
 */
#ifndef PARSENODES_H
#define PARSENODES_H

#include "nodes/bitmapset.h"
#include "nodes/lockoptions.h"
#include "nodes/primnodes.h"
#include "nodes/value.h"
#include "partitioning/partdefs.h"


typedef enum OverridingKind
{
	OVERRIDING_NOT_SET = 0,
	OVERRIDING_USER_VALUE,
	OVERRIDING_SYSTEM_VALUE
} OverridingKind;

/* Possible sources of a Query */
typedef enum QuerySource
{
	QSRC_ORIGINAL,				/* original parsetree (explicit query) */
	QSRC_PARSER,				/* added by parse analysis (now unused) */
	QSRC_INSTEAD_RULE,			/* added by unconditional INSTEAD rule */
	QSRC_QUAL_INSTEAD_RULE,		/* added by conditional INSTEAD rule */
	QSRC_NON_INSTEAD_RULE		/* added by non-INSTEAD rule */
} QuerySource;

/* Sort ordering options for ORDER BY and CREATE INDEX */
typedef enum SortByDir
{
	SORTBY_DEFAULT,
	SORTBY_ASC,
	SORTBY_DESC,
	SORTBY_USING				/* not allowed in CREATE INDEX ... */
} SortByDir;

typedef enum SortByNulls
{
	SORTBY_NULLS_DEFAULT,
	SORTBY_NULLS_FIRST,
	SORTBY_NULLS_LAST
} SortByNulls;

/* Options for [ ALL | DISTINCT ] */
typedef enum SetQuantifier
{
	SET_QUANTIFIER_DEFAULT,
	SET_QUANTIFIER_ALL,
	SET_QUANTIFIER_DISTINCT
} SetQuantifier;

/*
 * Grantable rights are encoded so that we can OR them together in a bitmask.
 * The present representation of AclItem limits us to 16 distinct rights,
 * even though AclMode is defined as uint32.  See utils/acl.h.
 *
 * Caution: changing these codes breaks stored ACLs, hence forces initdb.
 */
typedef uint32 AclMode;			/* a bitmask of privilege bits */

#define ACL_INSERT		(1<<0)	/* for relations */
#define ACL_SELECT		(1<<1)
#define ACL_UPDATE		(1<<2)
#define ACL_DELETE		(1<<3)
#define ACL_TRUNCATE	(1<<4)
#define ACL_REFERENCES	(1<<5)
#define ACL_TRIGGER		(1<<6)
#define ACL_EXECUTE		(1<<7)	/* for functions */
#define ACL_USAGE		(1<<8)	/* for languages, namespaces, FDWs, and
								 * servers */
#define ACL_CREATE		(1<<9)	/* for namespaces and databases */
#define ACL_CREATE_TEMP (1<<10) /* for databases */
#define ACL_CONNECT		(1<<11) /* for databases */
#define N_ACL_RIGHTS	12		/* 1 plus the last 1<<x */
#define ACL_NO_RIGHTS	0
/* Currently, SELECT ... FOR [KEY] UPDATE/SHARE requires UPDATE privileges */
#define ACL_SELECT_FOR_UPDATE	ACL_UPDATE


/*****************************************************************************
 *	Query Tree
 *****************************************************************************/

/*
 * Query -
 *	  Parse analysis turns all statements into a Query tree
 *	  for further processing by the rewriter and planner.
 *
 *	  Utility statements (i.e. non-optimizable statements) have the
 *	  utilityStmt field set, and the rest of the Query is mostly dummy.
 *
 *	  Planning converts a Query tree into a Plan tree headed by a PlannedStmt
 *	  node --- the Query structure is not used by the executor.
 */
typedef struct Query
{
	NodeTag		type;

	CmdType		commandType;	/* select|insert|update|delete|utility */

	QuerySource querySource;	/* where did I come from? */

	uint64		queryId;		/* query identifier (can be set by plugins) */

	bool		canSetTag;		/* do I set the command result tag? */

	Node	   *utilityStmt;	/* non-null if commandType == CMD_UTILITY */

	int			resultRelation; /* rtable index of target relation for
								 * INSERT/UPDATE/DELETE; 0 for SELECT */

	bool		hasAggs;		/* has aggregates in tlist or havingQual */
	bool		hasWindowFuncs; /* has window functions in tlist */
	bool		hasTargetSRFs;	/* has set-returning functions in tlist */
	bool		hasSubLinks;	/* has subquery SubLink */
	bool		hasDistinctOn;	/* distinctClause is from DISTINCT ON */
	bool		hasRecursive;	/* WITH RECURSIVE was specified */
	bool		hasModifyingCTE;	/* has INSERT/UPDATE/DELETE in WITH */
	bool		hasForUpdate;	/* FOR [KEY] UPDATE/SHARE was specified */
	bool		hasRowSecurity; /* rewriter has applied some RLS policy */
	bool		hasGraphwriteClause; /* has modify graph type in whole statement */

	bool		isReturn;		/* is a RETURN statement */

	List	   *cteList;		/* WITH list (of CommonTableExpr's) */

	List	   *rtable;			/* list of range table entries */
	FromExpr   *jointree;		/* table join tree (FROM and WHERE clauses) */

	List	   *targetList;		/* target list (of TargetEntry) */

	OverridingKind override;	/* OVERRIDING clause */

	OnConflictExpr *onConflict; /* ON CONFLICT DO [NOTHING | UPDATE] */

	List	   *returningList;	/* return-values list (of TargetEntry) */

	List	   *groupClause;	/* a list of SortGroupClause's */
	bool		groupDistinct;	/* is the group by clause distinct? */

	List	   *groupingSets;	/* a list of GroupingSet's if present */

	Node	   *havingQual;		/* qualifications applied to groups */

	List	   *windowClause;	/* a list of WindowClause's */

	List	   *distinctClause; /* a list of SortGroupClause's */

	List	   *sortClause;		/* a list of SortGroupClause's */

	Node	   *limitOffset;	/* # of result tuples to skip (int8 expr) */
	Node	   *limitCount;		/* # of result tuples to return (int8 expr) */
	LimitOption limitOption;	/* limit type */

	List	   *rowMarks;		/* a list of RowMarkClause's */

	Node	   *setOperations;	/* set-operation tree if this is top level of
								 * a UNION/INTERSECT/EXCEPT query */

	List	   *constraintDeps; /* a list of pg_constraint OIDs that the query
								 * depends on to be semantically valid */

	List	   *withCheckOptions;	/* a list of WithCheckOption's (added
									 * during rewrite) */

	/*
	 * The following two fields identify the portion of the source text string
	 * containing this query.  They are typically only populated in top-level
	 * Queries, not in sub-queries.  When not set, they might both be zero, or
	 * both be -1 meaning "unknown".
	 */
	int			stmt_location;	/* start location, or -1 if unknown */
	int			stmt_len;		/* length in bytes; 0 means "rest of string" */

	/* for agensgraph */
	int			dijkstraWeight;
	bool		dijkstraWeightOut;
	Node	   *dijkstraEndId;
	Node	   *dijkstraEdgeId;
	Node	   *dijkstraLimit;
	Node	   *shortestpathEndIdLeft;
	Node	   *shortestpathEndIdRight;
	Node	   *shortestpathTableOidLeft;
	Node	   *shortestpathTableOidRight;
	Node	   *shortestpathCtidLeft;
	Node	   *shortestpathCtidRight;
	Node	   *shortestpathSource;
	Node	   *shortestpathTarget;
	long        shortestpathMinhops;
	long        shortestpathMaxhops;
	long        shortestpathLimit;

	struct {
		GraphWriteOp writeOp;
		bool		last;		/* is this for the last clause? */
		uint32		nr_modify;	/* number of clauses that modifies graph
								   before this */
		bool		detach;		/* DETACH DELETE */
		bool		eager;		/* Should it work with eager? */
		List	   *pattern;	/* graph pattern (list of paths) for CREATE */
		List	   *exprs;		/* expression list for DELETE */
		List	   *sets;		/* expression list for SET/REMOVE */
		List	   *resultRelations;
	}			graph;
} Query;


/****************************************************************************
 *	Supporting data structures for Parse Trees
 *
 *	Most of these node types appear in raw parsetrees output by the grammar,
 *	and get transformed to something else by the analyzer.  A few of them
 *	are used as-is in transformed querytrees.
 ****************************************************************************/

/*
 * TypeName - specifies a type in definitions
 *
 * For TypeName structures generated internally, it is often easier to
 * specify the type by OID than by name.  If "names" is NIL then the
 * actual type OID is given by typeOid, otherwise typeOid is unused.
 * Similarly, if "typmods" is NIL then the actual typmod is expected to
 * be prespecified in typemod, otherwise typemod is unused.
 *
 * If pct_type is true, then names is actually a field name and we look up
 * the type of that field.  Otherwise (the normal case), names is a type
 * name possibly qualified with schema and database name.
 */
typedef struct TypeName
{
	NodeTag		type;
	List	   *names;			/* qualified name (list of Value strings) */
	Oid			typeOid;		/* type identified by OID */
	bool		setof;			/* is a set? */
	bool		pct_type;		/* %TYPE specified? */
	List	   *typmods;		/* type modifier expression(s) */
	int32		typemod;		/* prespecified type modifier */
	List	   *arrayBounds;	/* array bounds */
	int			location;		/* token location, or -1 if unknown */
} TypeName;

/*
 * ColumnRef - specifies a reference to a column, or possibly a whole tuple
 *
 * The "fields" list must be nonempty.  It can contain string Value nodes
 * (representing names) and A_Star nodes (representing occurrence of a '*').
 * Currently, A_Star must appear only as the last list element --- the grammar
 * is responsible for enforcing this!
 *
 * Note: any container subscripting or selection of fields from composite columns
 * is represented by an A_Indirection node above the ColumnRef.  However,
 * for simplicity in the normal case, initial field selection from a table
 * name is represented within ColumnRef and not by adding A_Indirection.
 */
typedef struct ColumnRef
{
	NodeTag		type;
	List	   *fields;			/* field names (Value strings) or A_Star */
	int			location;		/* token location, or -1 if unknown */
} ColumnRef;

/*
 * ParamRef - specifies a $n parameter reference
 */
typedef struct ParamRef
{
	NodeTag		type;
	int			number;			/* the number of the parameter */
	int			location;		/* token location, or -1 if unknown */
} ParamRef;

/*
 * A_Expr - infix, prefix, and postfix expressions
 */
typedef enum A_Expr_Kind
{
	AEXPR_OP,					/* normal operator */
	AEXPR_OP_ANY,				/* scalar op ANY (array) */
	AEXPR_OP_ALL,				/* scalar op ALL (array) */
	AEXPR_DISTINCT,				/* IS DISTINCT FROM - name must be "=" */
	AEXPR_NOT_DISTINCT,			/* IS NOT DISTINCT FROM - name must be "=" */
	AEXPR_NULLIF,				/* NULLIF - name must be "=" */
	AEXPR_IN,					/* [NOT] IN - name must be "=" or "<>" */
	AEXPR_LIKE,					/* [NOT] LIKE - name must be "~~" or "!~~" */
	AEXPR_ILIKE,				/* [NOT] ILIKE - name must be "~~*" or "!~~*" */
	AEXPR_SIMILAR,				/* [NOT] SIMILAR - name must be "~" or "!~" */
	AEXPR_BETWEEN,				/* name must be "BETWEEN" */
	AEXPR_NOT_BETWEEN,			/* name must be "NOT BETWEEN" */
	AEXPR_BETWEEN_SYM,			/* name must be "BETWEEN SYMMETRIC" */
	AEXPR_NOT_BETWEEN_SYM		/* name must be "NOT BETWEEN SYMMETRIC" */
} A_Expr_Kind;

typedef struct A_Expr
{
	NodeTag		type;
	A_Expr_Kind kind;			/* see above */
	List	   *name;			/* possibly-qualified name of operator */
	Node	   *lexpr;			/* left argument, or NULL if none */
	Node	   *rexpr;			/* right argument, or NULL if none */
	int			location;		/* token location, or -1 if unknown */
} A_Expr;

/*
 * A_Const - a literal constant
 */
typedef struct A_Const
{
	NodeTag		type;
	Value		val;			/* value (includes type info, see value.h) */
	int			location;		/* token location, or -1 if unknown */
} A_Const;

/*
 * TypeCast - a CAST expression
 */
typedef struct TypeCast
{
	NodeTag		type;
	Node	   *arg;			/* the expression being casted */
	TypeName   *typeName;		/* the target type */
	int			location;		/* token location, or -1 if unknown */
} TypeCast;

/*
 * CollateClause - a COLLATE expression
 */
typedef struct CollateClause
{
	NodeTag		type;
	Node	   *arg;			/* input expression */
	List	   *collname;		/* possibly-qualified collation name */
	int			location;		/* token location, or -1 if unknown */
} CollateClause;

/*
 * RoleSpec - a role name or one of a few special values.
 */
typedef enum RoleSpecType
{
	ROLESPEC_CSTRING,			/* role name is stored as a C string */
	ROLESPEC_CURRENT_ROLE,		/* role spec is CURRENT_ROLE */
	ROLESPEC_CURRENT_USER,		/* role spec is CURRENT_USER */
	ROLESPEC_SESSION_USER,		/* role spec is SESSION_USER */
	ROLESPEC_PUBLIC				/* role name is "public" */
} RoleSpecType;

typedef struct RoleSpec
{
	NodeTag		type;
	RoleSpecType roletype;		/* Type of this rolespec */
	char	   *rolename;		/* filled only for ROLESPEC_CSTRING */
	int			location;		/* token location, or -1 if unknown */
} RoleSpec;

/*
 * FuncCall - a function or aggregate invocation
 *
 * agg_order (if not NIL) indicates we saw 'foo(... ORDER BY ...)', or if
 * agg_within_group is true, it was 'foo(...) WITHIN GROUP (ORDER BY ...)'.
 * agg_star indicates we saw a 'foo(*)' construct, while agg_distinct
 * indicates we saw 'foo(DISTINCT ...)'.  In any of these cases, the
 * construct *must* be an aggregate call.  Otherwise, it might be either an
 * aggregate or some other kind of function.  However, if FILTER or OVER is
 * present it had better be an aggregate or window function.
 *
 * Normally, you'd initialize this via makeFuncCall() and then only change the
 * parts of the struct its defaults don't match afterwards, as needed.
 */
typedef struct FuncCall
{
	NodeTag		type;
	List	   *funcname;		/* qualified name of function */
	List	   *args;			/* the arguments (list of exprs) */
	List	   *agg_order;		/* ORDER BY (list of SortBy) */
	Node	   *agg_filter;		/* FILTER clause, if any */
	struct WindowDef *over;		/* OVER clause, if any */
	bool		agg_within_group;	/* ORDER BY appeared in WITHIN GROUP */
	bool		agg_star;		/* argument was really '*' */
	bool		agg_distinct;	/* arguments were labeled DISTINCT */
	bool		func_variadic;	/* last argument was labeled VARIADIC */
	CoercionForm funcformat;	/* how to display this node */
	int			location;		/* token location, or -1 if unknown */
} FuncCall;

/*
 * A_Star - '*' representing all columns of a table or compound field
 *
 * This can appear within ColumnRef.fields, A_Indirection.indirection, and
 * ResTarget.indirection lists.
 */
typedef struct A_Star
{
	NodeTag		type;
} A_Star;

/*
 * A_Indices - array subscript or slice bounds ([idx] or [lidx:uidx])
 *
 * In slice case, either or both of lidx and uidx can be NULL (omitted).
 * In non-slice case, uidx holds the single subscript and lidx is always NULL.
 */
typedef struct A_Indices
{
	NodeTag		type;
	bool		is_slice;		/* true if slice (i.e., colon present) */
	Node	   *lidx;			/* slice lower bound, if any */
	Node	   *uidx;			/* subscript, or slice upper bound if any */
} A_Indices;

/*
 * A_Indirection - select a field and/or array element from an expression
 *
 * The indirection list can contain A_Indices nodes (representing
 * subscripting), string Value nodes (representing field selection --- the
 * string value is the name of the field to select), and A_Star nodes
 * (representing selection of all fields of a composite type).
 * For example, a complex selection operation like
 *				(foo).field1[42][7].field2
 * would be represented with a single A_Indirection node having a 4-element
 * indirection list.
 *
 * Currently, A_Star must appear only as the last list element --- the grammar
 * is responsible for enforcing this!
 */
typedef struct A_Indirection
{
	NodeTag		type;
	Node	   *arg;			/* the thing being selected from */
	List	   *indirection;	/* subscripts and/or field names and/or * */
} A_Indirection;

/*
 * A_ArrayExpr - an ARRAY[] construct
 */
typedef struct A_ArrayExpr
{
	NodeTag		type;
	List	   *elements;		/* array element expressions */
	int			location;		/* token location, or -1 if unknown */
} A_ArrayExpr;

/*
 * ResTarget -
 *	  result target (used in target list of pre-transformed parse trees)
 *
 * In a SELECT target list, 'name' is the column label from an
 * 'AS ColumnLabel' clause, or NULL if there was none, and 'val' is the
 * value expression itself.  The 'indirection' field is not used.
 *
 * INSERT uses ResTarget in its target-column-names list.  Here, 'name' is
 * the name of the destination column, 'indirection' stores any subscripts
 * attached to the destination, and 'val' is not used.
 *
 * In an UPDATE target list, 'name' is the name of the destination column,
 * 'indirection' stores any subscripts attached to the destination, and
 * 'val' is the expression to assign.
 *
 * See A_Indirection for more info about what can appear in 'indirection'.
 */
typedef struct ResTarget
{
	NodeTag		type;
	char	   *name;			/* column name or NULL */
	List	   *indirection;	/* subscripts, field names, and '*', or NIL */
	Node	   *val;			/* the value expression to compute or assign */
	int			location;		/* token location, or -1 if unknown */
} ResTarget;

/*
 * MultiAssignRef - element of a row source expression for UPDATE
 *
 * In an UPDATE target list, when we have SET (a,b,c) = row-valued-expression,
 * we generate separate ResTarget items for each of a,b,c.  Their "val" trees
 * are MultiAssignRef nodes numbered 1..n, linking to a common copy of the
 * row-valued-expression (which parse analysis will process only once, when
 * handling the MultiAssignRef with colno=1).
 */
typedef struct MultiAssignRef
{
	NodeTag		type;
	Node	   *source;			/* the row-valued expression */
	int			colno;			/* column number for this target (1..n) */
	int			ncolumns;		/* number of targets in the construct */
} MultiAssignRef;

/*
 * SortBy - for ORDER BY clause
 */
typedef struct SortBy
{
	NodeTag		type;
	Node	   *node;			/* expression to sort on */
	SortByDir	sortby_dir;		/* ASC/DESC/USING/default */
	SortByNulls sortby_nulls;	/* NULLS FIRST/LAST */
	List	   *useOp;			/* name of op to use, if SORTBY_USING */
	int			location;		/* operator location, or -1 if none/unknown */
} SortBy;

/*
 * WindowDef - raw representation of WINDOW and OVER clauses
 *
 * For entries in a WINDOW list, "name" is the window name being defined.
 * For OVER clauses, we use "name" for the "OVER window" syntax, or "refname"
 * for the "OVER (window)" syntax, which is subtly different --- the latter
 * implies overriding the window frame clause.
 */
typedef struct WindowDef
{
	NodeTag		type;
	char	   *name;			/* window's own name */
	char	   *refname;		/* referenced window name, if any */
	List	   *partitionClause;	/* PARTITION BY expression list */
	List	   *orderClause;	/* ORDER BY (list of SortBy) */
	int			frameOptions;	/* frame_clause options, see below */
	Node	   *startOffset;	/* expression for starting bound, if any */
	Node	   *endOffset;		/* expression for ending bound, if any */
	int			location;		/* parse location, or -1 if none/unknown */
} WindowDef;

/*
 * frameOptions is an OR of these bits.  The NONDEFAULT and BETWEEN bits are
 * used so that ruleutils.c can tell which properties were specified and
 * which were defaulted; the correct behavioral bits must be set either way.
 * The START_foo and END_foo options must come in pairs of adjacent bits for
 * the convenience of gram.y, even though some of them are useless/invalid.
 */
#define FRAMEOPTION_NONDEFAULT					0x00001 /* any specified? */
#define FRAMEOPTION_RANGE						0x00002 /* RANGE behavior */
#define FRAMEOPTION_ROWS						0x00004 /* ROWS behavior */
#define FRAMEOPTION_GROUPS						0x00008 /* GROUPS behavior */
#define FRAMEOPTION_BETWEEN						0x00010 /* BETWEEN given? */
#define FRAMEOPTION_START_UNBOUNDED_PRECEDING	0x00020 /* start is U. P. */
#define FRAMEOPTION_END_UNBOUNDED_PRECEDING		0x00040 /* (disallowed) */
#define FRAMEOPTION_START_UNBOUNDED_FOLLOWING	0x00080 /* (disallowed) */
#define FRAMEOPTION_END_UNBOUNDED_FOLLOWING		0x00100 /* end is U. F. */
#define FRAMEOPTION_START_CURRENT_ROW			0x00200 /* start is C. R. */
#define FRAMEOPTION_END_CURRENT_ROW				0x00400 /* end is C. R. */
#define FRAMEOPTION_START_OFFSET_PRECEDING		0x00800 /* start is O. P. */
#define FRAMEOPTION_END_OFFSET_PRECEDING		0x01000 /* end is O. P. */
#define FRAMEOPTION_START_OFFSET_FOLLOWING		0x02000 /* start is O. F. */
#define FRAMEOPTION_END_OFFSET_FOLLOWING		0x04000 /* end is O. F. */
#define FRAMEOPTION_EXCLUDE_CURRENT_ROW			0x08000 /* omit C.R. */
#define FRAMEOPTION_EXCLUDE_GROUP				0x10000 /* omit C.R. & peers */
#define FRAMEOPTION_EXCLUDE_TIES				0x20000 /* omit C.R.'s peers */

#define FRAMEOPTION_START_OFFSET \
	(FRAMEOPTION_START_OFFSET_PRECEDING | FRAMEOPTION_START_OFFSET_FOLLOWING)
#define FRAMEOPTION_END_OFFSET \
	(FRAMEOPTION_END_OFFSET_PRECEDING | FRAMEOPTION_END_OFFSET_FOLLOWING)
#define FRAMEOPTION_EXCLUSION \
	(FRAMEOPTION_EXCLUDE_CURRENT_ROW | FRAMEOPTION_EXCLUDE_GROUP | \
	 FRAMEOPTION_EXCLUDE_TIES)

#define FRAMEOPTION_DEFAULTS \
	(FRAMEOPTION_RANGE | FRAMEOPTION_START_UNBOUNDED_PRECEDING | \
	 FRAMEOPTION_END_CURRENT_ROW)

/*
 * RangeSubselect - subquery appearing in a FROM clause
 */
typedef struct RangeSubselect
{
	NodeTag		type;
	bool		lateral;		/* does it have LATERAL prefix? */
	Node	   *subquery;		/* the untransformed sub-select clause */
	Alias	   *alias;			/* table alias & optional column aliases */
} RangeSubselect;

/*
 * RangeFunction - function call appearing in a FROM clause
 *
 * functions is a List because we use this to represent the construct
 * ROWS FROM(func1(...), func2(...), ...).  Each element of this list is a
 * two-element sublist, the first element being the untransformed function
 * call tree, and the second element being a possibly-empty list of ColumnDef
 * nodes representing any columndef list attached to that function within the
 * ROWS FROM() syntax.
 *
 * alias and coldeflist represent any alias and/or columndef list attached
 * at the top level.  (We disallow coldeflist appearing both here and
 * per-function, but that's checked in parse analysis, not by the grammar.)
 */
typedef struct RangeFunction
{
	NodeTag		type;
	bool		lateral;		/* does it have LATERAL prefix? */
	bool		ordinality;		/* does it have WITH ORDINALITY suffix? */
	bool		is_rowsfrom;	/* is result of ROWS FROM() syntax? */
	List	   *functions;		/* per-function information, see above */
	Alias	   *alias;			/* table alias & optional column aliases */
	List	   *coldeflist;		/* list of ColumnDef nodes to describe result
								 * of function returning RECORD */
} RangeFunction;

/*
 * RangeTableFunc - raw form of "table functions" such as XMLTABLE
 */
typedef struct RangeTableFunc
{
	NodeTag		type;
	bool		lateral;		/* does it have LATERAL prefix? */
	Node	   *docexpr;		/* document expression */
	Node	   *rowexpr;		/* row generator expression */
	List	   *namespaces;		/* list of namespaces as ResTarget */
	List	   *columns;		/* list of RangeTableFuncCol */
	Alias	   *alias;			/* table alias & optional column aliases */
	int			location;		/* token location, or -1 if unknown */
} RangeTableFunc;

/*
 * RangeTableFuncCol - one column in a RangeTableFunc->columns
 *
 * If for_ordinality is true (FOR ORDINALITY), then the column is an int4
 * column and the rest of the fields are ignored.
 */
typedef struct RangeTableFuncCol
{
	NodeTag		type;
	char	   *colname;		/* name of generated column */
	TypeName   *typeName;		/* type of generated column */
	bool		for_ordinality; /* does it have FOR ORDINALITY? */
	bool		is_not_null;	/* does it have NOT NULL? */
	Node	   *colexpr;		/* column filter expression */
	Node	   *coldefexpr;		/* column default value expression */
	int			location;		/* token location, or -1 if unknown */
} RangeTableFuncCol;

/*
 * RangeTableSample - TABLESAMPLE appearing in a raw FROM clause
 *
 * This node, appearing only in raw parse trees, represents
 *		<relation> TABLESAMPLE <method> (<params>) REPEATABLE (<num>)
 * Currently, the <relation> can only be a RangeVar, but we might in future
 * allow RangeSubselect and other options.  Note that the RangeTableSample
 * is wrapped around the node representing the <relation>, rather than being
 * a subfield of it.
 */
typedef struct RangeTableSample
{
	NodeTag		type;
	Node	   *relation;		/* relation to be sampled */
	List	   *method;			/* sampling method name (possibly qualified) */
	List	   *args;			/* argument(s) for sampling method */
	Node	   *repeatable;		/* REPEATABLE expression, or NULL if none */
	int			location;		/* method name location, or -1 if unknown */
} RangeTableSample;

/*
 * ColumnDef - column definition (used in various creates)
 *
 * If the column has a default value, we may have the value expression
 * in either "raw" form (an untransformed parse tree) or "cooked" form
 * (a post-parse-analysis, executable expression tree), depending on
 * how this ColumnDef node was created (by parsing, or by inheritance
 * from an existing relation).  We should never have both in the same node!
 *
 * Similarly, we may have a COLLATE specification in either raw form
 * (represented as a CollateClause with arg==NULL) or cooked form
 * (the collation's OID).
 *
 * The constraints list may contain a CONSTR_DEFAULT item in a raw
 * parsetree produced by gram.y, but transformCreateStmt will remove
 * the item and set raw_default instead.  CONSTR_DEFAULT items
 * should not appear in any subsequent processing.
 */
typedef struct ColumnDef
{
	NodeTag		type;
	char	   *colname;		/* name of column */
	TypeName   *typeName;		/* type of column */
	char	   *compression;	/* compression method for column */
	int			inhcount;		/* number of times column is inherited */
	bool		is_local;		/* column has local (non-inherited) def'n */
	bool		is_not_null;	/* NOT NULL constraint specified? */
	bool		is_from_type;	/* column definition came from table type */
	char		storage;		/* attstorage setting, or 0 for default */
	Node	   *raw_default;	/* default value (untransformed parse tree) */
	Node	   *cooked_default; /* default value (transformed expr tree) */
	char		identity;		/* attidentity setting */
	RangeVar   *identitySequence;	/* to store identity sequence name for
									 * ALTER TABLE ... ADD COLUMN */
	char		generated;		/* attgenerated setting */
	CollateClause *collClause;	/* untransformed COLLATE spec, if any */
	Oid			collOid;		/* collation OID (InvalidOid if not set) */
	List	   *constraints;	/* other constraints on column */
	List	   *fdwoptions;		/* per-column FDW options */
	int			location;		/* parse location, or -1 if none/unknown */
} ColumnDef;

/*
 * TableLikeClause - CREATE TABLE ( ... LIKE ... ) clause
 */
typedef struct TableLikeClause
{
	NodeTag		type;
	RangeVar   *relation;
	bits32		options;		/* OR of TableLikeOption flags */
	Oid			relationOid;	/* If table has been looked up, its OID */
} TableLikeClause;

typedef enum TableLikeOption
{
	CREATE_TABLE_LIKE_COMMENTS = 1 << 0,
	CREATE_TABLE_LIKE_COMPRESSION = 1 << 1,
	CREATE_TABLE_LIKE_CONSTRAINTS = 1 << 2,
	CREATE_TABLE_LIKE_DEFAULTS = 1 << 3,
	CREATE_TABLE_LIKE_GENERATED = 1 << 4,
	CREATE_TABLE_LIKE_IDENTITY = 1 << 5,
	CREATE_TABLE_LIKE_INDEXES = 1 << 6,
	CREATE_TABLE_LIKE_STATISTICS = 1 << 7,
	CREATE_TABLE_LIKE_STORAGE = 1 << 8,
	CREATE_TABLE_LIKE_ALL = PG_INT32_MAX
} TableLikeOption;

/*
 * IndexElem - index parameters (used in CREATE INDEX, and in ON CONFLICT)
 *
 * For a plain index attribute, 'name' is the name of the table column to
 * index, and 'expr' is NULL.  For an index expression, 'name' is NULL and
 * 'expr' is the expression tree.
 */
typedef struct IndexElem
{
	NodeTag		type;
	char	   *name;			/* name of attribute to index, or NULL */
	Node	   *expr;			/* expression to index, or NULL */
	char	   *indexcolname;	/* name for index column; NULL = default */
	List	   *collation;		/* name of collation; NIL = default */
	List	   *opclass;		/* name of desired opclass; NIL = default */
	List	   *opclassopts;	/* opclass-specific options, or NIL */
	SortByDir	ordering;		/* ASC/DESC/default */
	SortByNulls nulls_ordering; /* FIRST/LAST/default */
} IndexElem;

/*
 * DefElem - a generic "name = value" option definition
 *
 * In some contexts the name can be qualified.  Also, certain SQL commands
 * allow a SET/ADD/DROP action to be attached to option settings, so it's
 * convenient to carry a field for that too.  (Note: currently, it is our
 * practice that the grammar allows namespace and action only in statements
 * where they are relevant; C code can just ignore those fields in other
 * statements.)
 */
typedef enum DefElemAction
{
	DEFELEM_UNSPEC,				/* no action given */
	DEFELEM_SET,
	DEFELEM_ADD,
	DEFELEM_DROP
} DefElemAction;

typedef struct DefElem
{
	NodeTag		type;
	char	   *defnamespace;	/* NULL if unqualified name */
	char	   *defname;
	Node	   *arg;			/* a (Value *) or a (TypeName *) */
	DefElemAction defaction;	/* unspecified action, or SET/ADD/DROP */
	int			location;		/* token location, or -1 if unknown */
} DefElem;

/*
 * LockingClause - raw representation of FOR [NO KEY] UPDATE/[KEY] SHARE
 *		options
 *
 * Note: lockedRels == NIL means "all relations in query".  Otherwise it
 * is a list of RangeVar nodes.  (We use RangeVar mainly because it carries
 * a location field --- currently, parse analysis insists on unqualified
 * names in LockingClause.)
 */
typedef struct LockingClause
{
	NodeTag		type;
	List	   *lockedRels;		/* FOR [KEY] UPDATE/SHARE relations */
	LockClauseStrength strength;
	LockWaitPolicy waitPolicy;	/* NOWAIT and SKIP LOCKED */
} LockingClause;

/*
 * XMLSERIALIZE (in raw parse tree only)
 */
typedef struct XmlSerialize
{
	NodeTag		type;
	XmlOptionType xmloption;	/* DOCUMENT or CONTENT */
	Node	   *expr;
	TypeName   *typeName;
	int			location;		/* token location, or -1 if unknown */
} XmlSerialize;

/* Partitioning related definitions */

/*
 * PartitionElem - parse-time representation of a single partition key
 *
 * expr can be either a raw expression tree or a parse-analyzed expression.
 * We don't store these on-disk, though.
 */
typedef struct PartitionElem
{
	NodeTag		type;
	char	   *name;			/* name of column to partition on, or NULL */
	Node	   *expr;			/* expression to partition on, or NULL */
	List	   *collation;		/* name of collation; NIL = default */
	List	   *opclass;		/* name of desired opclass; NIL = default */
	int			location;		/* token location, or -1 if unknown */
} PartitionElem;

/*
 * PartitionSpec - parse-time representation of a partition key specification
 *
 * This represents the key space we will be partitioning on.
 */
typedef struct PartitionSpec
{
	NodeTag		type;
	char	   *strategy;		/* partitioning strategy ('hash', 'list' or
								 * 'range') */
	List	   *partParams;		/* List of PartitionElems */
	int			location;		/* token location, or -1 if unknown */
} PartitionSpec;

/* Internal codes for partitioning strategies */
#define PARTITION_STRATEGY_HASH		'h'
#define PARTITION_STRATEGY_LIST		'l'
#define PARTITION_STRATEGY_RANGE	'r'

/*
 * PartitionBoundSpec - a partition bound specification
 *
 * This represents the portion of the partition key space assigned to a
 * particular partition.  These are stored on disk in pg_class.relpartbound.
 */
struct PartitionBoundSpec
{
	NodeTag		type;

	char		strategy;		/* see PARTITION_STRATEGY codes above */
	bool		is_default;		/* is it a default partition bound? */

	/* Partitioning info for HASH strategy: */
	int			modulus;
	int			remainder;

	/* Partitioning info for LIST strategy: */
	List	   *listdatums;		/* List of Consts (or A_Consts in raw tree) */

	/* Partitioning info for RANGE strategy: */
	List	   *lowerdatums;	/* List of PartitionRangeDatums */
	List	   *upperdatums;	/* List of PartitionRangeDatums */

	int			location;		/* token location, or -1 if unknown */
};

/*
 * PartitionRangeDatum - one of the values in a range partition bound
 *
 * This can be MINVALUE, MAXVALUE or a specific bounded value.
 */
typedef enum PartitionRangeDatumKind
{
	PARTITION_RANGE_DATUM_MINVALUE = -1,	/* less than any other value */
	PARTITION_RANGE_DATUM_VALUE = 0,	/* a specific (bounded) value */
	PARTITION_RANGE_DATUM_MAXVALUE = 1	/* greater than any other value */
} PartitionRangeDatumKind;

typedef struct PartitionRangeDatum
{
	NodeTag		type;

	PartitionRangeDatumKind kind;
	Node	   *value;			/* Const (or A_Const in raw tree), if kind is
								 * PARTITION_RANGE_DATUM_VALUE, else NULL */

	int			location;		/* token location, or -1 if unknown */
} PartitionRangeDatum;

/*
 * PartitionCmd - info for ALTER TABLE/INDEX ATTACH/DETACH PARTITION commands
 */
typedef struct PartitionCmd
{
	NodeTag		type;
	RangeVar   *name;			/* name of partition to attach/detach */
	PartitionBoundSpec *bound;	/* FOR VALUES, if attaching */
	bool		concurrent;
} PartitionCmd;

/****************************************************************************
 *	Nodes for a Query tree
 ****************************************************************************/

/*--------------------
 * RangeTblEntry -
 *	  A range table is a List of RangeTblEntry nodes.
 *
 *	  A range table entry may represent a plain relation, a sub-select in
 *	  FROM, or the result of a JOIN clause.  (Only explicit JOIN syntax
 *	  produces an RTE, not the implicit join resulting from multiple FROM
 *	  items.  This is because we only need the RTE to deal with SQL features
 *	  like outer joins and join-output-column aliasing.)  Other special
 *	  RTE types also exist, as indicated by RTEKind.
 *
 *	  Note that we consider RTE_RELATION to cover anything that has a pg_class
 *	  entry.  relkind distinguishes the sub-cases.
 *
 *	  alias is an Alias node representing the AS alias-clause attached to the
 *	  FROM expression, or NULL if no clause.
 *
 *	  eref is the table reference name and column reference names (either
 *	  real or aliases).  Note that system columns (OID etc) are not included
 *	  in the column list.
 *	  eref->aliasname is required to be present, and should generally be used
 *	  to identify the RTE for error messages etc.
 *
 *	  In RELATION RTEs, the colnames in both alias and eref are indexed by
 *	  physical attribute number; this means there must be colname entries for
 *	  dropped columns.  When building an RTE we insert empty strings ("") for
 *	  dropped columns.  Note however that a stored rule may have nonempty
 *	  colnames for columns dropped since the rule was created (and for that
 *	  matter the colnames might be out of date due to column renamings).
 *	  The same comments apply to FUNCTION RTEs when a function's return type
 *	  is a named composite type.
 *
 *	  In JOIN RTEs, the colnames in both alias and eref are one-to-one with
 *	  joinaliasvars entries.  A JOIN RTE will omit columns of its inputs when
 *	  those columns are known to be dropped at parse time.  Again, however,
 *	  a stored rule might contain entries for columns dropped since the rule
 *	  was created.  (This is only possible for columns not actually referenced
 *	  in the rule.)  When loading a stored rule, we replace the joinaliasvars
 *	  items for any such columns with null pointers.  (We can't simply delete
 *	  them from the joinaliasvars list, because that would affect the attnums
 *	  of Vars referencing the rest of the list.)
 *
 *	  inh is true for relation references that should be expanded to include
 *	  inheritance children, if the rel has any.  This *must* be false for
 *	  RTEs other than RTE_RELATION entries.
 *
 *	  inFromCl marks those range variables that are listed in the FROM clause.
 *	  It's false for RTEs that are added to a query behind the scenes, such
 *	  as the NEW and OLD variables for a rule, or the subqueries of a UNION.
 *	  This flag is not used anymore during parsing, since the parser now uses
 *	  a separate "namespace" data structure to control visibility, but it is
 *	  needed by ruleutils.c to determine whether RTEs should be shown in
 *	  decompiled queries.
 *
 *	  requiredPerms and checkAsUser specify run-time access permissions
 *	  checks to be performed at query startup.  The user must have *all*
 *	  of the permissions that are OR'd together in requiredPerms (zero
 *	  indicates no permissions checking).  If checkAsUser is not zero,
 *	  then do the permissions checks using the access rights of that user,
 *	  not the current effective user ID.  (This allows rules to act as
 *	  setuid gateways.)  Permissions checks only apply to RELATION RTEs.
 *
 *	  For SELECT/INSERT/UPDATE permissions, if the user doesn't have
 *	  table-wide permissions then it is sufficient to have the permissions
 *	  on all columns identified in selectedCols (for SELECT) and/or
 *	  insertedCols and/or updatedCols (INSERT with ON CONFLICT DO UPDATE may
 *	  have all 3).  selectedCols, insertedCols and updatedCols are bitmapsets,
 *	  which cannot have negative integer members, so we subtract
 *	  FirstLowInvalidHeapAttributeNumber from column numbers before storing
 *	  them in these fields.  A whole-row Var reference is represented by
 *	  setting the bit for InvalidAttrNumber.
 *
 *	  updatedCols is also used in some other places, for example, to determine
 *	  which triggers to fire and in FDWs to know which changed columns they
 *	  need to ship off.
 *
 *	  Generated columns that are caused to be updated by an update to a base
 *	  column are listed in extraUpdatedCols.  This is not considered for
 *	  permission checking, but it is useful in those places that want to know
 *	  the full set of columns being updated as opposed to only the ones the
 *	  user explicitly mentioned in the query.  (There is currently no need for
 *	  an extraInsertedCols, but it could exist.)  Note that extraUpdatedCols
 *	  is populated during query rewrite, NOT in the parser, since generated
 *	  columns could be added after a rule has been parsed and stored.
 *
 *	  securityQuals is a list of security barrier quals (boolean expressions),
 *	  to be tested in the listed order before returning a row from the
 *	  relation.  It is always NIL in parser output.  Entries are added by the
 *	  rewriter to implement security-barrier views and/or row-level security.
 *	  Note that the planner turns each boolean expression into an implicitly
 *	  AND'ed sublist, as is its usual habit with qualification expressions.
 *--------------------
 */
typedef enum RTEKind
{
	RTE_RELATION,				/* ordinary relation reference */
	RTE_SUBQUERY,				/* subquery in FROM */
	RTE_JOIN,					/* join */
	RTE_FUNCTION,				/* function in FROM */
	RTE_TABLEFUNC,				/* TableFunc(.., column list) */
	RTE_VALUES,					/* VALUES (<exprlist>), (<exprlist>), ... */
	RTE_CTE,					/* common table expr (WITH list element) */
	RTE_NAMEDTUPLESTORE,		/* tuplestore, e.g. for AFTER triggers */
	RTE_RESULT					/* RTE represents an empty FROM clause; such
								 * RTEs are added by the planner, they're not
								 * present during parsing or rewriting */
} RTEKind;

typedef struct RangeTblEntry
{
	NodeTag		type;

	RTEKind		rtekind;		/* see above */

	/*
	 * XXX the fields applicable to only some rte kinds should be merged into
	 * a union.  I didn't do this yet because the diffs would impact a lot of
	 * code that is being actively worked on.  FIXME someday.
	 */

	/*
	 * Fields valid for a plain relation RTE (else zero):
	 *
	 * As a special case, RTE_NAMEDTUPLESTORE can also set relid to indicate
	 * that the tuple format of the tuplestore is the same as the referenced
	 * relation.  This allows plans referencing AFTER trigger transition
	 * tables to be invalidated if the underlying table is altered.
	 *
	 * rellockmode is really LOCKMODE, but it's declared int to avoid having
	 * to include lock-related headers here.  It must be RowExclusiveLock if
	 * the RTE is an INSERT/UPDATE/DELETE target, else RowShareLock if the RTE
	 * is a SELECT FOR UPDATE/FOR SHARE target, else AccessShareLock.
	 *
	 * Note: in some cases, rule expansion may result in RTEs that are marked
	 * with RowExclusiveLock even though they are not the target of the
	 * current query; this happens if a DO ALSO rule simply scans the original
	 * target table.  We leave such RTEs with their original lockmode so as to
	 * avoid getting an additional, lesser lock.
	 */
	Oid			relid;			/* OID of the relation */
	char		relkind;		/* relation kind (see pg_class.relkind) */
	int			rellockmode;	/* lock level that query requires on the rel */
	struct TableSampleClause *tablesample;	/* sampling info, or NULL */

	/*
	 * Fields valid for a subquery RTE (else NULL):
	 */
	Query	   *subquery;		/* the sub-query */
	bool		security_barrier;	/* is from security_barrier view? */
	bool		isVLE;

	/*
	 * Fields valid for a join RTE (else NULL/zero):
	 *
	 * joinaliasvars is a list of (usually) Vars corresponding to the columns
	 * of the join result.  An alias Var referencing column K of the join
	 * result can be replaced by the K'th element of joinaliasvars --- but to
	 * simplify the task of reverse-listing aliases correctly, we do not do
	 * that until planning time.  In detail: an element of joinaliasvars can
	 * be a Var of one of the join's input relations, or such a Var with an
	 * implicit coercion to the join's output column type, or a COALESCE
	 * expression containing the two input column Vars (possibly coerced).
	 * Elements beyond the first joinmergedcols entries are always just Vars,
	 * and are never referenced from elsewhere in the query (that is, join
	 * alias Vars are generated only for merged columns).  We keep these
	 * entries only because they're needed in expandRTE() and similar code.
	 *
	 * Within a Query loaded from a stored rule, it is possible for non-merged
	 * joinaliasvars items to be null pointers, which are placeholders for
	 * (necessarily unreferenced) columns dropped since the rule was made.
	 * Also, once planning begins, joinaliasvars items can be almost anything,
	 * as a result of subquery-flattening substitutions.
	 *
	 * joinleftcols is an integer list of physical column numbers of the left
	 * join input rel that are included in the join; likewise joinrighttcols
	 * for the right join input rel.  (Which rels those are can be determined
	 * from the associated JoinExpr.)  If the join is USING/NATURAL, then the
	 * first joinmergedcols entries in each list identify the merged columns.
	 * The merged columns come first in the join output, then remaining
	 * columns of the left input, then remaining columns of the right.
	 *
	 * Note that input columns could have been dropped after creation of a
	 * stored rule, if they are not referenced in the query (in particular,
	 * merged columns could not be dropped); this is not accounted for in
	 * joinleftcols/joinrighttcols.
	 */
	JoinType	jointype;		/* type of join */
	int			joinmergedcols; /* number of merged (JOIN USING) columns */
	List	   *joinaliasvars;	/* list of alias-var expansions */
	List	   *joinleftcols;	/* left-side input column numbers */
	List	   *joinrightcols;	/* right-side input column numbers */

	/*
	 * join_using_alias is an alias clause attached directly to JOIN/USING. It
	 * is different from the alias field (below) in that it does not hide the
	 * range variables of the tables being joined.
	 */
	Alias	   *join_using_alias;

	/*
	 * Fields valid for a function RTE (else NIL/zero):
	 *
	 * When funcordinality is true, the eref->colnames list includes an alias
	 * for the ordinality column.  The ordinality column is otherwise
	 * implicit, and must be accounted for "by hand" in places such as
	 * expandRTE().
	 */
	List	   *functions;		/* list of RangeTblFunction nodes */
	bool		funcordinality; /* is this called WITH ORDINALITY? */

	/*
	 * Fields valid for a TableFunc RTE (else NULL):
	 */
	TableFunc  *tablefunc;

	/*
	 * Fields valid for a values RTE (else NIL):
	 */
	List	   *values_lists;	/* list of expression lists */

	/*
	 * Fields valid for a CTE RTE (else NULL/zero):
	 */
	char	   *ctename;		/* name of the WITH list item */
	Index		ctelevelsup;	/* number of query levels up */
	bool		self_reference; /* is this a recursive self-reference? */

	/*
	 * Fields valid for CTE, VALUES, ENR, and TableFunc RTEs (else NIL):
	 *
	 * We need these for CTE RTEs so that the types of self-referential
	 * columns are well-defined.  For VALUES RTEs, storing these explicitly
	 * saves having to re-determine the info by scanning the values_lists. For
	 * ENRs, we store the types explicitly here (we could get the information
	 * from the catalogs if 'relid' was supplied, but we'd still need these
	 * for TupleDesc-based ENRs, so we might as well always store the type
	 * info here).  For TableFuncs, these fields are redundant with data in
	 * the TableFunc node, but keeping them here allows some code sharing with
	 * the other cases.
	 *
	 * For ENRs only, we have to consider the possibility of dropped columns.
	 * A dropped column is included in these lists, but it will have zeroes in
	 * all three lists (as well as an empty-string entry in eref).  Testing
	 * for zero coltype is the standard way to detect a dropped column.
	 */
	List	   *coltypes;		/* OID list of column type OIDs */
	List	   *coltypmods;		/* integer list of column typmods */
	List	   *colcollations;	/* OID list of column collation OIDs */

	/*
	 * Fields valid for ENR RTEs (else NULL/zero):
	 */
	char	   *enrname;		/* name of ephemeral named relation */
	double		enrtuples;		/* estimated or actual from caller */

	/*
	 * Fields valid in all RTEs:
	 */
	Alias	   *alias;			/* user-written alias clause, if any */
	Alias	   *eref;			/* expanded reference names */
	bool		lateral;		/* subquery, function, or values is LATERAL? */
	bool		inh;			/* inheritance requested? */
	bool		inFromCl;		/* present in FROM clause? */
	AclMode		requiredPerms;	/* bitmask of required access permissions */
	Oid			checkAsUser;	/* if valid, check access as this role */
	Bitmapset  *selectedCols;	/* columns needing SELECT permission */
	Bitmapset  *insertedCols;	/* columns needing INSERT permission */
	Bitmapset  *updatedCols;	/* columns needing UPDATE permission */
	Bitmapset  *extraUpdatedCols;	/* generated columns being updated */
	List	   *securityQuals;	/* security barrier quals to apply, if any */
} RangeTblEntry;

/*
 * RangeTblFunction -
 *	  RangeTblEntry subsidiary data for one function in a FUNCTION RTE.
 *
 * If the function had a column definition list (required for an
 * otherwise-unspecified RECORD result), funccolnames lists the names given
 * in the definition list, funccoltypes lists their declared column types,
 * funccoltypmods lists their typmods, funccolcollations their collations.
 * Otherwise, those fields are NIL.
 *
 * Notice we don't attempt to store info about the results of functions
 * returning named composite types, because those can change from time to
 * time.  We do however remember how many columns we thought the type had
 * (including dropped columns!), so that we can successfully ignore any
 * columns added after the query was parsed.
 */
typedef struct RangeTblFunction
{
	NodeTag		type;

	Node	   *funcexpr;		/* expression tree for func call */
	int			funccolcount;	/* number of columns it contributes to RTE */
	/* These fields record the contents of a column definition list, if any: */
	List	   *funccolnames;	/* column names (list of String) */
	List	   *funccoltypes;	/* OID list of column type OIDs */
	List	   *funccoltypmods; /* integer list of column typmods */
	List	   *funccolcollations;	/* OID list of column collation OIDs */
	/* This is set during planning for use by the executor: */
	Bitmapset  *funcparams;		/* PARAM_EXEC Param IDs affecting this func */
} RangeTblFunction;

/*
 * TableSampleClause - TABLESAMPLE appearing in a transformed FROM clause
 *
 * Unlike RangeTableSample, this is a subnode of the relevant RangeTblEntry.
 */
typedef struct TableSampleClause
{
	NodeTag		type;
	Oid			tsmhandler;		/* OID of the tablesample handler function */
	List	   *args;			/* tablesample argument expression(s) */
	Expr	   *repeatable;		/* REPEATABLE expression, or NULL if none */
} TableSampleClause;

/*
 * WithCheckOption -
 *		representation of WITH CHECK OPTION checks to be applied to new tuples
 *		when inserting/updating an auto-updatable view, or RLS WITH CHECK
 *		policies to be applied when inserting/updating a relation with RLS.
 */
typedef enum WCOKind
{
	WCO_VIEW_CHECK,				/* WCO on an auto-updatable view */
	WCO_RLS_INSERT_CHECK,		/* RLS INSERT WITH CHECK policy */
	WCO_RLS_UPDATE_CHECK,		/* RLS UPDATE WITH CHECK policy */
	WCO_RLS_CONFLICT_CHECK		/* RLS ON CONFLICT DO UPDATE USING policy */
} WCOKind;

typedef struct WithCheckOption
{
	NodeTag		type;
	WCOKind		kind;			/* kind of WCO */
	char	   *relname;		/* name of relation that specified the WCO */
	char	   *polname;		/* name of RLS policy being checked */
	Node	   *qual;			/* constraint qual to check */
	bool		cascaded;		/* true for a cascaded WCO on a view */
} WithCheckOption;

/*
 * SortGroupClause -
 *		representation of ORDER BY, GROUP BY, PARTITION BY,
 *		DISTINCT, DISTINCT ON items
 *
 * You might think that ORDER BY is only interested in defining ordering,
 * and GROUP/DISTINCT are only interested in defining equality.  However,
 * one way to implement grouping is to sort and then apply a "uniq"-like
 * filter.  So it's also interesting to keep track of possible sort operators
 * for GROUP/DISTINCT, and in particular to try to sort for the grouping
 * in a way that will also yield a requested ORDER BY ordering.  So we need
 * to be able to compare ORDER BY and GROUP/DISTINCT lists, which motivates
 * the decision to give them the same representation.
 *
 * tleSortGroupRef must match ressortgroupref of exactly one entry of the
 *		query's targetlist; that is the expression to be sorted or grouped by.
 * eqop is the OID of the equality operator.
 * sortop is the OID of the ordering operator (a "<" or ">" operator),
 *		or InvalidOid if not available.
 * nulls_first means about what you'd expect.  If sortop is InvalidOid
 *		then nulls_first is meaningless and should be set to false.
 * hashable is true if eqop is hashable (note this condition also depends
 *		on the datatype of the input expression).
 *
 * In an ORDER BY item, all fields must be valid.  (The eqop isn't essential
 * here, but it's cheap to get it along with the sortop, and requiring it
 * to be valid eases comparisons to grouping items.)  Note that this isn't
 * actually enough information to determine an ordering: if the sortop is
 * collation-sensitive, a collation OID is needed too.  We don't store the
 * collation in SortGroupClause because it's not available at the time the
 * parser builds the SortGroupClause; instead, consult the exposed collation
 * of the referenced targetlist expression to find out what it is.
 *
 * In a grouping item, eqop must be valid.  If the eqop is a btree equality
 * operator, then sortop should be set to a compatible ordering operator.
 * We prefer to set eqop/sortop/nulls_first to match any ORDER BY item that
 * the query presents for the same tlist item.  If there is none, we just
 * use the default ordering op for the datatype.
 *
 * If the tlist item's type has a hash opclass but no btree opclass, then
 * we will set eqop to the hash equality operator, sortop to InvalidOid,
 * and nulls_first to false.  A grouping item of this kind can only be
 * implemented by hashing, and of course it'll never match an ORDER BY item.
 *
 * The hashable flag is provided since we generally have the requisite
 * information readily available when the SortGroupClause is constructed,
 * and it's relatively expensive to get it again later.  Note there is no
 * need for a "sortable" flag since OidIsValid(sortop) serves the purpose.
 *
 * A query might have both ORDER BY and DISTINCT (or DISTINCT ON) clauses.
 * In SELECT DISTINCT, the distinctClause list is as long or longer than the
 * sortClause list, while in SELECT DISTINCT ON it's typically shorter.
 * The two lists must match up to the end of the shorter one --- the parser
 * rearranges the distinctClause if necessary to make this true.  (This
 * restriction ensures that only one sort step is needed to both satisfy the
 * ORDER BY and set up for the Unique step.  This is semantically necessary
 * for DISTINCT ON, and presents no real drawback for DISTINCT.)
 */
typedef struct SortGroupClause
{
	NodeTag		type;
	Index		tleSortGroupRef;	/* reference into targetlist */
	Oid			eqop;			/* the equality operator ('=' op) */
	Oid			sortop;			/* the ordering operator ('<' op), or 0 */
	bool		nulls_first;	/* do NULLs come before normal values? */
	bool		hashable;		/* can eqop be implemented by hashing? */
} SortGroupClause;

/*
 * GroupingSet -
 *		representation of CUBE, ROLLUP and GROUPING SETS clauses
 *
 * In a Query with grouping sets, the groupClause contains a flat list of
 * SortGroupClause nodes for each distinct expression used.  The actual
 * structure of the GROUP BY clause is given by the groupingSets tree.
 *
 * In the raw parser output, GroupingSet nodes (of all types except SIMPLE
 * which is not used) are potentially mixed in with the expressions in the
 * groupClause of the SelectStmt.  (An expression can't contain a GroupingSet,
 * but a list may mix GroupingSet and expression nodes.)  At this stage, the
 * content of each node is a list of expressions, some of which may be RowExprs
 * which represent sublists rather than actual row constructors, and nested
 * GroupingSet nodes where legal in the grammar.  The structure directly
 * reflects the query syntax.
 *
 * In parse analysis, the transformed expressions are used to build the tlist
 * and groupClause list (of SortGroupClause nodes), and the groupingSets tree
 * is eventually reduced to a fixed format:
 *
 * EMPTY nodes represent (), and obviously have no content
 *
 * SIMPLE nodes represent a list of one or more expressions to be treated as an
 * atom by the enclosing structure; the content is an integer list of
 * ressortgroupref values (see SortGroupClause)
 *
 * CUBE and ROLLUP nodes contain a list of one or more SIMPLE nodes.
 *
 * SETS nodes contain a list of EMPTY, SIMPLE, CUBE or ROLLUP nodes, but after
 * parse analysis they cannot contain more SETS nodes; enough of the syntactic
 * transforms of the spec have been applied that we no longer have arbitrarily
 * deep nesting (though we still preserve the use of cube/rollup).
 *
 * Note that if the groupingSets tree contains no SIMPLE nodes (only EMPTY
 * nodes at the leaves), then the groupClause will be empty, but this is still
 * an aggregation query (similar to using aggs or HAVING without GROUP BY).
 *
 * As an example, the following clause:
 *
 * GROUP BY GROUPING SETS ((a,b), CUBE(c,(d,e)))
 *
 * looks like this after raw parsing:
 *
 * SETS( RowExpr(a,b) , CUBE( c, RowExpr(d,e) ) )
 *
 * and parse analysis converts it to:
 *
 * SETS( SIMPLE(1,2), CUBE( SIMPLE(3), SIMPLE(4,5) ) )
 */
typedef enum
{
	GROUPING_SET_EMPTY,
	GROUPING_SET_SIMPLE,
	GROUPING_SET_ROLLUP,
	GROUPING_SET_CUBE,
	GROUPING_SET_SETS
} GroupingSetKind;

typedef struct GroupingSet
{
	NodeTag		type;
	GroupingSetKind kind;
	List	   *content;
	int			location;
} GroupingSet;

/*
 * WindowClause -
 *		transformed representation of WINDOW and OVER clauses
 *
 * A parsed Query's windowClause list contains these structs.  "name" is set
 * if the clause originally came from WINDOW, and is NULL if it originally
 * was an OVER clause (but note that we collapse out duplicate OVERs).
 * partitionClause and orderClause are lists of SortGroupClause structs.
 * If we have RANGE with offset PRECEDING/FOLLOWING, the semantics of that are
 * specified by startInRangeFunc/inRangeColl/inRangeAsc/inRangeNullsFirst
 * for the start offset, or endInRangeFunc/inRange* for the end offset.
 * winref is an ID number referenced by WindowFunc nodes; it must be unique
 * among the members of a Query's windowClause list.
 * When refname isn't null, the partitionClause is always copied from there;
 * the orderClause might or might not be copied (see copiedOrder); the framing
 * options are never copied, per spec.
 */
typedef struct WindowClause
{
	NodeTag		type;
	char	   *name;			/* window name (NULL in an OVER clause) */
	char	   *refname;		/* referenced window name, if any */
	List	   *partitionClause;	/* PARTITION BY list */
	List	   *orderClause;	/* ORDER BY list */
	int			frameOptions;	/* frame_clause options, see WindowDef */
	Node	   *startOffset;	/* expression for starting bound, if any */
	Node	   *endOffset;		/* expression for ending bound, if any */
	Oid			startInRangeFunc;	/* in_range function for startOffset */
	Oid			endInRangeFunc; /* in_range function for endOffset */
	Oid			inRangeColl;	/* collation for in_range tests */
	bool		inRangeAsc;		/* use ASC sort order for in_range tests? */
	bool		inRangeNullsFirst;	/* nulls sort first for in_range tests? */
	Index		winref;			/* ID referenced by window functions */
	bool		copiedOrder;	/* did we copy orderClause from refname? */
} WindowClause;

/*
 * RowMarkClause -
 *	   parser output representation of FOR [KEY] UPDATE/SHARE clauses
 *
 * Query.rowMarks contains a separate RowMarkClause node for each relation
 * identified as a FOR [KEY] UPDATE/SHARE target.  If one of these clauses
 * is applied to a subquery, we generate RowMarkClauses for all normal and
 * subquery rels in the subquery, but they are marked pushedDown = true to
 * distinguish them from clauses that were explicitly written at this query
 * level.  Also, Query.hasForUpdate tells whether there were explicit FOR
 * UPDATE/SHARE/KEY SHARE clauses in the current query level.
 */
typedef struct RowMarkClause
{
	NodeTag		type;
	Index		rti;			/* range table index of target relation */
	LockClauseStrength strength;
	LockWaitPolicy waitPolicy;	/* NOWAIT and SKIP LOCKED */
	bool		pushedDown;		/* pushed down from higher query level? */
} RowMarkClause;

/*
 * WithClause -
 *	   representation of WITH clause
 *
 * Note: WithClause does not propagate into the Query representation;
 * but CommonTableExpr does.
 */
typedef struct WithClause
{
	NodeTag		type;
	List	   *ctes;			/* list of CommonTableExprs */
	bool		recursive;		/* true = WITH RECURSIVE */
	int			location;		/* token location, or -1 if unknown */
} WithClause;

/*
 * InferClause -
 *		ON CONFLICT unique index inference clause
 *
 * Note: InferClause does not propagate into the Query representation.
 */
typedef struct InferClause
{
	NodeTag		type;
	List	   *indexElems;		/* IndexElems to infer unique index */
	Node	   *whereClause;	/* qualification (partial-index predicate) */
	char	   *conname;		/* Constraint name, or NULL if unnamed */
	int			location;		/* token location, or -1 if unknown */
} InferClause;

/*
 * OnConflictClause -
 *		representation of ON CONFLICT clause
 *
 * Note: OnConflictClause does not propagate into the Query representation.
 */
typedef struct OnConflictClause
{
	NodeTag		type;
	OnConflictAction action;	/* DO NOTHING or UPDATE? */
	InferClause *infer;			/* Optional index inference clause */
	List	   *targetList;		/* the target list (of ResTarget) */
	Node	   *whereClause;	/* qualifications */
	int			location;		/* token location, or -1 if unknown */
} OnConflictClause;

/*
 * CommonTableExpr -
 *	   representation of WITH list element
 */

typedef enum CTEMaterialize
{
	CTEMaterializeDefault,		/* no option specified */
	CTEMaterializeAlways,		/* MATERIALIZED */
	CTEMaterializeNever			/* NOT MATERIALIZED */
} CTEMaterialize;

typedef struct CTESearchClause
{
	NodeTag		type;
	List	   *search_col_list;
	bool		search_breadth_first;
	char	   *search_seq_column;
	int			location;
} CTESearchClause;

typedef struct CTECycleClause
{
	NodeTag		type;
	List	   *cycle_col_list;
	char	   *cycle_mark_column;
	Node	   *cycle_mark_value;
	Node	   *cycle_mark_default;
	char	   *cycle_path_column;
	int			location;
	/* These fields are set during parse analysis: */
	Oid			cycle_mark_type;	/* common type of _value and _default */
	int			cycle_mark_typmod;
	Oid			cycle_mark_collation;
	Oid			cycle_mark_neop;	/* <> operator for type */
} CTECycleClause;

typedef struct CommonTableExpr
{
	NodeTag		type;
	char	   *ctename;		/* query name (never qualified) */
	List	   *aliascolnames;	/* optional list of column names */
	CTEMaterialize ctematerialized; /* is this an optimization fence? */
	/* SelectStmt/InsertStmt/etc before parse analysis, Query afterwards: */
	Node	   *ctequery;		/* the CTE's subquery */
	CTESearchClause *search_clause;
	CTECycleClause *cycle_clause;
	int			location;		/* token location, or -1 if unknown */
	/* These fields are set during parse analysis: */
	bool		cterecursive;	/* is this CTE actually recursive? */
	int			cterefcount;	/* number of RTEs referencing this CTE
								 * (excluding internal self-references) */
	List	   *ctecolnames;	/* list of output column names */
	List	   *ctecoltypes;	/* OID list of output column type OIDs */
	List	   *ctecoltypmods;	/* integer list of output column typmods */
	List	   *ctecolcollations;	/* OID list of column collation OIDs */
} CommonTableExpr;

/* Convenience macro to get the output tlist of a CTE's query */
#define GetCTETargetList(cte) \
	(AssertMacro(IsA((cte)->ctequery, Query)), \
	 ((Query *) (cte)->ctequery)->commandType == CMD_SELECT ? \
	 ((Query *) (cte)->ctequery)->targetList : \
	 ((Query *) (cte)->ctequery)->returningList)

/*
 * TriggerTransition -
 *	   representation of transition row or table naming clause
 *
 * Only transition tables are initially supported in the syntax, and only for
 * AFTER triggers, but other permutations are accepted by the parser so we can
 * give a meaningful message from C code.
 */
typedef struct TriggerTransition
{
	NodeTag		type;
	char	   *name;
	bool		isNew;
	bool		isTable;
} TriggerTransition;

/*****************************************************************************
 *		Raw Grammar Output Statements
 *****************************************************************************/

/*
 *		RawStmt --- container for any one statement's raw parse tree
 *
 * Parse analysis converts a raw parse tree headed by a RawStmt node into
 * an analyzed statement headed by a Query node.  For optimizable statements,
 * the conversion is complex.  For utility statements, the parser usually just
 * transfers the raw parse tree (sans RawStmt) into the utilityStmt field of
 * the Query node, and all the useful work happens at execution time.
 *
 * stmt_location/stmt_len identify the portion of the source text string
 * containing this raw statement (useful for multi-statement strings).
 */
typedef struct RawStmt
{
	NodeTag		type;
	Node	   *stmt;			/* raw parse tree */
	int			stmt_location;	/* start location, or -1 if unknown */
	int			stmt_len;		/* length in bytes; 0 means "rest of string" */
} RawStmt;

/*****************************************************************************
 *		Optimizable Statements
 *****************************************************************************/

/* ----------------------
 *		Insert Statement
 *
 * The source expression is represented by SelectStmt for both the
 * SELECT and VALUES cases.  If selectStmt is NULL, then the query
 * is INSERT ... DEFAULT VALUES.
 * ----------------------
 */
typedef struct InsertStmt
{
	NodeTag		type;
	RangeVar   *relation;		/* relation to insert into */
	List	   *cols;			/* optional: names of the target columns */
	Node	   *selectStmt;		/* the source SELECT/VALUES, or NULL */
	OnConflictClause *onConflictClause; /* ON CONFLICT clause */
	List	   *returningList;	/* list of expressions to return */
	WithClause *withClause;		/* WITH clause */
	OverridingKind override;	/* OVERRIDING clause */
} InsertStmt;

/* ----------------------
 *		Delete Statement
 * ----------------------
 */
typedef struct DeleteStmt
{
	NodeTag		type;
	RangeVar   *relation;		/* relation to delete from */
	List	   *usingClause;	/* optional using clause for more tables */
	Node	   *whereClause;	/* qualifications */
	List	   *returningList;	/* list of expressions to return */
	WithClause *withClause;		/* WITH clause */
} DeleteStmt;

/* ----------------------
 *		Update Statement
 * ----------------------
 */
typedef struct UpdateStmt
{
	NodeTag		type;
	RangeVar   *relation;		/* relation to update */
	List	   *targetList;		/* the target list (of ResTarget) */
	Node	   *whereClause;	/* qualifications */
	List	   *fromClause;		/* optional from clause for more tables */
	List	   *returningList;	/* list of expressions to return */
	WithClause *withClause;		/* WITH clause */
} UpdateStmt;

/* ----------------------
 *		Select Statement
 *
 * A "simple" SELECT is represented in the output of gram.y by a single
 * SelectStmt node; so is a VALUES construct.  A query containing set
 * operators (UNION, INTERSECT, EXCEPT) is represented by a tree of SelectStmt
 * nodes, in which the leaf nodes are component SELECTs and the internal nodes
 * represent UNION, INTERSECT, or EXCEPT operators.  Using the same node
 * type for both leaf and internal nodes allows gram.y to stick ORDER BY,
 * LIMIT, etc, clause values into a SELECT statement without worrying
 * whether it is a simple or compound SELECT.
 * ----------------------
 */
typedef enum SetOperation
{
	SETOP_NONE = 0,
	SETOP_UNION,
	SETOP_INTERSECT,
	SETOP_EXCEPT
} SetOperation;

typedef struct SelectStmt
{
	NodeTag		type;

	/*
	 * These fields are used only in "leaf" SelectStmts.
	 */
	List	   *distinctClause; /* NULL, list of DISTINCT ON exprs, or
								 * lcons(NIL,NIL) for all (SELECT DISTINCT) */
	IntoClause *intoClause;		/* target for SELECT INTO */
	List	   *targetList;		/* the target list (of ResTarget) */
	List	   *fromClause;		/* the FROM clause */
	Node	   *whereClause;	/* WHERE qualification */
	List	   *groupClause;	/* GROUP BY clauses */
	bool		groupDistinct;	/* Is this GROUP BY DISTINCT? */
	Node	   *havingClause;	/* HAVING conditional-expression */
	List	   *windowClause;	/* WINDOW window_name AS (...), ... */

	/*
	 * In a "leaf" node representing a VALUES list, the above fields are all
	 * null, and instead this field is set.  Note that the elements of the
	 * sublists are just expressions, without ResTarget decoration. Also note
	 * that a list element can be DEFAULT (represented as a SetToDefault
	 * node), regardless of the context of the VALUES list. It's up to parse
	 * analysis to reject that where not valid.
	 */
	List	   *valuesLists;	/* untransformed list of expression lists */

	/*
	 * These fields are used in both "leaf" SelectStmts and upper-level
	 * SelectStmts.
	 */
	List	   *sortClause;		/* sort clause (a list of SortBy's) */
	Node	   *limitOffset;	/* # of result tuples to skip */
	Node	   *limitCount;		/* # of result tuples to return */
	LimitOption limitOption;	/* limit type */
	List	   *lockingClause;	/* FOR UPDATE (list of LockingClause's) */
	WithClause *withClause;		/* WITH clause */

	/*
	 * These fields are used only in upper-level SelectStmts.
	 */
	SetOperation op;			/* type of set op */
	bool		all;			/* ALL specified? */
	struct SelectStmt *larg;	/* left child */
	struct SelectStmt *rarg;	/* right child */
	/* Eventually add fields for CORRESPONDING spec here */
} SelectStmt;


/* ----------------------
 *		Set Operation node for post-analysis query trees
 *
 * After parse analysis, a SELECT with set operations is represented by a
 * top-level Query node containing the leaf SELECTs as subqueries in its
 * range table.  Its setOperations field shows the tree of set operations,
 * with leaf SelectStmt nodes replaced by RangeTblRef nodes, and internal
 * nodes replaced by SetOperationStmt nodes.  Information about the output
 * column types is added, too.  (Note that the child nodes do not necessarily
 * produce these types directly, but we've checked that their output types
 * can be coerced to the output column type.)  Also, if it's not UNION ALL,
 * information about the types' sort/group semantics is provided in the form
 * of a SortGroupClause list (same representation as, eg, DISTINCT).
 * The resolved common column collations are provided too; but note that if
 * it's not UNION ALL, it's okay for a column to not have a common collation,
 * so a member of the colCollations list could be InvalidOid even though the
 * column has a collatable type.
 * ----------------------
 */
typedef struct SetOperationStmt
{
	NodeTag		type;
	SetOperation op;			/* type of set op */
	bool		all;			/* ALL specified? */
	Node	   *larg;			/* left child */
	Node	   *rarg;			/* right child */
	/* Eventually add fields for CORRESPONDING spec here */

	/* Fields derived during parse analysis: */
	List	   *colTypes;		/* OID list of output column type OIDs */
	List	   *colTypmods;		/* integer list of output column typmods */
	List	   *colCollations;	/* OID list of output column collation OIDs */
	List	   *groupClauses;	/* a list of SortGroupClause's */
	/* groupClauses is NIL if UNION ALL, but must be set otherwise */
} SetOperationStmt;


/*
 * RETURN statement (inside SQL function body)
 */
typedef struct ReturnStmt
{
	NodeTag		type;
	Node	   *returnval;
} ReturnStmt;


/* ----------------------
 *		PL/pgSQL Assignment Statement
 *
 * Like SelectStmt, this is transformed into a SELECT Query.
 * However, the targetlist of the result looks more like an UPDATE.
 * ----------------------
 */
typedef struct PLAssignStmt
{
	NodeTag		type;

	char	   *name;			/* initial column name */
	List	   *indirection;	/* subscripts and field names, if any */
	int			nnames;			/* number of names to use in ColumnRef */
	SelectStmt *val;			/* the PL/pgSQL expression to assign */
	int			location;		/* name's token location, or -1 if unknown */
} PLAssignStmt;


/*****************************************************************************
 *		Other Statements (no optimizations required)
 *
 *		These are not touched by parser/analyze.c except to put them into
 *		the utilityStmt field of a Query.  This is eventually passed to
 *		ProcessUtility (by-passing rewriting and planning).  Some of the
 *		statements do need attention from parse analysis, and this is
 *		done by routines in parser/parse_utilcmd.c after ProcessUtility
 *		receives the command for execution.
 *		DECLARE CURSOR, EXPLAIN, and CREATE TABLE AS are special cases:
 *		they contain optimizable statements, which get processed normally
 *		by parser/analyze.c.
 *****************************************************************************/

/*
 * When a command can act on several kinds of objects with only one
 * parse structure required, use these constants to designate the
 * object type.  Note that commands typically don't support all the types.
 */

typedef enum ObjectType
{
	OBJECT_ACCESS_METHOD,
	OBJECT_AGGREGATE,
	OBJECT_AMOP,
	OBJECT_AMPROC,
	OBJECT_ATTRIBUTE,			/* type's attribute, when distinct from column */
	OBJECT_CAST,
	OBJECT_COLUMN,
	OBJECT_COLLATION,
	OBJECT_CONVERSION,
	OBJECT_DATABASE,
	OBJECT_DEFAULT,
	OBJECT_DEFACL,
	OBJECT_DOMAIN,
	OBJECT_DOMCONSTRAINT,
	OBJECT_ELABEL,
	OBJECT_EVENT_TRIGGER,
	OBJECT_EXTENSION,
	OBJECT_FDW,
	OBJECT_FOREIGN_SERVER,
	OBJECT_FOREIGN_TABLE,
	OBJECT_FUNCTION,
	OBJECT_GRAPH,
	OBJECT_INDEX,
	OBJECT_LANGUAGE,
	OBJECT_LARGEOBJECT,
	OBJECT_MATVIEW,
	OBJECT_OPCLASS,
	OBJECT_OPERATOR,
	OBJECT_OPFAMILY,
	OBJECT_POLICY,
	OBJECT_PROCEDURE,
	OBJECT_PROPERTY_INDEX,
	OBJECT_PUBLICATION,
	OBJECT_PUBLICATION_REL,
	OBJECT_ROLE,
	OBJECT_ROUTINE,
	OBJECT_RULE,
	OBJECT_SCHEMA,
	OBJECT_SEQUENCE,
	OBJECT_SUBSCRIPTION,
	OBJECT_STATISTIC_EXT,
	OBJECT_TABCONSTRAINT,
	OBJECT_TABLE,
	OBJECT_TABLESPACE,
	OBJECT_TRANSFORM,
	OBJECT_TRIGGER,
	OBJECT_TSCONFIGURATION,
	OBJECT_TSDICTIONARY,
	OBJECT_TSPARSER,
	OBJECT_TSTEMPLATE,
	OBJECT_TYPE,
	OBJECT_USER_MAPPING,
	OBJECT_VIEW,
	OBJECT_VLABEL
} ObjectType;

/* ----------------------
 *		Create Schema Statement
 *
 * NOTE: the schemaElts list contains raw parsetrees for component statements
 * of the schema, such as CREATE TABLE, GRANT, etc.  These are analyzed and
 * executed after the schema itself is created.
 * ----------------------
 */
typedef struct CreateSchemaStmt
{
	NodeTag		type;
	char	   *schemaname;		/* the name of the schema to create */
	RoleSpec   *authrole;		/* the owner of the created schema */
	List	   *schemaElts;		/* schema components (list of parsenodes) */
	bool		if_not_exists;	/* just do nothing if schema already exists? */
} CreateSchemaStmt;

typedef enum DropBehavior
{
	DROP_RESTRICT,				/* drop fails if any dependent objects */
	DROP_CASCADE				/* remove dependent objects too */
} DropBehavior;

/* ----------------------
 *	Alter Table
 * ----------------------
 */
typedef struct AlterTableStmt
{
	NodeTag		type;
	RangeVar   *relation;		/* table to work on */
	List	   *cmds;			/* list of subcommands */
	ObjectType	objtype;		/* type of object */
	bool		missing_ok;		/* skip error if table missing */
} AlterTableStmt;

typedef enum AlterTableType
{
	AT_AddColumn,				/* add column */
	AT_AddColumnRecurse,		/* internal to commands/tablecmds.c */
	AT_AddColumnToView,			/* implicitly via CREATE OR REPLACE VIEW */
	AT_ColumnDefault,			/* alter column default */
	AT_CookedColumnDefault,		/* add a pre-cooked column default */
	AT_DropNotNull,				/* alter column drop not null */
	AT_SetNotNull,				/* alter column set not null */
	AT_DropExpression,			/* alter column drop expression */
	AT_CheckNotNull,			/* check column is already marked not null */
	AT_SetStatistics,			/* alter column set statistics */
	AT_SetOptions,				/* alter column set ( options ) */
	AT_ResetOptions,			/* alter column reset ( options ) */
	AT_SetStorage,				/* alter column set storage */
	AT_SetCompression,			/* alter column set compression */
	AT_DropColumn,				/* drop column */
	AT_DropColumnRecurse,		/* internal to commands/tablecmds.c */
	AT_AddIndex,				/* add index */
	AT_ReAddIndex,				/* internal to commands/tablecmds.c */
	AT_AddConstraint,			/* add constraint */
	AT_AddConstraintRecurse,	/* internal to commands/tablecmds.c */
	AT_ReAddConstraint,			/* internal to commands/tablecmds.c */
	AT_ReAddDomainConstraint,	/* internal to commands/tablecmds.c */
	AT_AlterConstraint,			/* alter constraint */
	AT_ValidateConstraint,		/* validate constraint */
	AT_ValidateConstraintRecurse,	/* internal to commands/tablecmds.c */
	AT_AddIndexConstraint,		/* add constraint using existing index */
	AT_DropConstraint,			/* drop constraint */
	AT_DropConstraintRecurse,	/* internal to commands/tablecmds.c */
	AT_ReAddComment,			/* internal to commands/tablecmds.c */
	AT_AlterColumnType,			/* alter column type */
	AT_AlterColumnGenericOptions,	/* alter column OPTIONS (...) */
	AT_ChangeOwner,				/* change owner */
	AT_ClusterOn,				/* CLUSTER ON */
	AT_DropCluster,				/* SET WITHOUT CLUSTER */
	AT_SetLogged,				/* SET LOGGED */
	AT_SetUnLogged,				/* SET UNLOGGED */
	AT_DropOids,				/* SET WITHOUT OIDS */
	AT_SetTableSpace,			/* SET TABLESPACE */
	AT_SetRelOptions,			/* SET (...) -- AM specific parameters */
	AT_ResetRelOptions,			/* RESET (...) -- AM specific parameters */
	AT_ReplaceRelOptions,		/* replace reloption list in its entirety */
	AT_EnableTrig,				/* ENABLE TRIGGER name */
	AT_EnableAlwaysTrig,		/* ENABLE ALWAYS TRIGGER name */
	AT_EnableReplicaTrig,		/* ENABLE REPLICA TRIGGER name */
	AT_DisableTrig,				/* DISABLE TRIGGER name */
	AT_EnableTrigAll,			/* ENABLE TRIGGER ALL */
	AT_DisableTrigAll,			/* DISABLE TRIGGER ALL */
	AT_EnableTrigUser,			/* ENABLE TRIGGER USER */
	AT_DisableTrigUser,			/* DISABLE TRIGGER USER */
	AT_EnableRule,				/* ENABLE RULE name */
	AT_EnableAlwaysRule,		/* ENABLE ALWAYS RULE name */
	AT_EnableReplicaRule,		/* ENABLE REPLICA RULE name */
	AT_DisableRule,				/* DISABLE RULE name */
	AT_AddInherit,				/* INHERIT parent */
	AT_DropInherit,				/* NO INHERIT parent */
	AT_AddOf,					/* OF <type_name> */
	AT_DropOf,					/* NOT OF */
	AT_ReplicaIdentity,			/* REPLICA IDENTITY */
	AT_EnableRowSecurity,		/* ENABLE ROW SECURITY */
	AT_DisableRowSecurity,		/* DISABLE ROW SECURITY */
	AT_ForceRowSecurity,		/* FORCE ROW SECURITY */
	AT_NoForceRowSecurity,		/* NO FORCE ROW SECURITY */
	AT_GenericOptions,			/* OPTIONS (...) */
	AT_AttachPartition,			/* ATTACH PARTITION */
	AT_DetachPartition,			/* DETACH PARTITION */
	AT_DetachPartitionFinalize, /* DETACH PARTITION FINALIZE */
	AT_AddIdentity,				/* ADD IDENTITY */
	AT_SetIdentity,				/* SET identity column options */
	AT_DropIdentity,			/* DROP IDENTITY */
<<<<<<< HEAD
	AT_AlterCollationRefreshVersion, /* ALTER COLLATION ... REFRESH VERSION */
	AT_ReAddStatistics,			/* internal to commands/tablecmds.c */

	AT_DisableIndex				/* DISABLE INDEX for graph labels */
=======
	AT_ReAddStatistics			/* internal to commands/tablecmds.c */
>>>>>>> 124966c1
} AlterTableType;

typedef struct ReplicaIdentityStmt
{
	NodeTag		type;
	char		identity_type;
	char	   *name;
} ReplicaIdentityStmt;

typedef struct AlterTableCmd	/* one subcommand of an ALTER TABLE */
{
	NodeTag		type;
	AlterTableType subtype;		/* Type of table alteration to apply */
	char	   *name;			/* column, constraint, or trigger to act on,
								 * or tablespace */
	int16		num;			/* attribute number for columns referenced by
								 * number */
	RoleSpec   *newowner;
	Node	   *def;			/* definition of new column, index,
								 * constraint, or parent table */
	DropBehavior behavior;		/* RESTRICT or CASCADE for DROP cases */
	bool		missing_ok;		/* skip error if missing? */
} AlterTableCmd;


/* ----------------------
 * Alter Collation
 * ----------------------
 */
typedef struct AlterCollationStmt
{
	NodeTag		type;
	List	   *collname;
} AlterCollationStmt;


/* ----------------------
 *	Alter Domain
 *
 * The fields are used in different ways by the different variants of
 * this command.
 * ----------------------
 */
typedef struct AlterDomainStmt
{
	NodeTag		type;
	char		subtype;		/*------------
								 *	T = alter column default
								 *	N = alter column drop not null
								 *	O = alter column set not null
								 *	C = add constraint
								 *	X = drop constraint
								 *------------
								 */
	List	   *typeName;		/* domain to work on */
	char	   *name;			/* column or constraint name to act on */
	Node	   *def;			/* definition of default or constraint */
	DropBehavior behavior;		/* RESTRICT or CASCADE for DROP cases */
	bool		missing_ok;		/* skip error if missing? */
} AlterDomainStmt;


/* ----------------------
 *		Grant|Revoke Statement
 * ----------------------
 */
typedef enum GrantTargetType
{
	ACL_TARGET_OBJECT,			/* grant on specific named object(s) */
	ACL_TARGET_ALL_IN_SCHEMA,	/* grant on all objects in given schema(s) */
	ACL_TARGET_DEFAULTS			/* ALTER DEFAULT PRIVILEGES */
} GrantTargetType;

typedef struct GrantStmt
{
	NodeTag		type;
	bool		is_grant;		/* true = GRANT, false = REVOKE */
	GrantTargetType targtype;	/* type of the grant target */
	ObjectType	objtype;		/* kind of object being operated on */
	List	   *objects;		/* list of RangeVar nodes, ObjectWithArgs
								 * nodes, or plain names (as Value strings) */
	List	   *privileges;		/* list of AccessPriv nodes */
	/* privileges == NIL denotes ALL PRIVILEGES */
	List	   *grantees;		/* list of RoleSpec nodes */
	bool		grant_option;	/* grant or revoke grant option */
	RoleSpec   *grantor;
	DropBehavior behavior;		/* drop behavior (for REVOKE) */
} GrantStmt;

/*
 * Note: ObjectWithArgs carries only the types of the input parameters of the
 * function.  So it is sufficient to identify an existing function, but it
 * is not enough info to define a function nor to call it.
 */
typedef struct ObjectWithArgs
{
	NodeTag		type;
	List	   *objname;		/* qualified name of function/operator */
	List	   *objargs;		/* list of Typename nodes */
	bool		args_unspecified;	/* argument list was omitted, so name must
									 * be unique (note that objargs == NIL
									 * means zero args) */
} ObjectWithArgs;

/*
 * An access privilege, with optional list of column names
 * priv_name == NULL denotes ALL PRIVILEGES (only used with a column list)
 * cols == NIL denotes "all columns"
 * Note that simple "ALL PRIVILEGES" is represented as a NIL list, not
 * an AccessPriv with both fields null.
 */
typedef struct AccessPriv
{
	NodeTag		type;
	char	   *priv_name;		/* string name of privilege */
	List	   *cols;			/* list of Value strings */
} AccessPriv;

/* ----------------------
 *		Grant/Revoke Role Statement
 *
 * Note: because of the parsing ambiguity with the GRANT <privileges>
 * statement, granted_roles is a list of AccessPriv; the execution code
 * should complain if any column lists appear.  grantee_roles is a list
 * of role names, as Value strings.
 * ----------------------
 */
typedef struct GrantRoleStmt
{
	NodeTag		type;
	List	   *granted_roles;	/* list of roles to be granted/revoked */
	List	   *grantee_roles;	/* list of member roles to add/delete */
	bool		is_grant;		/* true = GRANT, false = REVOKE */
	bool		admin_opt;		/* with admin option */
	RoleSpec   *grantor;		/* set grantor to other than current role */
	DropBehavior behavior;		/* drop behavior (for REVOKE) */
} GrantRoleStmt;

/* ----------------------
 *	Alter Default Privileges Statement
 * ----------------------
 */
typedef struct AlterDefaultPrivilegesStmt
{
	NodeTag		type;
	List	   *options;		/* list of DefElem */
	GrantStmt  *action;			/* GRANT/REVOKE action (with objects=NIL) */
} AlterDefaultPrivilegesStmt;

/* ----------------------
 *		Copy Statement
 *
 * We support "COPY relation FROM file", "COPY relation TO file", and
 * "COPY (query) TO file".  In any given CopyStmt, exactly one of "relation"
 * and "query" must be non-NULL.
 * ----------------------
 */
typedef struct CopyStmt
{
	NodeTag		type;
	RangeVar   *relation;		/* the relation to copy */
	Node	   *query;			/* the query (SELECT or DML statement with
								 * RETURNING) to copy, as a raw parse tree */
	List	   *attlist;		/* List of column names (as Strings), or NIL
								 * for all columns */
	bool		is_from;		/* TO or FROM */
	bool		is_program;		/* is 'filename' a program to popen? */
	char	   *filename;		/* filename, or NULL for STDIN/STDOUT */
	List	   *options;		/* List of DefElem nodes */
	Node	   *whereClause;	/* WHERE condition (or NULL) */
} CopyStmt;

/* ----------------------
 * SET Statement (includes RESET)
 *
 * "SET var TO DEFAULT" and "RESET var" are semantically equivalent, but we
 * preserve the distinction in VariableSetKind for CreateCommandTag().
 * ----------------------
 */
typedef enum
{
	VAR_SET_VALUE,				/* SET var = value */
	VAR_SET_DEFAULT,			/* SET var TO DEFAULT */
	VAR_SET_CURRENT,			/* SET var FROM CURRENT */
	VAR_SET_MULTI,				/* special case for SET TRANSACTION ... */
	VAR_RESET,					/* RESET var */
	VAR_RESET_ALL				/* RESET ALL */
} VariableSetKind;

typedef struct VariableSetStmt
{
	NodeTag		type;
	VariableSetKind kind;
	char	   *name;			/* variable to be set */
	List	   *args;			/* List of A_Const nodes */
	bool		is_local;		/* SET LOCAL? */
} VariableSetStmt;

/* ----------------------
 * Show Statement
 * ----------------------
 */
typedef struct VariableShowStmt
{
	NodeTag		type;
	char	   *name;
} VariableShowStmt;

/* ----------------------
 *		Create Table Statement
 *
 * NOTE: in the raw gram.y output, ColumnDef and Constraint nodes are
 * intermixed in tableElts, and constraints is NIL.  After parse analysis,
 * tableElts contains just ColumnDefs, and constraints contains just
 * Constraint nodes (in fact, only CONSTR_CHECK nodes, in the present
 * implementation).
 * ----------------------
 */

typedef struct CreateStmt
{
	NodeTag		type;
	RangeVar   *relation;		/* relation to create */
	List	   *tableElts;		/* column definitions (list of ColumnDef) */
	List	   *inhRelations;	/* relations to inherit from (list of
								 * RangeVar) */
	PartitionBoundSpec *partbound;	/* FOR VALUES clause */
	PartitionSpec *partspec;	/* PARTITION BY clause */
	TypeName   *ofTypename;		/* OF typename */
	List	   *constraints;	/* constraints (list of Constraint nodes) */
	List	   *options;		/* options from WITH clause */
	OnCommitAction oncommit;	/* what do we do at COMMIT? */
	char	   *tablespacename; /* table space to use, or NULL */
	char	   *accessMethod;	/* table access method */
	bool		if_not_exists;	/* just do nothing if it already exists? */
} CreateStmt;

/* ----------
 * Definitions for constraints in CreateStmt
 *
 * Note that column defaults are treated as a type of constraint,
 * even though that's a bit odd semantically.
 *
 * For constraints that use expressions (CONSTR_CHECK, CONSTR_DEFAULT)
 * we may have the expression in either "raw" form (an untransformed
 * parse tree) or "cooked" form (the nodeToString representation of
 * an executable expression tree), depending on how this Constraint
 * node was created (by parsing, or by inheritance from an existing
 * relation).  We should never have both in the same node!
 *
 * FKCONSTR_ACTION_xxx values are stored into pg_constraint.confupdtype
 * and pg_constraint.confdeltype columns; FKCONSTR_MATCH_xxx values are
 * stored into pg_constraint.confmatchtype.  Changing the code values may
 * require an initdb!
 *
 * If skip_validation is true then we skip checking that the existing rows
 * in the table satisfy the constraint, and just install the catalog entries
 * for the constraint.  A new FK constraint is marked as valid iff
 * initially_valid is true.  (Usually skip_validation and initially_valid
 * are inverses, but we can set both true if the table is known empty.)
 *
 * Constraint attributes (DEFERRABLE etc) are initially represented as
 * separate Constraint nodes for simplicity of parsing.  parse_utilcmd.c makes
 * a pass through the constraints list to insert the info into the appropriate
 * Constraint node.
 * ----------
 */

typedef enum ConstrType			/* types of constraints */
{
	CONSTR_NULL,				/* not standard SQL, but a lot of people
								 * expect it */
	CONSTR_NOTNULL,
	CONSTR_DEFAULT,
	CONSTR_IDENTITY,
	CONSTR_GENERATED,
	CONSTR_CHECK,
	CONSTR_PRIMARY,
	CONSTR_UNIQUE,
	CONSTR_EXCLUSION,
	CONSTR_FOREIGN,
	CONSTR_ATTR_DEFERRABLE,		/* attributes for previous constraint node */
	CONSTR_ATTR_NOT_DEFERRABLE,
	CONSTR_ATTR_DEFERRED,
	CONSTR_ATTR_IMMEDIATE
} ConstrType;

/* Foreign key action codes */
#define FKCONSTR_ACTION_NOACTION	'a'
#define FKCONSTR_ACTION_RESTRICT	'r'
#define FKCONSTR_ACTION_CASCADE		'c'
#define FKCONSTR_ACTION_SETNULL		'n'
#define FKCONSTR_ACTION_SETDEFAULT	'd'

/* Foreign key matchtype codes */
#define FKCONSTR_MATCH_FULL			'f'
#define FKCONSTR_MATCH_PARTIAL		'p'
#define FKCONSTR_MATCH_SIMPLE		's'

typedef struct Constraint
{
	NodeTag		type;
	ConstrType	contype;		/* see above */

	/* Fields used for most/all constraint types: */
	char	   *conname;		/* Constraint name, or NULL if unnamed */
	bool		deferrable;		/* DEFERRABLE? */
	bool		initdeferred;	/* INITIALLY DEFERRED? */
	int			location;		/* token location, or -1 if unknown */

	/* Fields used for constraints with expressions (CHECK and DEFAULT): */
	bool		is_no_inherit;	/* is constraint non-inheritable? */
	Node	   *raw_expr;		/* expr, as untransformed parse tree */
	char	   *cooked_expr;	/* expr, as nodeToString representation */
	char		generated_when; /* ALWAYS or BY DEFAULT */

	/* Fields used for unique constraints (UNIQUE and PRIMARY KEY): */
	List	   *keys;			/* String nodes naming referenced key
								 * column(s) */
	List	   *including;		/* String nodes naming referenced nonkey
								 * column(s) */

	/* Fields used for EXCLUSION constraints: */
	List	   *exclusions;		/* list of (IndexElem, operator name) pairs */

	/* Fields used for index constraints (UNIQUE, PRIMARY KEY, EXCLUSION): */
	List	   *options;		/* options from WITH clause */
	char	   *indexname;		/* existing index to use; otherwise NULL */
	char	   *indexspace;		/* index tablespace; NULL for default */
	bool		reset_default_tblspc;	/* reset default_tablespace prior to
										 * creating the index */
	/* These could be, but currently are not, used for UNIQUE/PKEY: */
	char	   *access_method;	/* index access method; NULL for default */
	Node	   *where_clause;	/* partial index predicate */

	/* Fields used for FOREIGN KEY constraints: */
	RangeVar   *pktable;		/* Primary key table */
	List	   *fk_attrs;		/* Attributes of foreign key */
	List	   *pk_attrs;		/* Corresponding attrs in PK table */
	char		fk_matchtype;	/* FULL, PARTIAL, SIMPLE */
	char		fk_upd_action;	/* ON UPDATE action */
	char		fk_del_action;	/* ON DELETE action */
	List	   *old_conpfeqop;	/* pg_constraint.conpfeqop of my former self */
	Oid			old_pktable_oid;	/* pg_constraint.confrelid of my former
									 * self */

	/* Fields used for constraints that allow a NOT VALID specification */
	bool		skip_validation;	/* skip validation of existing rows? */
	bool		initially_valid;	/* mark the new constraint as valid? */
} Constraint;

/* ----------------------
 *		Create/Drop Table Space Statements
 * ----------------------
 */

typedef struct CreateTableSpaceStmt
{
	NodeTag		type;
	char	   *tablespacename;
	RoleSpec   *owner;
	char	   *location;
	List	   *options;
} CreateTableSpaceStmt;

typedef struct DropTableSpaceStmt
{
	NodeTag		type;
	char	   *tablespacename;
	bool		missing_ok;		/* skip error if missing? */
} DropTableSpaceStmt;

typedef struct AlterTableSpaceOptionsStmt
{
	NodeTag		type;
	char	   *tablespacename;
	List	   *options;
	bool		isReset;
} AlterTableSpaceOptionsStmt;

typedef struct AlterTableMoveAllStmt
{
	NodeTag		type;
	char	   *orig_tablespacename;
	ObjectType	objtype;		/* Object type to move */
	List	   *roles;			/* List of roles to move objects of */
	char	   *new_tablespacename;
	bool		nowait;
} AlterTableMoveAllStmt;

/* ----------------------
 *		Create/Alter Extension Statements
 * ----------------------
 */

typedef struct CreateExtensionStmt
{
	NodeTag		type;
	char	   *extname;
	bool		if_not_exists;	/* just do nothing if it already exists? */
	List	   *options;		/* List of DefElem nodes */
} CreateExtensionStmt;

/* Only used for ALTER EXTENSION UPDATE; later might need an action field */
typedef struct AlterExtensionStmt
{
	NodeTag		type;
	char	   *extname;
	List	   *options;		/* List of DefElem nodes */
} AlterExtensionStmt;

typedef struct AlterExtensionContentsStmt
{
	NodeTag		type;
	char	   *extname;		/* Extension's name */
	int			action;			/* +1 = add object, -1 = drop object */
	ObjectType	objtype;		/* Object's type */
	Node	   *object;			/* Qualified name of the object */
} AlterExtensionContentsStmt;

/* ----------------------
 *		Create/Alter FOREIGN DATA WRAPPER Statements
 * ----------------------
 */

typedef struct CreateFdwStmt
{
	NodeTag		type;
	char	   *fdwname;		/* foreign-data wrapper name */
	List	   *func_options;	/* HANDLER/VALIDATOR options */
	List	   *options;		/* generic options to FDW */
} CreateFdwStmt;

typedef struct AlterFdwStmt
{
	NodeTag		type;
	char	   *fdwname;		/* foreign-data wrapper name */
	List	   *func_options;	/* HANDLER/VALIDATOR options */
	List	   *options;		/* generic options to FDW */
} AlterFdwStmt;

/* ----------------------
 *		Create/Alter FOREIGN SERVER Statements
 * ----------------------
 */

typedef struct CreateForeignServerStmt
{
	NodeTag		type;
	char	   *servername;		/* server name */
	char	   *servertype;		/* optional server type */
	char	   *version;		/* optional server version */
	char	   *fdwname;		/* FDW name */
	bool		if_not_exists;	/* just do nothing if it already exists? */
	List	   *options;		/* generic options to server */
} CreateForeignServerStmt;

typedef struct AlterForeignServerStmt
{
	NodeTag		type;
	char	   *servername;		/* server name */
	char	   *version;		/* optional server version */
	List	   *options;		/* generic options to server */
	bool		has_version;	/* version specified */
} AlterForeignServerStmt;

/* ----------------------
 *		Create FOREIGN TABLE Statement
 * ----------------------
 */

typedef struct CreateForeignTableStmt
{
	CreateStmt	base;
	char	   *servername;
	List	   *options;
} CreateForeignTableStmt;

/* ----------------------
 *		Create/Drop USER MAPPING Statements
 * ----------------------
 */

typedef struct CreateUserMappingStmt
{
	NodeTag		type;
	RoleSpec   *user;			/* user role */
	char	   *servername;		/* server name */
	bool		if_not_exists;	/* just do nothing if it already exists? */
	List	   *options;		/* generic options to server */
} CreateUserMappingStmt;

typedef struct AlterUserMappingStmt
{
	NodeTag		type;
	RoleSpec   *user;			/* user role */
	char	   *servername;		/* server name */
	List	   *options;		/* generic options to server */
} AlterUserMappingStmt;

typedef struct DropUserMappingStmt
{
	NodeTag		type;
	RoleSpec   *user;			/* user role */
	char	   *servername;		/* server name */
	bool		missing_ok;		/* ignore missing mappings */
} DropUserMappingStmt;

/* ----------------------
 *		Import Foreign Schema Statement
 * ----------------------
 */

typedef enum ImportForeignSchemaType
{
	FDW_IMPORT_SCHEMA_ALL,		/* all relations wanted */
	FDW_IMPORT_SCHEMA_LIMIT_TO, /* include only listed tables in import */
	FDW_IMPORT_SCHEMA_EXCEPT	/* exclude listed tables from import */
} ImportForeignSchemaType;

typedef struct ImportForeignSchemaStmt
{
	NodeTag		type;
	char	   *server_name;	/* FDW server name */
	char	   *remote_schema;	/* remote schema name to query */
	char	   *local_schema;	/* local schema to create objects in */
	ImportForeignSchemaType list_type;	/* type of table list */
	List	   *table_list;		/* List of RangeVar */
	List	   *options;		/* list of options to pass to FDW */
} ImportForeignSchemaStmt;

/*----------------------
 *		Create POLICY Statement
 *----------------------
 */
typedef struct CreatePolicyStmt
{
	NodeTag		type;
	char	   *policy_name;	/* Policy's name */
	RangeVar   *table;			/* the table name the policy applies to */
	char	   *cmd_name;		/* the command name the policy applies to */
	bool		permissive;		/* restrictive or permissive policy */
	List	   *roles;			/* the roles associated with the policy */
	Node	   *qual;			/* the policy's condition */
	Node	   *with_check;		/* the policy's WITH CHECK condition. */
} CreatePolicyStmt;

/*----------------------
 *		Alter POLICY Statement
 *----------------------
 */
typedef struct AlterPolicyStmt
{
	NodeTag		type;
	char	   *policy_name;	/* Policy's name */
	RangeVar   *table;			/* the table name the policy applies to */
	List	   *roles;			/* the roles associated with the policy */
	Node	   *qual;			/* the policy's condition */
	Node	   *with_check;		/* the policy's WITH CHECK condition. */
} AlterPolicyStmt;

/*----------------------
 *		Create ACCESS METHOD Statement
 *----------------------
 */
typedef struct CreateAmStmt
{
	NodeTag		type;
	char	   *amname;			/* access method name */
	List	   *handler_name;	/* handler function name */
	char		amtype;			/* type of access method */
} CreateAmStmt;

/* ----------------------
 *		Create TRIGGER Statement
 * ----------------------
 */
typedef struct CreateTrigStmt
{
	NodeTag		type;
	bool		replace;		/* replace trigger if already exists */
	bool		isconstraint;	/* This is a constraint trigger */
	char	   *trigname;		/* TRIGGER's name */
	RangeVar   *relation;		/* relation trigger is on */
	List	   *funcname;		/* qual. name of function to call */
	List	   *args;			/* list of (T_String) Values or NIL */
	bool		row;			/* ROW/STATEMENT */
	/* timing uses the TRIGGER_TYPE bits defined in catalog/pg_trigger.h */
	int16		timing;			/* BEFORE, AFTER, or INSTEAD */
	/* events uses the TRIGGER_TYPE bits defined in catalog/pg_trigger.h */
	int16		events;			/* "OR" of INSERT/UPDATE/DELETE/TRUNCATE */
	List	   *columns;		/* column names, or NIL for all columns */
	Node	   *whenClause;		/* qual expression, or NULL if none */
	/* explicitly named transition data */
	List	   *transitionRels; /* TriggerTransition nodes, or NIL if none */
	/* The remaining fields are only used for constraint triggers */
	bool		deferrable;		/* [NOT] DEFERRABLE */
	bool		initdeferred;	/* INITIALLY {DEFERRED|IMMEDIATE} */
	RangeVar   *constrrel;		/* opposite relation, if RI trigger */
} CreateTrigStmt;

/* ----------------------
 *		Create EVENT TRIGGER Statement
 * ----------------------
 */
typedef struct CreateEventTrigStmt
{
	NodeTag		type;
	char	   *trigname;		/* TRIGGER's name */
	char	   *eventname;		/* event's identifier */
	List	   *whenclause;		/* list of DefElems indicating filtering */
	List	   *funcname;		/* qual. name of function to call */
} CreateEventTrigStmt;

/* ----------------------
 *		Alter EVENT TRIGGER Statement
 * ----------------------
 */
typedef struct AlterEventTrigStmt
{
	NodeTag		type;
	char	   *trigname;		/* TRIGGER's name */
	char		tgenabled;		/* trigger's firing configuration WRT
								 * session_replication_role */
} AlterEventTrigStmt;

/* ----------------------
 *		Create LANGUAGE Statements
 * ----------------------
 */
typedef struct CreatePLangStmt
{
	NodeTag		type;
	bool		replace;		/* T => replace if already exists */
	char	   *plname;			/* PL name */
	List	   *plhandler;		/* PL call handler function (qual. name) */
	List	   *plinline;		/* optional inline function (qual. name) */
	List	   *plvalidator;	/* optional validator function (qual. name) */
	bool		pltrusted;		/* PL is trusted */
} CreatePLangStmt;

/* ----------------------
 *	Create/Alter/Drop Role Statements
 *
 * Note: these node types are also used for the backwards-compatible
 * Create/Alter/Drop User/Group statements.  In the ALTER and DROP cases
 * there's really no need to distinguish what the original spelling was,
 * but for CREATE we mark the type because the defaults vary.
 * ----------------------
 */
typedef enum RoleStmtType
{
	ROLESTMT_ROLE,
	ROLESTMT_USER,
	ROLESTMT_GROUP
} RoleStmtType;

typedef struct CreateRoleStmt
{
	NodeTag		type;
	RoleStmtType stmt_type;		/* ROLE/USER/GROUP */
	char	   *role;			/* role name */
	List	   *options;		/* List of DefElem nodes */
} CreateRoleStmt;

typedef struct AlterRoleStmt
{
	NodeTag		type;
	RoleSpec   *role;			/* role */
	List	   *options;		/* List of DefElem nodes */
	int			action;			/* +1 = add members, -1 = drop members */
} AlterRoleStmt;

typedef struct AlterRoleSetStmt
{
	NodeTag		type;
	RoleSpec   *role;			/* role */
	char	   *database;		/* database name, or NULL */
	VariableSetStmt *setstmt;	/* SET or RESET subcommand */
} AlterRoleSetStmt;

typedef struct DropRoleStmt
{
	NodeTag		type;
	List	   *roles;			/* List of roles to remove */
	bool		missing_ok;		/* skip error if a role is missing? */
} DropRoleStmt;

/* ----------------------
 *		{Create|Alter} SEQUENCE Statement
 * ----------------------
 */

typedef struct CreateSeqStmt
{
	NodeTag		type;
	RangeVar   *sequence;		/* the sequence to create */
	List	   *options;
	Oid			ownerId;		/* ID of owner, or InvalidOid for default */
	bool		for_identity;
	bool		if_not_exists;	/* just do nothing if it already exists? */
} CreateSeqStmt;

typedef struct AlterSeqStmt
{
	NodeTag		type;
	RangeVar   *sequence;		/* the sequence to alter */
	List	   *options;
	bool		for_identity;
	bool		missing_ok;		/* skip error if a role is missing? */
} AlterSeqStmt;

/* ----------------------
 *		Create {Aggregate|Operator|Type} Statement
 * ----------------------
 */
typedef struct DefineStmt
{
	NodeTag		type;
	ObjectType	kind;			/* aggregate, operator, type */
	bool		oldstyle;		/* hack to signal old CREATE AGG syntax */
	List	   *defnames;		/* qualified name (list of Value strings) */
	List	   *args;			/* a list of TypeName (if needed) */
	List	   *definition;		/* a list of DefElem */
	bool		if_not_exists;	/* just do nothing if it already exists? */
	bool		replace;		/* replace if already exists? */
} DefineStmt;

/* ----------------------
 *		Create Domain Statement
 * ----------------------
 */
typedef struct CreateDomainStmt
{
	NodeTag		type;
	List	   *domainname;		/* qualified name (list of Value strings) */
	TypeName   *typeName;		/* the base type */
	CollateClause *collClause;	/* untransformed COLLATE spec, if any */
	List	   *constraints;	/* constraints (list of Constraint nodes) */
} CreateDomainStmt;

/* ----------------------
 *		Create Operator Class Statement
 * ----------------------
 */
typedef struct CreateOpClassStmt
{
	NodeTag		type;
	List	   *opclassname;	/* qualified name (list of Value strings) */
	List	   *opfamilyname;	/* qualified name (ditto); NIL if omitted */
	char	   *amname;			/* name of index AM opclass is for */
	TypeName   *datatype;		/* datatype of indexed column */
	List	   *items;			/* List of CreateOpClassItem nodes */
	bool		isDefault;		/* Should be marked as default for type? */
} CreateOpClassStmt;

#define OPCLASS_ITEM_OPERATOR		1
#define OPCLASS_ITEM_FUNCTION		2
#define OPCLASS_ITEM_STORAGETYPE	3

typedef struct CreateOpClassItem
{
	NodeTag		type;
	int			itemtype;		/* see codes above */
	ObjectWithArgs *name;		/* operator or function name and args */
	int			number;			/* strategy num or support proc num */
	List	   *order_family;	/* only used for ordering operators */
	List	   *class_args;		/* amproclefttype/amprocrighttype or
								 * amoplefttype/amoprighttype */
	/* fields used for a storagetype item: */
	TypeName   *storedtype;		/* datatype stored in index */
} CreateOpClassItem;

/* ----------------------
 *		Create Operator Family Statement
 * ----------------------
 */
typedef struct CreateOpFamilyStmt
{
	NodeTag		type;
	List	   *opfamilyname;	/* qualified name (list of Value strings) */
	char	   *amname;			/* name of index AM opfamily is for */
} CreateOpFamilyStmt;

/* ----------------------
 *		Alter Operator Family Statement
 * ----------------------
 */
typedef struct AlterOpFamilyStmt
{
	NodeTag		type;
	List	   *opfamilyname;	/* qualified name (list of Value strings) */
	char	   *amname;			/* name of index AM opfamily is for */
	bool		isDrop;			/* ADD or DROP the items? */
	List	   *items;			/* List of CreateOpClassItem nodes */
} AlterOpFamilyStmt;

/* ----------------------
 *		Drop Table|Sequence|View|Index|Type|Domain|Conversion|Schema Statement
 * ----------------------
 */

typedef struct DropStmt
{
	NodeTag		type;
	List	   *objects;		/* list of names */
	ObjectType	removeType;		/* object type */
	DropBehavior behavior;		/* RESTRICT or CASCADE behavior */
	bool		missing_ok;		/* skip error if object is missing? */
	bool		concurrent;		/* drop index concurrently? */
} DropStmt;

/* ----------------------
 *				Truncate Table Statement
 * ----------------------
 */
typedef struct TruncateStmt
{
	NodeTag		type;
	List	   *relations;		/* relations (RangeVars) to be truncated */
	bool		restart_seqs;	/* restart owned sequences? */
	DropBehavior behavior;		/* RESTRICT or CASCADE behavior */
} TruncateStmt;

/* ----------------------
 *				Comment On Statement
 * ----------------------
 */
typedef struct CommentStmt
{
	NodeTag		type;
	ObjectType	objtype;		/* Object's type */
	Node	   *object;			/* Qualified name of the object */
	char	   *comment;		/* Comment to insert, or NULL to remove */
} CommentStmt;

/* ----------------------
 *				SECURITY LABEL Statement
 * ----------------------
 */
typedef struct SecLabelStmt
{
	NodeTag		type;
	ObjectType	objtype;		/* Object's type */
	Node	   *object;			/* Qualified name of the object */
	char	   *provider;		/* Label provider (or NULL) */
	char	   *label;			/* New security label to be assigned */
} SecLabelStmt;

/* ----------------------
 *		Declare Cursor Statement
 *
 * The "query" field is initially a raw parse tree, and is converted to a
 * Query node during parse analysis.  Note that rewriting and planning
 * of the query are always postponed until execution.
 * ----------------------
 */
#define CURSOR_OPT_BINARY		0x0001	/* BINARY */
#define CURSOR_OPT_SCROLL		0x0002	/* SCROLL explicitly given */
#define CURSOR_OPT_NO_SCROLL	0x0004	/* NO SCROLL explicitly given */
#define CURSOR_OPT_INSENSITIVE	0x0008	/* INSENSITIVE */
#define CURSOR_OPT_ASENSITIVE	0x0010	/* ASENSITIVE */
#define CURSOR_OPT_HOLD			0x0020	/* WITH HOLD */
/* these planner-control flags do not correspond to any SQL grammar: */
#define CURSOR_OPT_FAST_PLAN	0x0100	/* prefer fast-start plan */
#define CURSOR_OPT_GENERIC_PLAN 0x0200	/* force use of generic plan */
#define CURSOR_OPT_CUSTOM_PLAN	0x0400	/* force use of custom plan */
#define CURSOR_OPT_PARALLEL_OK	0x0800	/* parallel mode OK */

typedef struct DeclareCursorStmt
{
	NodeTag		type;
	char	   *portalname;		/* name of the portal (cursor) */
	int			options;		/* bitmask of options (see above) */
	Node	   *query;			/* the query (see comments above) */
} DeclareCursorStmt;

/* ----------------------
 *		Close Portal Statement
 * ----------------------
 */
typedef struct ClosePortalStmt
{
	NodeTag		type;
	char	   *portalname;		/* name of the portal (cursor) */
	/* NULL means CLOSE ALL */
} ClosePortalStmt;

/* ----------------------
 *		Fetch Statement (also Move)
 * ----------------------
 */
typedef enum FetchDirection
{
	/* for these, howMany is how many rows to fetch; FETCH_ALL means ALL */
	FETCH_FORWARD,
	FETCH_BACKWARD,
	/* for these, howMany indicates a position; only one row is fetched */
	FETCH_ABSOLUTE,
	FETCH_RELATIVE
} FetchDirection;

#define FETCH_ALL	LONG_MAX

typedef struct FetchStmt
{
	NodeTag		type;
	FetchDirection direction;	/* see above */
	long		howMany;		/* number of rows, or position argument */
	char	   *portalname;		/* name of portal (cursor) */
	bool		ismove;			/* true if MOVE */
} FetchStmt;

/* ----------------------
 *		Create Index Statement
 *
 * This represents creation of an index and/or an associated constraint.
 * If isconstraint is true, we should create a pg_constraint entry along
 * with the index.  But if indexOid isn't InvalidOid, we are not creating an
 * index, just a UNIQUE/PKEY constraint using an existing index.  isconstraint
 * must always be true in this case, and the fields describing the index
 * properties are empty.
 * ----------------------
 */
typedef struct IndexStmt
{
	NodeTag		type;
	char	   *idxname;		/* name of new index, or NULL for default */
	RangeVar   *relation;		/* relation to build index on */
	char	   *accessMethod;	/* name of access method (eg. btree) */
	char	   *tableSpace;		/* tablespace, or NULL for default */
	List	   *indexParams;	/* columns to index: a list of IndexElem */
	List	   *indexIncludingParams;	/* additional columns to index: a list
										 * of IndexElem */
	List	   *options;		/* WITH clause options: a list of DefElem */
	Node	   *whereClause;	/* qualification (partial-index predicate) */
	List	   *excludeOpNames; /* exclusion operator names, or NIL if none */
	char	   *idxcomment;		/* comment to apply to index, or NULL */
	Oid			indexOid;		/* OID of an existing index, if any */
	Oid			oldNode;		/* relfilenode of existing storage, if any */
	SubTransactionId oldCreateSubid;	/* rd_createSubid of oldNode */
	SubTransactionId oldFirstRelfilenodeSubid;	/* rd_firstRelfilenodeSubid of
												 * oldNode */
	bool		unique;			/* is index unique? */
	bool		primary;		/* is index a primary key? */
	bool		isconstraint;	/* is it for a pkey/unique constraint? */
	bool		deferrable;		/* is the constraint DEFERRABLE? */
	bool		initdeferred;	/* is the constraint INITIALLY DEFERRED? */
	bool		transformed;	/* true when transformIndexStmt is finished */
	bool		concurrent;		/* should this be a concurrent index build? */
	bool		if_not_exists;	/* just do nothing if index already exists? */
	bool		reset_default_tblspc;	/* reset default_tablespace prior to
										 * executing */
} IndexStmt;

/* ----------------------
 *		Create Statistics Statement
 * ----------------------
 */
typedef struct CreateStatsStmt
{
	NodeTag		type;
	List	   *defnames;		/* qualified name (list of Value strings) */
	List	   *stat_types;		/* stat types (list of Value strings) */
	List	   *exprs;			/* expressions to build statistics on */
	List	   *relations;		/* rels to build stats on (list of RangeVar) */
	char	   *stxcomment;		/* comment to apply to stats, or NULL */
	bool		if_not_exists;	/* do nothing if stats name already exists */
	bool		transformed;	/* true when transformStatsStmt is finished */
} CreateStatsStmt;

/*
 * StatsElem - statistics parameters (used in CREATE STATISTICS)
 *
 * For a plain attribute, 'name' is the name of the referenced table column
 * and 'expr' is NULL.  For an expression, 'name' is NULL and 'expr' is the
 * expression tree.
 */
typedef struct StatsElem
{
	NodeTag		type;
	char	   *name;			/* name of attribute to index, or NULL */
	Node	   *expr;			/* expression to index, or NULL */
} StatsElem;


/* ----------------------
 *		Alter Statistics Statement
 * ----------------------
 */
typedef struct AlterStatsStmt
{
	NodeTag		type;
	List	   *defnames;		/* qualified name (list of Value strings) */
	int			stxstattarget;	/* statistics target */
	bool		missing_ok;		/* skip error if statistics object is missing */
} AlterStatsStmt;

/* ----------------------
 *		Create Function Statement
 * ----------------------
 */
typedef struct CreateFunctionStmt
{
	NodeTag		type;
	bool		is_procedure;	/* it's really CREATE PROCEDURE */
	bool		replace;		/* T => replace if already exists */
	List	   *funcname;		/* qualified name of function to create */
	List	   *parameters;		/* a list of FunctionParameter */
	TypeName   *returnType;		/* the return type */
	List	   *options;		/* a list of DefElem */
	Node	   *sql_body;
} CreateFunctionStmt;

typedef enum FunctionParameterMode
{
	/* the assigned enum values appear in pg_proc, don't change 'em! */
	FUNC_PARAM_IN = 'i',		/* input only */
	FUNC_PARAM_OUT = 'o',		/* output only */
	FUNC_PARAM_INOUT = 'b',		/* both */
	FUNC_PARAM_VARIADIC = 'v',	/* variadic (always input) */
	FUNC_PARAM_TABLE = 't'		/* table function output column */
} FunctionParameterMode;

typedef struct FunctionParameter
{
	NodeTag		type;
	char	   *name;			/* parameter name, or NULL if not given */
	TypeName   *argType;		/* TypeName for parameter type */
	FunctionParameterMode mode; /* IN/OUT/etc */
	Node	   *defexpr;		/* raw default expr, or NULL if not given */
} FunctionParameter;

typedef struct AlterFunctionStmt
{
	NodeTag		type;
	ObjectType	objtype;
	ObjectWithArgs *func;		/* name and args of function */
	List	   *actions;		/* list of DefElem */
} AlterFunctionStmt;

/* ----------------------
 *		DO Statement
 *
 * DoStmt is the raw parser output, InlineCodeBlock is the execution-time API
 * ----------------------
 */
typedef struct DoStmt
{
	NodeTag		type;
	List	   *args;			/* List of DefElem nodes */
} DoStmt;

typedef struct InlineCodeBlock
{
	NodeTag		type;
	char	   *source_text;	/* source text of anonymous code block */
	Oid			langOid;		/* OID of selected language */
	bool		langIsTrusted;	/* trusted property of the language */
	bool		atomic;			/* atomic execution context */
} InlineCodeBlock;

/* ----------------------
 *		CALL statement
 * ----------------------
 */
typedef struct CallStmt
{
	NodeTag		type;
	FuncCall   *funccall;		/* from the parser */
	FuncExpr   *funcexpr;		/* transformed */
} CallStmt;

typedef struct CallContext
{
	NodeTag		type;
	bool		atomic;
} CallContext;

/* ----------------------
 *		Alter Object Rename Statement
 * ----------------------
 */
typedef struct RenameStmt
{
	NodeTag		type;
	ObjectType	renameType;		/* OBJECT_TABLE, OBJECT_COLUMN, etc */
	ObjectType	relationType;	/* if column name, associated relation type */
	RangeVar   *relation;		/* in case it's a table */
	Node	   *object;			/* in case it's some other object */
	char	   *subname;		/* name of contained object (column, rule,
								 * trigger, etc) */
	char	   *newname;		/* the new name */
	DropBehavior behavior;		/* RESTRICT or CASCADE behavior */
	bool		missing_ok;		/* skip error if missing? */
} RenameStmt;

/* ----------------------
 * ALTER object DEPENDS ON EXTENSION extname
 * ----------------------
 */
typedef struct AlterObjectDependsStmt
{
	NodeTag		type;
	ObjectType	objectType;		/* OBJECT_FUNCTION, OBJECT_TRIGGER, etc */
	RangeVar   *relation;		/* in case a table is involved */
	Node	   *object;			/* name of the object */
	Value	   *extname;		/* extension name */
	bool		remove;			/* set true to remove dep rather than add */
} AlterObjectDependsStmt;

/* ----------------------
 *		ALTER object SET SCHEMA Statement
 * ----------------------
 */
typedef struct AlterObjectSchemaStmt
{
	NodeTag		type;
	ObjectType	objectType;		/* OBJECT_TABLE, OBJECT_TYPE, etc */
	RangeVar   *relation;		/* in case it's a table */
	Node	   *object;			/* in case it's some other object */
	char	   *newschema;		/* the new schema */
	bool		missing_ok;		/* skip error if missing? */
} AlterObjectSchemaStmt;

/* ----------------------
 *		Alter Object Owner Statement
 * ----------------------
 */
typedef struct AlterOwnerStmt
{
	NodeTag		type;
	ObjectType	objectType;		/* OBJECT_TABLE, OBJECT_TYPE, etc */
	RangeVar   *relation;		/* in case it's a table */
	Node	   *object;			/* in case it's some other object */
	RoleSpec   *newowner;		/* the new owner */
} AlterOwnerStmt;

/* ----------------------
 *		Alter Operator Set ( this-n-that )
 * ----------------------
 */
typedef struct AlterOperatorStmt
{
	NodeTag		type;
	ObjectWithArgs *opername;	/* operator name and argument types */
	List	   *options;		/* List of DefElem nodes */
} AlterOperatorStmt;

/* ------------------------
 *		Alter Type Set ( this-n-that )
 * ------------------------
 */
typedef struct AlterTypeStmt
{
	NodeTag		type;
	List	   *typeName;		/* type name (possibly qualified) */
	List	   *options;		/* List of DefElem nodes */
} AlterTypeStmt;

/* ----------------------
 *		Create Rule Statement
 * ----------------------
 */
typedef struct RuleStmt
{
	NodeTag		type;
	RangeVar   *relation;		/* relation the rule is for */
	char	   *rulename;		/* name of the rule */
	Node	   *whereClause;	/* qualifications */
	CmdType		event;			/* SELECT, INSERT, etc */
	bool		instead;		/* is a 'do instead'? */
	List	   *actions;		/* the action statements */
	bool		replace;		/* OR REPLACE */
} RuleStmt;

/* ----------------------
 *		Notify Statement
 * ----------------------
 */
typedef struct NotifyStmt
{
	NodeTag		type;
	char	   *conditionname;	/* condition name to notify */
	char	   *payload;		/* the payload string, or NULL if none */
} NotifyStmt;

/* ----------------------
 *		Listen Statement
 * ----------------------
 */
typedef struct ListenStmt
{
	NodeTag		type;
	char	   *conditionname;	/* condition name to listen on */
} ListenStmt;

/* ----------------------
 *		Unlisten Statement
 * ----------------------
 */
typedef struct UnlistenStmt
{
	NodeTag		type;
	char	   *conditionname;	/* name to unlisten on, or NULL for all */
} UnlistenStmt;

/* ----------------------
 *		{Begin|Commit|Rollback} Transaction Statement
 * ----------------------
 */
typedef enum TransactionStmtKind
{
	TRANS_STMT_BEGIN,
	TRANS_STMT_START,			/* semantically identical to BEGIN */
	TRANS_STMT_COMMIT,
	TRANS_STMT_ROLLBACK,
	TRANS_STMT_SAVEPOINT,
	TRANS_STMT_RELEASE,
	TRANS_STMT_ROLLBACK_TO,
	TRANS_STMT_PREPARE,
	TRANS_STMT_COMMIT_PREPARED,
	TRANS_STMT_ROLLBACK_PREPARED
} TransactionStmtKind;

typedef struct TransactionStmt
{
	NodeTag		type;
	TransactionStmtKind kind;	/* see above */
	List	   *options;		/* for BEGIN/START commands */
	char	   *savepoint_name; /* for savepoint commands */
	char	   *gid;			/* for two-phase-commit related commands */
	bool		chain;			/* AND CHAIN option */
} TransactionStmt;

/* ----------------------
 *		Create Type Statement, composite types
 * ----------------------
 */
typedef struct CompositeTypeStmt
{
	NodeTag		type;
	RangeVar   *typevar;		/* the composite type to be created */
	List	   *coldeflist;		/* list of ColumnDef nodes */
} CompositeTypeStmt;

/* ----------------------
 *		Create Type Statement, enum types
 * ----------------------
 */
typedef struct CreateEnumStmt
{
	NodeTag		type;
	List	   *typeName;		/* qualified name (list of Value strings) */
	List	   *vals;			/* enum values (list of Value strings) */
} CreateEnumStmt;

/* ----------------------
 *		Create Type Statement, range types
 * ----------------------
 */
typedef struct CreateRangeStmt
{
	NodeTag		type;
	List	   *typeName;		/* qualified name (list of Value strings) */
	List	   *params;			/* range parameters (list of DefElem) */
} CreateRangeStmt;

/* ----------------------
 *		Alter Type Statement, enum types
 * ----------------------
 */
typedef struct AlterEnumStmt
{
	NodeTag		type;
	List	   *typeName;		/* qualified name (list of Value strings) */
	char	   *oldVal;			/* old enum value's name, if renaming */
	char	   *newVal;			/* new enum value's name */
	char	   *newValNeighbor; /* neighboring enum value, if specified */
	bool		newValIsAfter;	/* place new enum value after neighbor? */
	bool		skipIfNewValExists; /* no error if new already exists? */
} AlterEnumStmt;

/* ----------------------
 *		Create View Statement
 * ----------------------
 */
typedef enum ViewCheckOption
{
	NO_CHECK_OPTION,
	LOCAL_CHECK_OPTION,
	CASCADED_CHECK_OPTION
} ViewCheckOption;

typedef struct ViewStmt
{
	NodeTag		type;
	RangeVar   *view;			/* the view to be created */
	List	   *aliases;		/* target column names */
	Node	   *query;			/* the SELECT query (as a raw parse tree) */
	bool		replace;		/* replace an existing view? */
	List	   *options;		/* options from WITH clause */
	ViewCheckOption withCheckOption;	/* WITH CHECK OPTION */
} ViewStmt;

/* ----------------------
 *		Load Statement
 * ----------------------
 */
typedef struct LoadStmt
{
	NodeTag		type;
	char	   *filename;		/* file to load */
} LoadStmt;

/* ----------------------
 *		Createdb Statement
 * ----------------------
 */
typedef struct CreatedbStmt
{
	NodeTag		type;
	char	   *dbname;			/* name of database to create */
	List	   *options;		/* List of DefElem nodes */
} CreatedbStmt;

/* ----------------------
 *	Alter Database
 * ----------------------
 */
typedef struct AlterDatabaseStmt
{
	NodeTag		type;
	char	   *dbname;			/* name of database to alter */
	List	   *options;		/* List of DefElem nodes */
} AlterDatabaseStmt;

typedef struct AlterDatabaseSetStmt
{
	NodeTag		type;
	char	   *dbname;			/* database name */
	VariableSetStmt *setstmt;	/* SET or RESET subcommand */
} AlterDatabaseSetStmt;

/* ----------------------
 *		Dropdb Statement
 * ----------------------
 */
typedef struct DropdbStmt
{
	NodeTag		type;
	char	   *dbname;			/* database to drop */
	bool		missing_ok;		/* skip error if db is missing? */
	List	   *options;		/* currently only FORCE is supported */
} DropdbStmt;

/* ----------------------
 *		Alter System Statement
 * ----------------------
 */
typedef struct AlterSystemStmt
{
	NodeTag		type;
	VariableSetStmt *setstmt;	/* SET subcommand */
} AlterSystemStmt;

/* ----------------------
 *		Cluster Statement (support pbrown's cluster index implementation)
 * ----------------------
 */
typedef struct ClusterStmt
{
	NodeTag		type;
	RangeVar   *relation;		/* relation being indexed, or NULL if all */
	char	   *indexname;		/* original index defined */
	List	   *params;			/* list of DefElem nodes */
} ClusterStmt;

/* ----------------------
 *		Vacuum and Analyze Statements
 *
 * Even though these are nominally two statements, it's convenient to use
 * just one node type for both.
 * ----------------------
 */
typedef struct VacuumStmt
{
	NodeTag		type;
	List	   *options;		/* list of DefElem nodes */
	List	   *rels;			/* list of VacuumRelation, or NIL for all */
	bool		is_vacuumcmd;	/* true for VACUUM, false for ANALYZE */
} VacuumStmt;

/*
 * Info about a single target table of VACUUM/ANALYZE.
 *
 * If the OID field is set, it always identifies the table to process.
 * Then the relation field can be NULL; if it isn't, it's used only to report
 * failure to open/lock the relation.
 */
typedef struct VacuumRelation
{
	NodeTag		type;
	RangeVar   *relation;		/* table name to process, or NULL */
	Oid			oid;			/* table's OID; InvalidOid if not looked up */
	List	   *va_cols;		/* list of column names, or NIL for all */
} VacuumRelation;

/* ----------------------
 *		Explain Statement
 *
 * The "query" field is initially a raw parse tree, and is converted to a
 * Query node during parse analysis.  Note that rewriting and planning
 * of the query are always postponed until execution.
 * ----------------------
 */
typedef struct ExplainStmt
{
	NodeTag		type;
	Node	   *query;			/* the query (see comments above) */
	List	   *options;		/* list of DefElem nodes */
} ExplainStmt;

/* ----------------------
 *		CREATE TABLE AS Statement (a/k/a SELECT INTO)
 *
 * A query written as CREATE TABLE AS will produce this node type natively.
 * A query written as SELECT ... INTO will be transformed to this form during
 * parse analysis.
 * A query written as CREATE MATERIALIZED view will produce this node type,
 * during parse analysis, since it needs all the same data.
 *
 * The "query" field is handled similarly to EXPLAIN, though note that it
 * can be a SELECT or an EXECUTE, but not other DML statements.
 * ----------------------
 */
typedef struct CreateTableAsStmt
{
	NodeTag		type;
	Node	   *query;			/* the query (see comments above) */
	IntoClause *into;			/* destination table */
	ObjectType	objtype;		/* OBJECT_TABLE or OBJECT_MATVIEW */
	bool		is_select_into; /* it was written as SELECT INTO */
	bool		if_not_exists;	/* just do nothing if it already exists? */
} CreateTableAsStmt;

/* ----------------------
 *		REFRESH MATERIALIZED VIEW Statement
 * ----------------------
 */
typedef struct RefreshMatViewStmt
{
	NodeTag		type;
	bool		concurrent;		/* allow concurrent access? */
	bool		skipData;		/* true for WITH NO DATA */
	RangeVar   *relation;		/* relation to insert into */
} RefreshMatViewStmt;

/* ----------------------
 * Checkpoint Statement
 * ----------------------
 */
typedef struct CheckPointStmt
{
	NodeTag		type;
} CheckPointStmt;

/* ----------------------
 * Discard Statement
 * ----------------------
 */

typedef enum DiscardMode
{
	DISCARD_ALL,
	DISCARD_PLANS,
	DISCARD_SEQUENCES,
	DISCARD_TEMP
} DiscardMode;

typedef struct DiscardStmt
{
	NodeTag		type;
	DiscardMode target;
} DiscardStmt;

/* ----------------------
 *		LOCK Statement
 * ----------------------
 */
typedef struct LockStmt
{
	NodeTag		type;
	List	   *relations;		/* relations to lock */
	int			mode;			/* lock mode */
	bool		nowait;			/* no wait mode */
} LockStmt;

/* ----------------------
 *		SET CONSTRAINTS Statement
 * ----------------------
 */
typedef struct ConstraintsSetStmt
{
	NodeTag		type;
	List	   *constraints;	/* List of names as RangeVars */
	bool		deferred;
} ConstraintsSetStmt;

/* ----------------------
 *		REINDEX Statement
 * ----------------------
 */
typedef enum ReindexObjectType
{
	REINDEX_OBJECT_INDEX,		/* index */
	REINDEX_OBJECT_TABLE,		/* table or materialized view */
	REINDEX_OBJECT_SCHEMA,		/* schema */
	REINDEX_OBJECT_SYSTEM,		/* system catalogs */
	REINDEX_OBJECT_DATABASE,	/* database */
	REINDEX_OBJECT_VLABEL,		/* vertex label of graph */
	REINDEX_OBJECT_ELABEL		/* edge label of graph */
} ReindexObjectType;

typedef struct ReindexStmt
{
	NodeTag		type;
	ReindexObjectType kind;		/* REINDEX_OBJECT_INDEX, REINDEX_OBJECT_TABLE,
								 * etc. */
	RangeVar   *relation;		/* Table or index to reindex */
	const char *name;			/* name of database to reindex */
	List	   *params;			/* list of DefElem nodes */
} ReindexStmt;

/* ----------------------
 *		CREATE CONVERSION Statement
 * ----------------------
 */
typedef struct CreateConversionStmt
{
	NodeTag		type;
	List	   *conversion_name;	/* Name of the conversion */
	char	   *for_encoding_name;	/* source encoding name */
	char	   *to_encoding_name;	/* destination encoding name */
	List	   *func_name;		/* qualified conversion function name */
	bool		def;			/* is this a default conversion? */
} CreateConversionStmt;

/* ----------------------
 *	CREATE CAST Statement
 * ----------------------
 */
typedef struct CreateCastStmt
{
	NodeTag		type;
	TypeName   *sourcetype;
	TypeName   *targettype;
	ObjectWithArgs *func;
	CoercionContext context;
	bool		inout;
} CreateCastStmt;

/* ----------------------
 *	CREATE TRANSFORM Statement
 * ----------------------
 */
typedef struct CreateTransformStmt
{
	NodeTag		type;
	bool		replace;
	TypeName   *type_name;
	char	   *lang;
	ObjectWithArgs *fromsql;
	ObjectWithArgs *tosql;
} CreateTransformStmt;

/* ----------------------
 *		PREPARE Statement
 * ----------------------
 */
typedef struct PrepareStmt
{
	NodeTag		type;
	char	   *name;			/* Name of plan, arbitrary */
	List	   *argtypes;		/* Types of parameters (List of TypeName) */
	Node	   *query;			/* The query itself (as a raw parsetree) */
} PrepareStmt;


/* ----------------------
 *		EXECUTE Statement
 * ----------------------
 */

typedef struct ExecuteStmt
{
	NodeTag		type;
	char	   *name;			/* The name of the plan to execute */
	List	   *params;			/* Values to assign to parameters */
} ExecuteStmt;


/* ----------------------
 *		DEALLOCATE Statement
 * ----------------------
 */
typedef struct DeallocateStmt
{
	NodeTag		type;
	char	   *name;			/* The name of the plan to remove */
	/* NULL means DEALLOCATE ALL */
} DeallocateStmt;

/*
 *		DROP OWNED statement
 */
typedef struct DropOwnedStmt
{
	NodeTag		type;
	List	   *roles;
	DropBehavior behavior;
} DropOwnedStmt;

/*
 *		REASSIGN OWNED statement
 */
typedef struct ReassignOwnedStmt
{
	NodeTag		type;
	List	   *roles;
	RoleSpec   *newrole;
} ReassignOwnedStmt;

/*
 * TS Dictionary stmts: DefineStmt, RenameStmt and DropStmt are default
 */
typedef struct AlterTSDictionaryStmt
{
	NodeTag		type;
	List	   *dictname;		/* qualified name (list of Value strings) */
	List	   *options;		/* List of DefElem nodes */
} AlterTSDictionaryStmt;

/*
 * TS Configuration stmts: DefineStmt, RenameStmt and DropStmt are default
 */
typedef enum AlterTSConfigType
{
	ALTER_TSCONFIG_ADD_MAPPING,
	ALTER_TSCONFIG_ALTER_MAPPING_FOR_TOKEN,
	ALTER_TSCONFIG_REPLACE_DICT,
	ALTER_TSCONFIG_REPLACE_DICT_FOR_TOKEN,
	ALTER_TSCONFIG_DROP_MAPPING
} AlterTSConfigType;

typedef struct AlterTSConfigurationStmt
{
	NodeTag		type;
	AlterTSConfigType kind;		/* ALTER_TSCONFIG_ADD_MAPPING, etc */
	List	   *cfgname;		/* qualified name (list of Value strings) */

	/*
	 * dicts will be non-NIL if ADD/ALTER MAPPING was specified. If dicts is
	 * NIL, but tokentype isn't, DROP MAPPING was specified.
	 */
	List	   *tokentype;		/* list of Value strings */
	List	   *dicts;			/* list of list of Value strings */
	bool		override;		/* if true - remove old variant */
	bool		replace;		/* if true - replace dictionary by another */
	bool		missing_ok;		/* for DROP - skip error if missing? */
} AlterTSConfigurationStmt;


typedef struct CreatePublicationStmt
{
	NodeTag		type;
	char	   *pubname;		/* Name of the publication */
	List	   *options;		/* List of DefElem nodes */
	List	   *tables;			/* Optional list of tables to add */
	bool		for_all_tables; /* Special publication for all tables in db */
} CreatePublicationStmt;

typedef struct AlterPublicationStmt
{
	NodeTag		type;
	char	   *pubname;		/* Name of the publication */

	/* parameters used for ALTER PUBLICATION ... WITH */
	List	   *options;		/* List of DefElem nodes */

	/* parameters used for ALTER PUBLICATION ... ADD/DROP TABLE */
	List	   *tables;			/* List of tables to add/drop */
	bool		for_all_tables; /* Special publication for all tables in db */
	DefElemAction tableAction;	/* What action to perform with the tables */
} AlterPublicationStmt;

typedef struct CreateSubscriptionStmt
{
	NodeTag		type;
	char	   *subname;		/* Name of the subscription */
	char	   *conninfo;		/* Connection string to publisher */
	List	   *publication;	/* One or more publication to subscribe to */
	List	   *options;		/* List of DefElem nodes */
} CreateSubscriptionStmt;

typedef enum AlterSubscriptionType
{
	ALTER_SUBSCRIPTION_OPTIONS,
	ALTER_SUBSCRIPTION_CONNECTION,
	ALTER_SUBSCRIPTION_SET_PUBLICATION,
	ALTER_SUBSCRIPTION_ADD_PUBLICATION,
	ALTER_SUBSCRIPTION_DROP_PUBLICATION,
	ALTER_SUBSCRIPTION_REFRESH,
	ALTER_SUBSCRIPTION_ENABLED
} AlterSubscriptionType;

typedef struct AlterSubscriptionStmt
{
	NodeTag		type;
	AlterSubscriptionType kind; /* ALTER_SUBSCRIPTION_OPTIONS, etc */
	char	   *subname;		/* Name of the subscription */
	char	   *conninfo;		/* Connection string to publisher */
	List	   *publication;	/* One or more publication to subscribe to */
	List	   *options;		/* List of DefElem nodes */
} AlterSubscriptionStmt;

typedef struct DropSubscriptionStmt
{
	NodeTag		type;
	char	   *subname;		/* Name of the subscription */
	bool		missing_ok;		/* Skip error if missing? */
	DropBehavior behavior;		/* RESTRICT or CASCADE behavior */
} DropSubscriptionStmt;


/****************************************************************************
 * Agens Graph related node structures
 ****************************************************************************/

typedef enum CreateGraphStmtKind
{
	CGSK_ALL = 0x1 + 0x2 + 0x4 + 0x8,
	CGSK_SCHEMA = 0x1,
	CGSK_ELABEL = 0x2,
	CGSK_VLABEL = 0x4,
	CGSK_SEQUENCE = 0x8
} CreateGraphStmtKind;

/* CREATE GRAPH ... */
typedef struct CreateGraphStmt
{
	NodeTag		type;
	char	   *graphname;		/* the name of the graph to create */
	RoleSpec   *authrole;		/* the owner of the created graph */
	bool		if_not_exists;	/* just do nothing if graph already exists? */
	CreateGraphStmtKind	kind;
} CreateGraphStmt;

typedef enum LabelKind
{
	LABEL_VERTEX,
	LABEL_EDGE
} LabelKind;

/* CREATE VLABEL/ELABEL ... */
typedef struct CreateLabelStmt
{
	NodeTag		type;
	LabelKind	labelKind;		/* LABEL_VERTEX or LABEL_EDGE */
	RangeVar   *relation;		/* relation to create */
	List	   *inhRelations;	/* relations to inherit from */
	List	   *options;		/* options from WITH clause */
	char	   *tablespacename; /* table space to use, or NULL */
	bool		if_not_exists;	/* just do nothing if it already exists? */
	bool		disable_index;	/* create invalid and not ready index if true */

	/* Supports for binary upgrade */
	bool		only_base;
	int			fixed_id;
} CreateLabelStmt;

/* ALTER VLABEL/ELABEL ... */
typedef struct AlterTableStmt AlterLabelStmt;

/* CREATE CONSTRAINT ON ... */
typedef struct CreateConstraintStmt
{
	NodeTag		type;
	ConstrType	contype;		/* types of constraints */
	RangeVar   *graphlabel;		/* label to constrain */
	char	   *conname;		/* constraint name */
	Node	   *expr;			/* JSON object or function expression */

} CreateConstraintStmt;

typedef struct DropConstraintStmt
{
	NodeTag		type;
	RangeVar   *graphlabel;		/* label to constrain */
	char	   *conname;
} DropConstraintStmt;

typedef struct IndexStmt CreatePropertyIndexStmt;

typedef struct DropPropertyIndexStmt
{
	NodeTag		 type;
	char	    *idxname;
	DropBehavior behavior;		/* RESTRICT or CASCADE behavior */
	bool		 missing_ok;	/* skip error if object is missing? */
} DropPropertyIndexStmt;

typedef struct DisableIndexStmt
{
	NodeTag		type;
	RangeVar   *relation;		/* label to disable indices */
} DisableIndexStmt;

/****************************************************************************
 * Cypher related node structures
 ****************************************************************************/

typedef struct CypherStmt
{
	NodeTag		type;
	Node	   *last;		/* last Cypher clause in the statement */
} CypherStmt;

typedef struct CypherListComp
{
	NodeTag		type;
	Node	   *list;
	char	   *varname;
	Node	   *cond;
	Node	   *elem;
	int			location;
} CypherListComp;

/*
 * A simple wrapper for Cypher expressions which allows transformExpr() to
 * handle Cypher expressions.
 */
typedef struct CypherGenericExpr
{
	NodeTag		type;
	Node	   *expr;
} CypherGenericExpr;

typedef enum CSPKind
{
	CSP_EXISTS,
	CSP_SIZE,
	CSP_FINDPATH			/* shortestpath, allshortestpaths, dijkstra */
} CSPKind;

typedef struct CypherSubPattern
{
	NodeTag		type;
	CSPKind		kind;
	List	   *pattern;
} CypherSubPattern;

/*
 * CypherClause - a wrapper for a Cypher clause
 *
 * `prev` refers a previous Cypher clause and we use it to transform the Cypher
 * statement into a Query recursively. A previous Cypher clause is transformed
 * into a subquery of the current Cypher clause.
 */
typedef struct CypherClause
{
	NodeTag		type;
	Node	   *detail;		/* detailed information about this Cypher clause */
	Node	   *prev;
} CypherClause;

#define cypherClauseTag(n)	nodeTag(((CypherClause *) (n))->detail)

/* previous Cypher clause is transformed to RangeSubselect */
typedef RangeSubselect RangePrevclause;

typedef struct CypherMatchClause
{
	NodeTag		type;
	List	   *pattern;
	Node	   *where;		/* WHERE qualification */
	bool		optional;	/* OPTIONAL MATCH */
} CypherMatchClause;

/* which clause is parsed as a CypherProjection */
typedef enum CPKind
{
	CP_RETURN,
	CP_WITH
} CPKind;

/* Cypher RETURN and WITH clauses use this */
typedef struct CypherProjection
{
	NodeTag		type;
	CPKind		kind;
	List	   *distinct;	/* DISTINCT clause */
	List	   *items;		/* list of return items (ResTarget) */
	List	   *order;		/* a list of SortBy's */
	Node	   *skip;		/* the number of result tuples to skip */
	Node	   *limit;		/* the number of result tuples to return */
	Node	   *where;
} CypherProjection;

#define cypherProjectionKind(n)	(((CypherProjection *) (n))->kind)

typedef struct CypherCreateClause
{
	NodeTag		type;
	List	   *pattern;
} CypherCreateClause;

typedef struct CypherDeleteClause
{
	NodeTag		type;
	bool		detach;
	List	   *exprs;
} CypherDeleteClause;

typedef enum CSetKind
{
	CSET_NORMAL,
	CSET_ON_CREATE,
	CSET_ON_MATCH
} CSetKind;

typedef struct CypherSetClause
{
	NodeTag		type;
	bool		is_remove;
	CSetKind	kind;
	List	   *items;
} CypherSetClause;

typedef struct CypherMergeClause
{
	NodeTag		type;
	List	   *pattern;
	List	   *sets;
} CypherMergeClause;

typedef struct CypherLoadClause
{
	NodeTag		type;
	RangeVar   *relation;	/* a relation to load */
} CypherLoadClause;

typedef struct CypherUnwindClause
{
	NodeTag		type;
	ResTarget  *target;
} CypherUnwindClause;

typedef enum CPathKind
{
	CPATH_NORMAL,
	CPATH_SHORTEST,
	CPATH_SHORTEST_ALL,
	CPATH_DIJKSTRA
} CPathKind;

typedef struct CypherPath
{
	NodeTag		type;
	CPathKind	kind;
	Node	   *variable;	/* CypherName */
	List	   *chain;		/* node, relationship, node, ... */
	/* Fields valid for Dijkstra */
	Node	   *weight;
	Node	   *qual;
	Node	   *limit;
	Node	   *weight_var;
} CypherPath;

typedef struct CypherNode
{
	NodeTag		type;
	Node	   *variable;	/* CypherName */
	Node	   *label;		/* CypherName */
	bool		only;
	Node	   *prop_map;	/* JSON object expression or string constant */
} CypherNode;

#define CYPHER_REL_DIR_NONE		0
#define CYPHER_REL_DIR_LEFT		(1 << 0)
#define CYPHER_REL_DIR_RIGHT	(1 << 1)

typedef struct CypherRel
{
	NodeTag		type;
	uint32		direction;	/* bitmask of directions (see above) */
	Node	   *variable;	/* CypherName */
	List	   *types;		/* ORed types */
	bool		only;
	Node	   *varlen;		/* variable length relationships (A_Indices) */
	Node	   *prop_map;	/* JSON object expression or string constant */
} CypherRel;

typedef struct CypherName
{
	NodeTag		type;
	char	   *name;
	int			location;	/* token location, or -1 if unknown */
} CypherName;

inline static char *
getCypherName(Node *n)
{
	if (n == NULL)
		return NULL;
	AssertArg(IsA(n, CypherName));
	return ((CypherName *) n)->name;
}

inline static int
getCypherNameLoc(Node *n)
{
	if (n == NULL)
		return -1;
	AssertArg(IsA(n, CypherName));
	return ((CypherName *) n)->location;
}

typedef struct CypherSetProp
{
	NodeTag		type;
	Node	   *prop;
	Node	   *expr;
	bool		add;
} CypherSetProp;

#endif							/* PARSENODES_H */<|MERGE_RESOLUTION|>--- conflicted
+++ resolved
@@ -1970,14 +1970,9 @@
 	AT_AddIdentity,				/* ADD IDENTITY */
 	AT_SetIdentity,				/* SET identity column options */
 	AT_DropIdentity,			/* DROP IDENTITY */
-<<<<<<< HEAD
-	AT_AlterCollationRefreshVersion, /* ALTER COLLATION ... REFRESH VERSION */
 	AT_ReAddStatistics,			/* internal to commands/tablecmds.c */
 
 	AT_DisableIndex				/* DISABLE INDEX for graph labels */
-=======
-	AT_ReAddStatistics			/* internal to commands/tablecmds.c */
->>>>>>> 124966c1
 } AlterTableType;
 
 typedef struct ReplicaIdentityStmt
