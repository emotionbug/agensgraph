--- conflicted
+++ resolved
@@ -92,84 +92,7 @@
  */
 typedef FormData_pg_class *Form_pg_class;
 
-<<<<<<< HEAD
-/* ----------------
- *		compiler constants for pg_class
- * ----------------
- */
-
-#define Natts_pg_class						33
-#define Anum_pg_class_relname				1
-#define Anum_pg_class_relnamespace			2
-#define Anum_pg_class_reltype				3
-#define Anum_pg_class_reloftype				4
-#define Anum_pg_class_relowner				5
-#define Anum_pg_class_relam					6
-#define Anum_pg_class_relfilenode			7
-#define Anum_pg_class_reltablespace			8
-#define Anum_pg_class_relpages				9
-#define Anum_pg_class_reltuples				10
-#define Anum_pg_class_relallvisible			11
-#define Anum_pg_class_reltoastrelid			12
-#define Anum_pg_class_relhasindex			13
-#define Anum_pg_class_relisshared			14
-#define Anum_pg_class_relpersistence		15
-#define Anum_pg_class_relkind				16
-#define Anum_pg_class_relnatts				17
-#define Anum_pg_class_relchecks				18
-#define Anum_pg_class_relhasoids			19
-#define Anum_pg_class_relhaspkey			20
-#define Anum_pg_class_relhasrules			21
-#define Anum_pg_class_relhastriggers		22
-#define Anum_pg_class_relhassubclass		23
-#define Anum_pg_class_relrowsecurity		24
-#define Anum_pg_class_relforcerowsecurity	25
-#define Anum_pg_class_relispopulated		26
-#define Anum_pg_class_relreplident			27
-#define Anum_pg_class_relispartition		28
-#define Anum_pg_class_relfrozenxid			29
-#define Anum_pg_class_relminmxid			30
-#define Anum_pg_class_relacl				31
-#define Anum_pg_class_reloptions			32
-#define Anum_pg_class_relpartbound			33
-
-/* ----------------
- *		initial contents of pg_class
- *
- * NOTE: only "bootstrapped" relations need to be declared here.  Be sure that
- * the OIDs listed here match those given in their CATALOG macros, and that
- * the relnatts values are correct.
- * ----------------
- */
-
-/*
- * Note: "3" in the relfrozenxid column stands for FirstNormalTransactionId;
- * similarly, "1" in relminmxid stands for FirstMultiXactId
- */
-DATA(insert OID = 1247 (  pg_type		PGNSP 71 0 PGUID 0 0 0 0 0 0 0 f f p r 30 0 t f f f f f f t n f 3 1 _null_ _null_ _null_));
-DESCR("");
-DATA(insert OID = 1249 (  pg_attribute	PGNSP 75 0 PGUID 0 0 0 0 0 0 0 f f p r 22 0 f f f f f f f t n f 3 1 _null_ _null_ _null_));
-DESCR("");
-DATA(insert OID = 1255 (  pg_proc		PGNSP 81 0 PGUID 0 0 0 0 0 0 0 f f p r 29 0 t f f f f f f t n f 3 1 _null_ _null_ _null_));
-DESCR("");
-DATA(insert OID = 1259 (  pg_class		PGNSP 83 0 PGUID 0 0 0 0 0 0 0 f f p r 33 0 t f f f f f f t n f 3 1 _null_ _null_ _null_));
-DESCR("");
-
-/*
- * composite types
- */
-
-/* graph */
-DATA(insert OID = 7010 ( vertex		PGNSP 7012 0 PGUID 0 7010 0 0 0 0 0 f f p c 3 0 f f f f f f f t n f 0 0 _null_ _null_ _null_ ));
-DESCR("graph vertex");
-DATA(insert OID = 7020 ( edge		PGNSP 7022 0 PGUID 0 7020 0 0 0 0 0 f f p c 5 0 f f f f f f f t n f 0 0 _null_ _null_ _null_ ));
-DESCR("graph edge");
-DATA(insert OID = 7030 ( graphpath	PGNSP 7032 0 PGUID 0 7030 0 0 0 0 0 f f p c 2 0 f f f f f f f t n f 0 0 _null_ _null_ _null_ ));
-DESCR("graph path");
-
-=======
 #ifdef EXPOSE_TO_CLIENT_CODE
->>>>>>> d8421390
 
 #define		  RELKIND_RELATION		  'r'	/* ordinary table */
 #define		  RELKIND_INDEX			  'i'	/* secondary index */
