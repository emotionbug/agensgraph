--- conflicted
+++ resolved
@@ -54,11 +54,7 @@
 	  cp $(srcdir)/$$dir/*.h '$(DESTDIR)$(includedir_server)'/$$dir/ || exit; \
 	done
 ifeq ($(vpath_build),yes)
-<<<<<<< HEAD
-	for file in dynloader.h catalog/schemapg.h catalog/pg_*_d.h catalog/ag_*_d.h parser/gram.h storage/lwlocknames.h utils/probes.h; do \
-=======
-	for file in catalog/schemapg.h catalog/pg_*_d.h parser/gram.h storage/lwlocknames.h utils/probes.h; do \
->>>>>>> 0999ac47
+	for file in catalog/schemapg.h catalog/pg_*_d.h catalog/ag_*_d.h parser/gram.h storage/lwlocknames.h utils/probes.h; do \
 	  cp $$file '$(DESTDIR)$(includedir_server)'/$$file || exit; \
 	done
 endif
