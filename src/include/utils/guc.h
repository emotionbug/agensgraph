/*--------------------------------------------------------------------
 * guc.h
 *
 * External declarations pertaining to backend/utils/misc/guc.c and
 * backend/utils/misc/guc-file.l
 *
 * Copyright (c) 2000-2021, PostgreSQL Global Development Group
 * Written by Peter Eisentraut <peter_e@gmx.net>.
 *
 * src/include/utils/guc.h
 *--------------------------------------------------------------------
 */
#ifndef GUC_H
#define GUC_H

#include "nodes/parsenodes.h"
#include "tcop/dest.h"
#include "utils/array.h"


/* upper limit for GUC variables measured in kilobytes of memory */
/* note that various places assume the byte size fits in a "long" variable */
#if SIZEOF_SIZE_T > 4 && SIZEOF_LONG > 4
#define MAX_KILOBYTES	INT_MAX
#else
#define MAX_KILOBYTES	(INT_MAX / 1024)
#endif

/*
 * Automatic configuration file name for ALTER SYSTEM.
 * This file will be used to store values of configuration parameters
 * set by ALTER SYSTEM command.
 */
#define PG_AUTOCONF_FILENAME		"postgresql.auto.conf"

/*
 * Certain options can only be set at certain times. The rules are
 * like this:
 *
 * INTERNAL options cannot be set by the user at all, but only through
 * internal processes ("server_version" is an example).  These are GUC
 * variables only so they can be shown by SHOW, etc.
 *
 * POSTMASTER options can only be set when the postmaster starts,
 * either from the configuration file or the command line.
 *
 * SIGHUP options can only be set at postmaster startup or by changing
 * the configuration file and sending the HUP signal to the postmaster
 * or a backend process. (Notice that the signal receipt will not be
 * evaluated immediately. The postmaster and the backend check it at a
 * certain point in their main loop. It's safer to wait than to read a
 * file asynchronously.)
 *
 * BACKEND and SU_BACKEND options can only be set at postmaster startup,
 * from the configuration file, or by client request in the connection
 * startup packet (e.g., from libpq's PGOPTIONS variable).  SU_BACKEND
 * options can be set from the startup packet only when the user is a
 * superuser.  Furthermore, an already-started backend will ignore changes
 * to such an option in the configuration file.  The idea is that these
 * options are fixed for a given backend once it's started, but they can
 * vary across backends.
 *
 * SUSET options can be set at postmaster startup, with the SIGHUP
 * mechanism, or from the startup packet or SQL if you're a superuser.
 *
 * USERSET options can be set by anyone any time.
 */
typedef enum
{
	PGC_INTERNAL,
	PGC_POSTMASTER,
	PGC_SIGHUP,
	PGC_SU_BACKEND,
	PGC_BACKEND,
	PGC_SUSET,
	PGC_USERSET
} GucContext;

/*
 * The following type records the source of the current setting.  A
 * new setting can only take effect if the previous setting had the
 * same or lower level.  (E.g, changing the config file doesn't
 * override the postmaster command line.)  Tracking the source allows us
 * to process sources in any convenient order without affecting results.
 * Sources <= PGC_S_OVERRIDE will set the default used by RESET, as well
 * as the current value.  Note that source == PGC_S_OVERRIDE should be
 * used when setting a PGC_INTERNAL option.
 *
 * PGC_S_INTERACTIVE isn't actually a source value, but is the
 * dividing line between "interactive" and "non-interactive" sources for
 * error reporting purposes.
 *
 * PGC_S_TEST is used when testing values to be used later.  For example,
 * ALTER DATABASE/ROLE tests proposed per-database or per-user defaults this
 * way, and CREATE FUNCTION tests proposed function SET clauses this way.
 * This is an interactive case, but it needs its own source value because
 * some assign hooks need to make different validity checks in this case.
 * In particular, references to nonexistent database objects generally
 * shouldn't throw hard errors in this case, at most NOTICEs, since the
 * objects might exist by the time the setting is used for real.
 *
 * NB: see GucSource_Names in guc.c if you change this.
 */
typedef enum
{
	PGC_S_DEFAULT,				/* hard-wired default ("boot_val") */
	PGC_S_DYNAMIC_DEFAULT,		/* default computed during initialization */
	PGC_S_ENV_VAR,				/* postmaster environment variable */
	PGC_S_FILE,					/* postgresql.conf */
	PGC_S_ARGV,					/* postmaster command line */
	PGC_S_GLOBAL,				/* global in-database setting */
	PGC_S_DATABASE,				/* per-database setting */
	PGC_S_USER,					/* per-user setting */
	PGC_S_DATABASE_USER,		/* per-user-and-database setting */
	PGC_S_CLIENT,				/* from client connection request */
	PGC_S_OVERRIDE,				/* special case to forcibly set default */
	PGC_S_INTERACTIVE,			/* dividing line for error reporting */
	PGC_S_TEST,					/* test per-database or per-user setting */
	PGC_S_SESSION				/* SET command */
} GucSource;

/*
 * Parsing the configuration file(s) will return a list of name-value pairs
 * with source location info.  We also abuse this data structure to carry
 * error reports about the config files.  An entry reporting an error will
 * have errmsg != NULL, and might have NULLs for name, value, and/or filename.
 *
 * If "ignore" is true, don't attempt to apply the item (it might be an error
 * report, or an item we determined to be duplicate).  "applied" is set true
 * if we successfully applied, or could have applied, the setting.
 */
typedef struct ConfigVariable
{
	char	   *name;
	char	   *value;
	char	   *errmsg;
	char	   *filename;
	int			sourceline;
	bool		ignore;
	bool		applied;
	struct ConfigVariable *next;
} ConfigVariable;

extern bool ParseConfigFile(const char *config_file, bool strict,
							const char *calling_file, int calling_lineno,
							int depth, int elevel,
							ConfigVariable **head_p, ConfigVariable **tail_p);
extern bool ParseConfigFp(FILE *fp, const char *config_file,
						  int depth, int elevel,
						  ConfigVariable **head_p, ConfigVariable **tail_p);
extern bool ParseConfigDirectory(const char *includedir,
								 const char *calling_file, int calling_lineno,
								 int depth, int elevel,
								 ConfigVariable **head_p,
								 ConfigVariable **tail_p);
extern void FreeConfigVariables(ConfigVariable *list);
extern char *DeescapeQuotedString(const char *s);

/*
 * The possible values of an enum variable are specified by an array of
 * name-value pairs.  The "hidden" flag means the value is accepted but
 * won't be displayed when guc.c is asked for a list of acceptable values.
 */
struct config_enum_entry
{
	const char *name;
	int			val;
	bool		hidden;
};

/*
 * Signatures for per-variable check/assign/show hook functions
 */
typedef bool (*GucBoolCheckHook) (bool *newval, void **extra, GucSource source);
typedef bool (*GucIntCheckHook) (int *newval, void **extra, GucSource source);
typedef bool (*GucRealCheckHook) (double *newval, void **extra, GucSource source);
typedef bool (*GucStringCheckHook) (char **newval, void **extra, GucSource source);
typedef bool (*GucEnumCheckHook) (int *newval, void **extra, GucSource source);

typedef void (*GucBoolAssignHook) (bool newval, void *extra);
typedef void (*GucIntAssignHook) (int newval, void *extra);
typedef void (*GucRealAssignHook) (double newval, void *extra);
typedef void (*GucStringAssignHook) (const char *newval, void *extra);
typedef void (*GucEnumAssignHook) (int newval, void *extra);

typedef const char *(*GucShowHook) (void);

/*
 * Miscellaneous
 */
typedef enum
{
	/* Types of set_config_option actions */
	GUC_ACTION_SET,				/* regular SET command */
	GUC_ACTION_LOCAL,			/* SET LOCAL command */
	GUC_ACTION_SAVE				/* function SET option, or temp assignment */
} GucAction;

#define GUC_QUALIFIER_SEPARATOR '.'

/*
 * bit values in "flags" of a GUC variable
 */
#define GUC_LIST_INPUT			0x0001	/* input can be list format */
#define GUC_LIST_QUOTE			0x0002	/* double-quote list elements */
#define GUC_NO_SHOW_ALL			0x0004	/* exclude from SHOW ALL */
#define GUC_NO_RESET_ALL		0x0008	/* exclude from RESET ALL */
#define GUC_REPORT				0x0010	/* auto-report changes to client */
#define GUC_NOT_IN_SAMPLE		0x0020	/* not in postgresql.conf.sample */
#define GUC_DISALLOW_IN_FILE	0x0040	/* can't set in postgresql.conf */
#define GUC_CUSTOM_PLACEHOLDER	0x0080	/* placeholder for custom variable */
#define GUC_SUPERUSER_ONLY		0x0100	/* show only to superusers */
#define GUC_IS_NAME				0x0200	/* limit string to NAMEDATALEN-1 */
#define GUC_NOT_WHILE_SEC_REST	0x0400	/* can't set if security restricted */
#define GUC_DISALLOW_IN_AUTO_FILE 0x0800	/* can't set in
											 * PG_AUTOCONF_FILENAME */

#define GUC_UNIT_KB				0x1000	/* value is in kilobytes */
#define GUC_UNIT_BLOCKS			0x2000	/* value is in blocks */
#define GUC_UNIT_XBLOCKS		0x3000	/* value is in xlog blocks */
#define GUC_UNIT_MB				0x4000	/* value is in megabytes */
#define GUC_UNIT_BYTE			0x8000	/* value is in bytes */
#define GUC_UNIT_MEMORY			0xF000	/* mask for size-related units */

#define GUC_UNIT_MS			   0x10000	/* value is in milliseconds */
#define GUC_UNIT_S			   0x20000	/* value is in seconds */
#define GUC_UNIT_MIN		   0x30000	/* value is in minutes */
#define GUC_UNIT_TIME		   0xF0000	/* mask for time-related units */

#define GUC_EXPLAIN			  0x100000	/* include in explain */

#define GUC_UNIT				(GUC_UNIT_MEMORY | GUC_UNIT_TIME)


/* GUC vars that are actually declared in guc.c, rather than elsewhere */
extern bool Debug_print_plan;
extern bool Debug_print_parse;
extern bool Debug_print_rewritten;
extern bool Debug_pretty_print;

extern bool log_parser_stats;
extern bool log_planner_stats;
extern bool log_executor_stats;
extern bool log_statement_stats;
extern bool log_btree_build_stats;

extern PGDLLIMPORT bool check_function_bodies;
extern bool session_auth_is_superuser;

extern bool compute_query_id;
extern bool log_duration;
extern int	log_parameter_max_length;
extern int	log_parameter_max_length_on_error;
extern int	log_min_error_statement;
extern PGDLLIMPORT int log_min_messages;
extern PGDLLIMPORT int client_min_messages;
extern int	log_min_duration_sample;
extern int	log_min_duration_statement;
extern int	log_temp_files;
extern double log_statement_sample_rate;
extern double log_xact_sample_rate;
extern char *backtrace_functions;
extern char *backtrace_symbol_list;

extern int	temp_file_limit;

extern int	num_temp_buffers;

extern char *cluster_name;
extern PGDLLIMPORT char *ConfigFileName;
extern char *HbaFileName;
extern char *IdentFileName;
extern char *external_pid_file;

extern PGDLLIMPORT char *application_name;

extern int	tcp_keepalives_idle;
extern int	tcp_keepalives_interval;
extern int	tcp_keepalives_count;
extern int	tcp_user_timeout;

#ifdef TRACE_SORT
extern bool trace_sort;
#endif

/*
 * Functions exported by guc.c
 */
extern void SetConfigOption(const char *name, const char *value,
							GucContext context, GucSource source);

extern void DefineCustomBoolVariable(const char *name,
									 const char *short_desc,
									 const char *long_desc,
									 bool *valueAddr,
									 bool bootValue,
									 GucContext context,
									 int flags,
									 GucBoolCheckHook check_hook,
									 GucBoolAssignHook assign_hook,
									 GucShowHook show_hook);

extern void DefineCustomIntVariable(const char *name,
									const char *short_desc,
									const char *long_desc,
									int *valueAddr,
									int bootValue,
									int minValue,
									int maxValue,
									GucContext context,
									int flags,
									GucIntCheckHook check_hook,
									GucIntAssignHook assign_hook,
									GucShowHook show_hook);

extern void DefineCustomRealVariable(const char *name,
									 const char *short_desc,
									 const char *long_desc,
									 double *valueAddr,
									 double bootValue,
									 double minValue,
									 double maxValue,
									 GucContext context,
									 int flags,
									 GucRealCheckHook check_hook,
									 GucRealAssignHook assign_hook,
									 GucShowHook show_hook);

extern void DefineCustomStringVariable(const char *name,
									   const char *short_desc,
									   const char *long_desc,
									   char **valueAddr,
									   const char *bootValue,
									   GucContext context,
									   int flags,
									   GucStringCheckHook check_hook,
									   GucStringAssignHook assign_hook,
									   GucShowHook show_hook);

extern void DefineCustomEnumVariable(const char *name,
									 const char *short_desc,
									 const char *long_desc,
									 int *valueAddr,
									 int bootValue,
									 const struct config_enum_entry *options,
									 GucContext context,
									 int flags,
									 GucEnumCheckHook check_hook,
									 GucEnumAssignHook assign_hook,
									 GucShowHook show_hook);

extern void EmitWarningsOnPlaceholders(const char *className);

extern const char *GetConfigOption(const char *name, bool missing_ok,
								   bool restrict_privileged);
extern const char *GetConfigOptionResetString(const char *name);
extern int	GetConfigOptionFlags(const char *name, bool missing_ok);
extern void ProcessConfigFile(GucContext context);
extern void InitializeGUCOptions(void);
extern bool SelectConfigFiles(const char *userDoption, const char *progname);
extern void ResetAllOptions(void);
extern void AtStart_GUC(void);
extern int	NewGUCNestLevel(void);
extern void AtEOXact_GUC(bool isCommit, int nestLevel);
extern void BeginReportingGUCOptions(void);
extern void ReportChangedGUCOptions(void);
extern void ParseLongOption(const char *string, char **name, char **value);
extern bool parse_int(const char *value, int *result, int flags,
					  const char **hintmsg);
extern bool parse_real(const char *value, double *result, int flags,
					   const char **hintmsg);
extern int	set_config_option(const char *name, const char *value,
							  GucContext context, GucSource source,
							  GucAction action, bool changeVal, int elevel,
							  bool is_reload);
extern void AlterSystemSetConfigFile(AlterSystemStmt *altersysstmt);
extern char *GetConfigOptionByName(const char *name, const char **varname,
								   bool missing_ok);
extern void GetConfigOptionByNum(int varnum, const char **values, bool *noshow);
extern int	GetNumConfigOptions(void);

extern void SetPGVariable(const char *name, List *args, bool is_local);
extern void GetPGVariable(const char *name, DestReceiver *dest);
extern TupleDesc GetPGVariableResultDesc(const char *name);

extern void ExecSetVariableStmt(VariableSetStmt *stmt, bool isTopLevel);
extern char *ExtractSetVariableArgs(VariableSetStmt *stmt);

extern void ProcessGUCArray(ArrayType *array,
							GucContext context, GucSource source, GucAction action);
extern ArrayType *GUCArrayAdd(ArrayType *array, const char *name, const char *value);
extern ArrayType *GUCArrayDelete(ArrayType *array, const char *name);
extern ArrayType *GUCArrayReset(ArrayType *array);

#ifdef EXEC_BACKEND
extern void write_nondefault_variables(GucContext context);
extern void read_nondefault_variables(void);
#endif

/* GUC serialization */
extern Size EstimateGUCStateSpace(void);
extern void SerializeGUCState(Size maxsize, char *start_address);
extern void RestoreGUCState(void *gucstate);

/* Support for messages reported from GUC check hooks */

extern PGDLLIMPORT char *GUC_check_errmsg_string;
extern PGDLLIMPORT char *GUC_check_errdetail_string;
extern PGDLLIMPORT char *GUC_check_errhint_string;

extern void GUC_check_errcode(int sqlerrcode);

#define GUC_check_errmsg \
	pre_format_elog_string(errno, TEXTDOMAIN), \
	GUC_check_errmsg_string = format_elog_string

#define GUC_check_errdetail \
	pre_format_elog_string(errno, TEXTDOMAIN), \
	GUC_check_errdetail_string = format_elog_string

#define GUC_check_errhint \
	pre_format_elog_string(errno, TEXTDOMAIN), \
	GUC_check_errhint_string = format_elog_string


/*
 * The following functions are not in guc.c, but are declared here to avoid
 * having to include guc.h in some widely used headers that it really doesn't
 * belong in.
 */

/* in commands/tablespace.c */
extern bool check_default_tablespace(char **newval, void **extra, GucSource source);
extern bool check_temp_tablespaces(char **newval, void **extra, GucSource source);
extern void assign_temp_tablespaces(const char *newval, void *extra);

/* in catalog/namespace.c */
extern bool check_search_path(char **newval, void **extra, GucSource source);
extern void assign_search_path(const char *newval, void *extra);

/* in access/transam/xlog.c */
extern bool check_wal_buffers(int *newval, void **extra, GucSource source);
extern void assign_xlog_sync_method(int new_sync_method, void *extra);

<<<<<<< HEAD
/* in catalog/ag_graph.c */
extern bool check_graph_path(char **newval, void **extra, GucSource source);
=======
/* in access/transam/xlogprefetch.c */
extern void assign_recovery_prefetch(bool new_value, void *extra);
extern void assign_recovery_prefetch_fpw(bool new_value, void *extra);
>>>>>>> ee4ba01d

#endif							/* GUC_H */<|MERGE_RESOLUTION|>--- conflicted
+++ resolved
@@ -442,13 +442,11 @@
 extern bool check_wal_buffers(int *newval, void **extra, GucSource source);
 extern void assign_xlog_sync_method(int new_sync_method, void *extra);
 
-<<<<<<< HEAD
-/* in catalog/ag_graph.c */
-extern bool check_graph_path(char **newval, void **extra, GucSource source);
-=======
 /* in access/transam/xlogprefetch.c */
 extern void assign_recovery_prefetch(bool new_value, void *extra);
 extern void assign_recovery_prefetch_fpw(bool new_value, void *extra);
->>>>>>> ee4ba01d
+
+/* in catalog/ag_graph.c */
+extern bool check_graph_path(char **newval, void **extra, GucSource source);
 
 #endif							/* GUC_H */