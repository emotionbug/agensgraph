--- conflicted
+++ resolved
@@ -13,18 +13,13 @@
 
 #include "datatype/timestamp.h"
 #include "portability/instr_time.h"
-<<<<<<< HEAD
-#include "postmaster/pgarch.h"
-#include "storage/proc.h"
-#include "utils/graph.h"
-=======
 #include "postmaster/pgarch.h" /* for MAX_XFN_CHARS */
 #include "utils/backend_progress.h" /* for backward compatibility */
 #include "utils/backend_status.h" /* for backward compatibility */
->>>>>>> 1e55e7d1
 #include "utils/hsearch.h"
 #include "utils/relcache.h"
 #include "utils/wait_event.h" /* for backward compatibility */
+#include "utils/graph.h"
 
 
 /* ----------
@@ -156,6 +151,8 @@
  * Structures kept in backend local memory while accumulating counts
  * ------------------------------------------------------------
  */
+
+
 /* ----------
  * PgStat_TableStatus			Per-table status within a backend
  *
@@ -787,6 +784,7 @@
 	TimestampTz autovac_analyze_timestamp;	/* autovacuum initiated */
 	PgStat_Counter autovac_analyze_count;
 } PgStat_StatTabEntry;
+
 
 /* ----------
  * PgStat_StatFuncEntry			The collector's data per function
