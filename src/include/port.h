--- conflicted
+++ resolved
@@ -375,11 +375,7 @@
 #undef isinf
 #define isinf __builtin_isinf
 #endif							/* __has_builtin(isinf) */
-<<<<<<< HEAD
-#endif							/* __clang__ && !__cplusplus*/
-=======
 #endif							/* __clang__ && !__cplusplus */
->>>>>>> 0999ac47
 #endif							/* !HAVE_ISINF */
 
 #ifndef HAVE_MKDTEMP
