/*-------------------------------------------------------------------------
 *
 * nodeAppend.h
 *
 *
 *
 * Portions Copyright (c) 1996-2021, PostgreSQL Global Development Group
 * Portions Copyright (c) 1994, Regents of the University of California
 *
 * src/include/executor/nodeAppend.h
 *
 *-------------------------------------------------------------------------
 */
#ifndef NODEAPPEND_H
#define NODEAPPEND_H

#include "access/parallel.h"
#include "nodes/execnodes.h"

extern AppendState *ExecInitAppend(Append *node, EState *estate, int eflags);
extern void ExecEndAppend(AppendState *node);
extern void ExecReScanAppend(AppendState *node);
extern void ExecAppendEstimate(AppendState *node, ParallelContext *pcxt);
extern void ExecAppendInitializeDSM(AppendState *node, ParallelContext *pcxt);
extern void ExecAppendReInitializeDSM(AppendState *node, ParallelContext *pcxt);
extern void ExecAppendInitializeWorker(AppendState *node, ParallelWorkerContext *pwcxt);

<<<<<<< HEAD
extern void ExecNextAppendContext(AppendState *node);
extern void ExecPrevAppendContext(AppendState *node);
=======
extern void ExecAsyncAppendResponse(AsyncRequest *areq);
>>>>>>> 27e1f145

#endif							/* NODEAPPEND_H */<|MERGE_RESOLUTION|>--- conflicted
+++ resolved
@@ -25,11 +25,10 @@
 extern void ExecAppendReInitializeDSM(AppendState *node, ParallelContext *pcxt);
 extern void ExecAppendInitializeWorker(AppendState *node, ParallelWorkerContext *pwcxt);
 
-<<<<<<< HEAD
+extern void ExecAsyncAppendResponse(AsyncRequest *areq);
+
+/* AgensGraph VLE */
 extern void ExecNextAppendContext(AppendState *node);
 extern void ExecPrevAppendContext(AppendState *node);
-=======
-extern void ExecAsyncAppendResponse(AsyncRequest *areq);
->>>>>>> 27e1f145
 
 #endif							/* NODEAPPEND_H */