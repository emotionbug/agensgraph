--- conflicted
+++ resolved
@@ -21,11 +21,8 @@
 /* forward references to avoid circularity */
 struct ExprEvalStep;
 struct SubscriptingRefState;
-<<<<<<< HEAD
+struct ScalarArrayOpExprHashTable;
 struct CypherAccessPathElem;
-=======
-struct ScalarArrayOpExprHashTable;
->>>>>>> ee4ba01d
 
 /* Bits in ExprState->flags (see also execnodes.h for public flag bits): */
 /* expression's interpreter has been initialized */
