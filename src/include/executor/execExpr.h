--- conflicted
+++ resolved
@@ -20,12 +20,8 @@
 
 /* forward references to avoid circularity */
 struct ExprEvalStep;
-<<<<<<< HEAD
-struct ArrayRefState;
+struct SubscriptingRefState;
 struct CypherAccessPathElem;
-=======
-struct SubscriptingRefState;
->>>>>>> 9e1c9f95
 
 /* Bits in ExprState->flags (see also execnodes.h for public flag bits): */
 /* expression's interpreter has been initialized */
